# Copyright 2016 Google Inc.
#
# Use of this source code is governed by a BSD-style license that can be
# found in the LICENSE file.

import("gn/flutter_defines.gni")
import("gn/fuchsia_defines.gni")
import("gn/shared_sources.gni")
import("gn/skia.gni")

if (is_fuchsia) {
  import("//build/fuchsia/sdk.gni")
  import("build/fuchsia/fuchsia_download_sdk.gni")
}

if (skia_use_dawn) {
  import("third_party/externals/dawn/scripts/dawn_features.gni")
}

if (defined(skia_settings)) {
  import(skia_settings)
}

import("gn/ios.gni")

# Skia public API, generally provided by :skia.
config("skia_public") {
  include_dirs = [ "." ]

  defines = []
  cflags_objcc = []
  if (is_component_build) {
    defines += [ "SKIA_DLL" ]
  }
  if (is_fuchsia || is_linux) {
    defines += [ "SK_R32_SHIFT=16" ]
  }
  if (skia_enable_flutter_defines) {
    defines += flutter_defines
  }
  if (!skia_enable_gpu) {
    defines += [ "SK_SUPPORT_GPU=0" ]
  }
  if (is_fuchsia) {
    defines += fuchsia_defines
  }
  if (skia_gl_standard == "gles") {
    defines += [ "SK_ASSUME_GL_ES=1" ]
  } else if (skia_gl_standard == "gl") {
    defines += [ "SK_ASSUME_GL=1" ]
  } else if (skia_gl_standard == "webgl") {
    defines += [
      "SK_ASSUME_WEBGL=1",
      "SK_USE_WEBGL",
    ]
  }

  # Some older versions of the Clang toolchain change the visibility of
  # symbols decorated with API_AVAILABLE macro to be visible. Users of such
  # toolchains suppress the use of this macro till toolchain updates are made.
  if (is_mac || is_ios) {
    if (skia_enable_api_available_macro) {
      defines += [ "SK_ENABLE_API_AVAILABLE" ]
    } else {
      cflags_objcc += [ "-Wno-unguarded-availability" ]
    }
  }
}

# Skia internal APIs, used by Skia itself and a few test tools.
config("skia_private") {
  visibility = [
    ":*",
    "//modules/*",
    "//experimental/*",
  ]

  defines = [ "SK_GAMMA_APPLY_TO_A8" ]
  if (skia_enable_gpu) {
    defines += [ "GR_OP_ALLOCATE_USE_NEW" ]
  }
  if (skia_use_fixed_gamma_text) {
    defines += [
      "SK_GAMMA_EXPONENT=1.4",
      "SK_GAMMA_CONTRAST=0.0",
    ]
  }
  if (is_skia_dev_build) {
    defines += [
      "SK_ALLOW_STATIC_GLOBAL_INITIALIZERS=1",
      "GR_TEST_UTILS=1",
    ]
  }
  libs = []
  lib_dirs = []
  if (skia_use_gl && skia_use_angle) {
    defines += [ "SK_ANGLE" ]
  }
  if (skia_use_vma) {
    defines += [ "SK_USE_VMA" ]
  }
}

# Any code that's linked into Skia-the-library should use this config via += skia_library_configs.
config("skia_library") {
  visibility = [ ":*" ]
  defines = [ "SKIA_IMPLEMENTATION=1" ]
}

skia_library_configs = [
  ":skia_public",
  ":skia_private",
  ":skia_library",
]

# Use for CPU-specific Skia code that needs particular compiler flags.
template("opts") {
  visibility = [ ":*" ]
  if (invoker.enabled) {
    source_set(target_name) {
      check_includes = false
      forward_variables_from(invoker, "*")
      configs += skia_library_configs
    }
  } else {
    # If not enabled, a phony empty target that swallows all otherwise unused variables.
    source_set(target_name) {
      check_includes = false
      forward_variables_from(invoker,
                             "*",
                             [
                               "sources",
                               "cflags",
                             ])
    }
  }
}

is_x86 = current_cpu == "x64" || current_cpu == "x86"

opts("none") {
  enabled = !is_x86 && current_cpu != "arm" && current_cpu != "arm64"
  sources = skia_opts.none_sources
  cflags = []
}

opts("armv7") {
  enabled = current_cpu == "arm"
  sources = skia_opts.armv7_sources
  if (!is_win) {
    sources += skia_opts.neon_sources
  }
  cflags = []
}

opts("arm64") {
  enabled = current_cpu == "arm64"
  sources = skia_opts.arm64_sources
  cflags = []
}

opts("crc32") {
  enabled = current_cpu == "arm64"
  sources = skia_opts.crc32_sources
  cflags = [ "-march=armv8-a+crc" ]
}

opts("sse2") {
  enabled = is_x86
  sources = skia_opts.sse2_sources
  if (!is_clang && is_win) {
    defines = [ "SK_CPU_SSE_LEVEL=SK_CPU_SSE_LEVEL_SSE2" ]
  } else {
    cflags = [ "-msse2" ]
  }
}

opts("ssse3") {
  enabled = is_x86
  sources = skia_opts.ssse3_sources
  if (!is_clang && is_win) {
    defines = [ "SK_CPU_SSE_LEVEL=SK_CPU_SSE_LEVEL_SSSE3" ]
  } else {
    cflags = [ "-mssse3" ]
  }
}

opts("sse41") {
  enabled = is_x86
  sources = skia_opts.sse41_sources
  if (!is_clang && is_win) {
    defines = [ "SK_CPU_SSE_LEVEL=SK_CPU_SSE_LEVEL_SSE41" ]
  } else {
    cflags = [ "-msse4.1" ]
  }
}

opts("sse42") {
  enabled = is_x86
  sources = skia_opts.sse42_sources
  if (!is_clang && is_win) {
    defines = [ "SK_CPU_SSE_LEVEL=SK_CPU_SSE_LEVEL_SSE42" ]
  } else {
    cflags = [ "-msse4.2" ]
  }
}

opts("avx") {
  enabled = is_x86
  sources = skia_opts.avx_sources
  if (is_win) {
    cflags = [ "/arch:AVX" ]
  } else {
    cflags = [ "-mavx" ]
    if (is_mac && is_debug) {
      cflags += [ "-fno-stack-check" ]  # Work around skia:9709
    }
  }
}

opts("hsw") {
  enabled = is_x86
  sources = skia_opts.hsw_sources
  if (is_win) {
    cflags = [ "/arch:AVX2" ]
  } else {
    cflags = [ "-march=haswell" ]
    if (is_mac && is_debug) {
      cflags += [ "-fno-stack-check" ]  # Work around skia:9709
    }
  }
}

opts("skx") {
  enabled = is_x86
  sources = skia_opts.skx_sources
  if (is_win) {
    cflags = [ "/arch:AVX512" ]
  } else {
    cflags = [ "-march=skylake-avx512" ]
    if (is_mac && is_debug) {
      cflags += [ "-fno-stack-check" ]  # Work around skia:9709
    }
  }
}

# Any feature of Skia that requires third-party code should be optional and use this template.
template("optional") {
  visibility = [ ":*" ]
  if (invoker.enabled) {
    config(target_name + "_public") {
      if (defined(invoker.public_defines)) {
        defines = invoker.public_defines
      }
      if (defined(invoker.public_configs)) {
        configs = invoker.public_configs
      }
      if (defined(invoker.public_include_dirs)) {
        include_dirs = invoker.public_include_dirs
      }
    }
    source_set(target_name) {
      check_includes = false
      forward_variables_from(invoker,
                             "*",
                             [
                               "public_defines",
                               "sources_when_disabled",
                               "configs_to_remove",
                             ])
      all_dependent_configs = [ ":" + target_name + "_public" ]
      configs += skia_library_configs
      if (defined(invoker.configs_to_remove)) {
        configs -= invoker.configs_to_remove
      }
    }
  } else {
    source_set(target_name) {
      forward_variables_from(invoker,
                             "*",
                             [
                               "public",
                               "public_defines",
                               "public_deps",
                               "deps",
                               "libs",
                               "frameworks",
                               "sources",
                               "sources_when_disabled",
                               "configs_to_remove",
                             ])
      if (defined(invoker.sources_when_disabled)) {
        sources = invoker.sources_when_disabled
      }
      configs += skia_library_configs
    }
  }
}

optional("android_utils") {
  enabled = skia_enable_android_utils

  public = [
    "client_utils/android/BRDAllocator.h",
    "client_utils/android/BitmapRegionDecoder.h",
    "client_utils/android/FrontBufferedStream.h",
  ]
  public_defines = [ "SK_ENABLE_ANDROID_UTILS" ]
  sources = [
    "client_utils/android/BitmapRegionDecoder.cpp",
    "client_utils/android/FrontBufferedStream.cpp",
  ]
}

group("fontmgr_factory") {
  public_deps = [ skia_fontmgr_factory ]
}

optional("fontmgr_empty_factory") {
  enabled = true
  sources = [ "src/ports/SkFontMgr_empty_factory.cpp" ]
}

optional("fontmgr_android") {
  enabled = skia_enable_fontmgr_android

  deps = [
    ":typeface_freetype",
    "//third_party/expat",
  ]
  public = [ "include/ports/SkFontMgr_android.h" ]
  sources = [
    "src/ports/SkFontMgr_android.cpp",
    "src/ports/SkFontMgr_android_parser.cpp",
    "src/ports/SkFontMgr_android_parser.h",
  ]
}
optional("fontmgr_android_factory") {
  enabled = skia_enable_fontmgr_android
  deps = [ ":fontmgr_android" ]
  sources = [ "src/ports/SkFontMgr_android_factory.cpp" ]
}

optional("fontmgr_custom") {
  enabled =
      skia_enable_fontmgr_custom_directory ||
      skia_enable_fontmgr_custom_embedded || skia_enable_fontmgr_custom_empty

  deps = [ ":typeface_freetype" ]
  public = [ "src/ports/SkFontMgr_custom.h" ]
  sources = [ "src/ports/SkFontMgr_custom.cpp" ]
}

optional("fontmgr_custom_directory") {
  enabled = skia_enable_fontmgr_custom_directory

  deps = [
    ":fontmgr_custom",
    ":typeface_freetype",
  ]
  public = [ "include/ports/SkFontMgr_directory.h" ]
  sources = [ "src/ports/SkFontMgr_custom_directory.cpp" ]
}
optional("fontmgr_custom_directory_factory") {
  enabled = skia_enable_fontmgr_custom_directory
  deps = [ ":fontmgr_custom_directory" ]
  sources = [ "src/ports/SkFontMgr_custom_directory_factory.cpp" ]
}

optional("fontmgr_custom_embedded") {
  enabled = skia_enable_fontmgr_custom_embedded

  deps = [
    ":fontmgr_custom",
    ":typeface_freetype",
  ]
  sources = [ "src/ports/SkFontMgr_custom_embedded.cpp" ]
}
optional("fontmgr_custom_embedded_factory") {
  enabled = skia_enable_fontmgr_custom_embedded
  deps = [ ":fontmgr_custom_embedded" ]
  sources = [ "src/ports/SkFontMgr_custom_embedded_factory.cpp" ]
}

optional("fontmgr_custom_empty") {
  enabled = skia_enable_fontmgr_custom_empty

  deps = [
    ":fontmgr_custom",
    ":typeface_freetype",
  ]
  public = [ "include/ports/SkFontMgr_empty.h" ]
  sources = [ "src/ports/SkFontMgr_custom_empty.cpp" ]
}
optional("fontmgr_custom_empty_factory") {
  enabled = skia_enable_fontmgr_custom_empty
  deps = [ ":fontmgr_custom_empty" ]
  sources = [ "src/ports/SkFontMgr_custom_empty_factory.cpp" ]
}

optional("fontmgr_fontconfig") {
  enabled = skia_enable_fontmgr_fontconfig

  # The public header includes fontconfig.h and uses FcConfig*
  public_deps = [ "//third_party:fontconfig" ]
  public = [ "include/ports/SkFontMgr_fontconfig.h" ]
  deps = [ ":typeface_freetype" ]
  sources = [ "src/ports/SkFontMgr_fontconfig.cpp" ]
}
optional("fontmgr_fontconfig_factory") {
  enabled = skia_enable_fontmgr_fontconfig
  deps = [ ":fontmgr_fontconfig" ]
  sources = [ "src/ports/SkFontMgr_fontconfig_factory.cpp" ]
}

optional("fontmgr_FontConfigInterface") {
  enabled = skia_enable_fontmgr_FontConfigInterface

  deps = [
    ":typeface_freetype",
    "//third_party:fontconfig",
  ]
  public = [
    "include/ports/SkFontConfigInterface.h",
    "include/ports/SkFontMgr_FontConfigInterface.h",
  ]
  sources = [
    "src/ports/SkFontConfigInterface.cpp",
    "src/ports/SkFontConfigInterface_direct.cpp",
    "src/ports/SkFontConfigInterface_direct_factory.cpp",
    "src/ports/SkFontConfigTypeface.h",
    "src/ports/SkFontMgr_FontConfigInterface.cpp",
  ]
}
optional("fontmgr_FontConfigInterface_factory") {
  enabled = skia_enable_fontmgr_FontConfigInterface
  deps = [ ":fontmgr_FontConfigInterface" ]
  sources = [ "src/ports/SkFontMgr_FontConfigInterface_factory.cpp" ]
}

optional("fontmgr_fuchsia") {
  enabled = skia_enable_fontmgr_fuchsia

  deps = []

  if (is_fuchsia && using_fuchsia_sdk) {
    deps += [ "//build/fuchsia/fidl:fuchsia.fonts" ]
  } else {
    deps = [ "//sdk/fidl/fuchsia.fonts" ]
  }
  public = [ "src/ports/SkFontMgr_fuchsia.h" ]
  sources = [ "src/ports/SkFontMgr_fuchsia.cpp" ]
}

optional("fontmgr_mac_ct") {
  enabled = skia_use_fonthost_mac

  public = [
    "include/ports/SkFontMgr_mac_ct.h",
    "include/ports/SkTypeface_mac.h",
  ]
  sources = [
    "src/ports/SkFontMgr_mac_ct.cpp",
    "src/ports/SkScalerContext_mac_ct.cpp",
    "src/ports/SkScalerContext_mac_ct.h",
    "src/ports/SkTypeface_mac_ct.cpp",
    "src/ports/SkTypeface_mac_ct.h",
  ]

  if (is_mac) {
    frameworks = [
      # AppKit symbols NSFontWeightXXX may be dlsym'ed.
      "AppKit.framework",
      "ApplicationServices.framework",
    ]
  }

  if (is_ios) {
    frameworks = [
      "CoreFoundation.framework",
      "CoreGraphics.framework",
      "CoreText.framework",

      # UIKit symbols UIFontWeightXXX may be dlsym'ed.
      "UIKit.framework",
    ]
  }
}
optional("fontmgr_mac_ct_factory") {
  enabled = skia_use_fonthost_mac
  deps = [ ":fontmgr_mac_ct" ]
  sources = [ "src/ports/SkFontMgr_mac_ct_factory.cpp" ]
}

optional("fontmgr_win") {
  enabled = skia_enable_fontmgr_win

  public = [ "include/ports/SkTypeface_win.h" ]
  sources = [
    "src/fonts/SkFontMgr_indirect.cpp",
    "src/ports/SkFontMgr_win_dw.cpp",
    "src/ports/SkScalerContext_win_dw.cpp",
    "src/ports/SkTypeface_win_dw.cpp",
  ]
}
optional("fontmgr_win_factory") {
  enabled = skia_enable_fontmgr_win
  deps = [ ":fontmgr_win" ]
  sources = [ "src/ports/SkFontMgr_win_dw_factory.cpp" ]
}

optional("fontmgr_win_gdi") {
  enabled = skia_enable_fontmgr_win_gdi

  public = [ "include/ports/SkTypeface_win.h" ]
  sources = [ "src/ports/SkFontHost_win.cpp" ]
  libs = [ "Gdi32.lib" ]
}

if (skia_lex) {
  executable("sksllex") {
    sources = [
      "src/sksl/lex/Main.cpp",
      "src/sksl/lex/NFA.cpp",
      "src/sksl/lex/RegexNode.cpp",
      "src/sksl/lex/RegexParser.cpp",
    ]
    include_dirs = [ "." ]
  }

  action("run_sksllex") {
    script = "gn/run_sksllex.py"
    deps = [ ":sksllex(//gn/toolchain:$host_toolchain)" ]
    sources = [ "src/sksl/lex/sksl.lex" ]

    # GN insists its outputs should go somewhere underneath target_out_dir, so we trick it with a
    # path that starts with target_out_dir and then uses ".." to back up into the src dir.
    outputs = [
      "$target_out_dir/" +
          rebase_path("src/sksl/lex/SkSLLexer.h", target_out_dir),
      # the script also modifies the corresponding .cpp file, but if we tell GN that it gets
      # confused due to the same file being named by two different paths
    ]
    sksllex_path = "$root_out_dir/"
    sksllex_path += "sksllex"
    if (host_os == "win") {
      sksllex_path += ".exe"
    }
    args = [
      rebase_path(sksllex_path),
      rebase_path("bin/clang-format"),
      rebase_path("bin/fetch-clang-format"),
      rebase_path("src"),
    ]
  }
} else {
  group("run_sksllex") {
  }
}

# `Compile Processors` and `Compile SkSL Tests` both rely on skslc.
if (skia_compile_processors || skia_compile_sksl_tests) {
  executable("skslc") {
    defines = [ "SKSL_STANDALONE" ]
    sources = [
      "src/core/SkMalloc.cpp",
      "src/core/SkMath.cpp",
      "src/core/SkSemaphore.cpp",
      "src/core/SkThreadID.cpp",
      "src/gpu/GrBlockAllocator.cpp",
      "src/gpu/GrMemoryPool.cpp",
      "src/ports/SkMemory_malloc.cpp",
      "src/sksl/SkSLMain.cpp",
    ]
    sources += skia_sksl_sources
    sources += skia_sksl_gpu_sources
    include_dirs = [ "." ]
    deps = [
      ":run_sksllex",
      "//third_party/spirv-tools:spvtools",
    ]
  }

  skslc_path = "$root_out_dir/"
  if (host_toolchain != default_toolchain_name) {
    skslc_path += "$host_toolchain/"
  }
  skslc_path += "skslc"
  if (host_os == "win") {
    skslc_path += ".exe"
  }

  action("create_sksl_fp") {
    script = "gn/create_sksl_fp.py"
    sources = [
      "include/private/GrSharedEnums.h",
      "src/sksl/sksl_fp_raw.sksl",
    ]
    outputs = [ "$root_out_dir/sksl_fp.sksl" ]
    args = [
      rebase_path(sources[0]),
      rebase_path(sources[1]),
      rebase_path(outputs[0]),
    ]
  }

  copy("sksl_pre_includes") {
    sources = [
      "src/sksl/sksl_frag.sksl",
      "src/sksl/sksl_geom.sksl",
      "src/sksl/sksl_gpu.sksl",
      "src/sksl/sksl_interp.sksl",
      "src/sksl/sksl_pipeline.sksl",
      "src/sksl/sksl_public.sksl",
      "src/sksl/sksl_vert.sksl",
    ]
    outputs = [ "$root_out_dir/{{source_file_part}}" ]
  }

  dehydrate_sksl_sources = get_target_outputs(":sksl_pre_includes")
  dehydrate_sksl_sources += get_target_outputs(":create_sksl_fp")

  dehydrate_sksl_outputs = []
  foreach(src, dehydrate_sksl_sources) {
    name = get_path_info(src, "name")

    # GN insists its outputs should go somewhere underneath target_out_dir, so we trick it with a
    # path that starts with target_out_dir and then uses ".." to back up into the src dir.
    dehydrate_sksl_outputs += [ "$target_out_dir/" + rebase_path(
                                    "src/sksl/generated/$name.dehydrated.sksl",
                                    target_out_dir) ]
  }

  action("dehydrate_sksl") {
    script = "gn/dehydrate_sksl.py"
    deps = [
      ":create_sksl_fp",
      ":sksl_pre_includes",
      ":skslc(//gn/toolchain:$host_toolchain)",
    ]
    sources = dehydrate_sksl_sources
    outputs = dehydrate_sksl_outputs
    args = [
      rebase_path(skslc_path),
      rebase_path("src/sksl/generated"),
    ]
    args += rebase_path(dehydrate_sksl_sources)
  }
} else {
  group("dehydrate_sksl") {
  }
}

skia_gpu_processor_outputs = []
if (skia_compile_processors) {
  foreach(src, skia_gpu_processor_sources) {
    dir = get_path_info(src, "dir")
    name = get_path_info(src, "name")

    # GN insists its outputs should go somewhere underneath target_out_dir, so we trick it with a
    # path that starts with target_out_dir and then uses ".." to back up into the src dir.
    skia_gpu_processor_outputs += [
      "$target_out_dir/" +
          rebase_path("$dir/generated/$name.h", target_out_dir),
      # the script also modifies the corresponding .cpp file, but if we tell GN that it gets
      # confused due to the same file being named by two different paths
    ]
  }

  action("compile_processors") {
    script = "gn/compile_processors.py"
    deps = [
      ":create_sksl_fp",
      ":sksl_pre_includes",
      ":skslc(//gn/toolchain:$host_toolchain)",
    ]
    sources = skia_gpu_processor_sources
    outputs = skia_gpu_processor_outputs
    args = [
      rebase_path(skslc_path),
      rebase_path("bin/clang-format"),
      rebase_path("bin/fetch-clang-format"),
    ]
    args += rebase_path(skia_gpu_processor_sources)
  }
} else {
  group("compile_processors") {
  }
}

if (skia_compile_sksl_tests) {
  import("gn/sksl_tests.gni")

  template("compile_sksl") {
    # Compile the passed-in `sources` into `outputs` using skslc, with the given language/settings.
    action("compile_sksl_${target_name}") {
      script = "gn/compile_sksl_tests.py"
      deps = [
        ":create_sksl_fp",
        ":sksl_pre_includes",
        ":skslc(//gn/toolchain:$host_toolchain)",
      ]
      sources = invoker.sources
      outputs = []
      foreach(src, sources) {
        dir = get_path_info(src, "dir")
        name = get_path_info(src, "name")
        foreach(outputPattern, invoker.outputPatterns) {
          outputs += [ target_out_dir + "/" + rebase_path(
                           dir + outputPattern[0] + name + outputPattern[1],
                           target_out_dir) ]
        }
      }
      args = [
        rebase_path(skslc_path),
        invoker.lang,
        invoker.settings,
      ]
      args += rebase_path(sources)
    }
  }
  compile_sksl("fp_tests") {
    sources = sksl_fp_tests_sources
    outputPatterns = [
      [
        "/golden/",
        ".cpp",
      ],
      [
        "/golden/",
        ".h",
      ],
    ]
    lang = "--fp"
    settings = "--settings"
  }
  compile_sksl("glsl_tests") {
    sources = sksl_glsl_tests_sources + sksl_glsl_settings_tests_sources
    outputPatterns = [ [
          "/golden/",
          ".glsl",
        ] ]
    lang = "--glsl"
    settings = "--settings"
  }
  compile_sksl("glsl_nosettings_tests") {
    sources = sksl_glsl_settings_tests_sources
    outputPatterns = [ [
          "/golden/",
          "StandaloneSettings.glsl",
        ] ]
    lang = "--glsl"
    settings = "--nosettings"
  }
  compile_sksl("metal_tests") {
    sources = sksl_metal_tests_sources
    outputPatterns = [ [
          "/golden/",
          ".metal",
        ] ]
    lang = "--metal"
    settings = "--settings"
  }
} else {
  group("compile_sksl_fp_tests") {
  }
  group("compile_sksl_glsl_tests") {
  }
  group("compile_sksl_glsl_nosettings_tests") {
  }
  group("compile_sksl_metal_tests") {
  }
}

optional("gpu") {
  enabled = skia_enable_gpu
  deps = [
    ":compile_processors",
    ":compile_sksl_fp_tests",
    ":compile_sksl_glsl_nosettings_tests",
    ":compile_sksl_glsl_tests",
    ":compile_sksl_metal_tests",
    ":dehydrate_sksl",
    ":run_sksllex",
  ]
  if (skia_generate_workarounds) {
    deps += [ ":workaround_list" ]
  }
  public_defines = []
  public_configs = []
  public_deps = []

  sources =
      skia_gpu_sources + skia_sksl_gpu_sources + skia_gpu_processor_outputs
  if (!skia_enable_ccpr) {
    sources -= skia_ccpr_sources
    sources += [ "src/gpu/ccpr/GrCoverageCountingPathRenderer_none.cpp" ]
  }
  if (!skia_enable_nvpr) {
    sources -= skia_nvpr_sources
    sources += [ "src/gpu/GrPathRendering_none.cpp" ]
  }

  libs = []
<<<<<<< HEAD
  if (is_android) {
    sources += [ "src/gpu/gl/egl/GrGLMakeNativeInterface_egl.cpp" ]

    # this lib is required to link against AHardwareBuffer
    if (defined(ndk_api) && ndk_api >= 26) {
      libs += [ "android" ]
    }
  } else if (skia_use_egl) {
    sources += [ "src/gpu/gl/egl/GrGLMakeNativeInterface_egl.cpp" ]
    libs += [ "EGL" ]
  } else if (is_linux && skia_use_x11) {
    sources += [ "src/gpu/gl/glx/GrGLMakeNativeInterface_glx.cpp" ]
    # GPU is not linked in, but loaded at runtime
    libs += [ "dl" ]
  } else if (is_mac) {
    sources += [ "src/gpu/gl/mac/GrGLMakeNativeInterface_mac.cpp" ]
  } else if (is_ios) {
    sources += [ "src/gpu/gl/iOS/GrGLMakeNativeInterface_iOS.cpp" ]
  } else if (is_win && !is_winrt) {
    sources += [ "src/gpu/gl/win/GrGLMakeNativeInterface_win.cpp" ]
    # GPU is not linked in, but loaded at runtime
  } else {
    sources += [ "src/gpu/gl/GrGLMakeNativeInterface_none.cpp" ]
  }
=======
  frameworks = []
>>>>>>> 21ebdec5

  if (skia_use_gl) {
    public_defines += [ "SK_GL" ]
    if (is_android) {
      sources += [ "src/gpu/gl/egl/GrGLMakeNativeInterface_egl.cpp" ]

      # this lib is required to link against AHardwareBuffer
      if (defined(ndk_api) && ndk_api >= 26) {
        libs += [ "android" ]
      }
    } else if (skia_use_egl) {
      sources += [ "src/gpu/gl/egl/GrGLMakeNativeInterface_egl.cpp" ]
      libs += [ "EGL" ]
    } else if (skia_use_webgl) {
      sources += [ "src/gpu/gl/webgl/GrGLMakeNativeInterface_webgl.cpp" ]
    } else if (is_linux && skia_use_x11) {
      sources += [ "src/gpu/gl/glx/GrGLMakeNativeInterface_glx.cpp" ]
      libs += [ "GL" ]
    } else if (is_mac) {
      sources += [ "src/gpu/gl/mac/GrGLMakeNativeInterface_mac.cpp" ]
    } else if (is_ios) {
      sources += [ "src/gpu/gl/iOS/GrGLMakeNativeInterface_iOS.cpp" ]
    } else if (is_win) {
      sources += [ "src/gpu/gl/win/GrGLMakeNativeInterface_win.cpp" ]
      if (target_cpu != "arm64") {
        libs += [ "OpenGL32.lib" ]
      }
    } else {
      sources += [ "src/gpu/gl/GrGLMakeNativeInterface_none.cpp" ]
    }
    sources += skia_gl_gpu_sources
  }

  if (skia_use_vulkan) {
    public_defines += [ "SK_VULKAN" ]
    if (skia_use_vma) {
      deps += [ "third_party/vulkanmemoryallocator" ]
    }
    sources += skia_vk_sources
    if (skia_enable_vulkan_debug_layers) {
      public_defines += [ "SK_ENABLE_VK_LAYERS" ]
    }
    if (is_fuchsia) {
      if (using_fuchsia_sdk) {
        public_deps += [ "$fuchsia_sdk_root/pkg:vulkan" ]
      } else {
        public_deps += [ "//src/graphics/lib/vulkan" ]
      }
    }
  }

  if (is_android && (skia_use_gl || skia_use_vulkan)) {
    # this lib is required to link against AHardwareBuffer
    if (defined(ndk_api) && ndk_api >= 26) {
      libs += [ "android" ]
    }
  }

  if (skia_use_dawn) {
    public_defines += [ "SK_DAWN" ]
    sources += skia_dawn_sources
    public_deps += [ "//third_party/externals/dawn/src/dawn:dawn_headers" ]
    deps += [
      "//third_party/externals/dawn/src/dawn:dawn_proc",
      "//third_party/externals/dawn/src/dawn:dawncpp",
      "//third_party/externals/dawn/src/dawn_native",
    ]
    if (dawn_enable_d3d12) {
      libs += [
        "d3d12.lib",
        "dxgi.lib",
        "d3dcompiler.lib",
      ]
    } else if (dawn_enable_metal) {
      frameworks += [ "Metal.framework" ]
    }
  }

  if (skia_use_direct3d) {
    public_defines += [ "SK_DIRECT3D" ]
    deps += [
      "//third_party/d3d12allocator",
      "//third_party/spirv-cross:spirv_cross",
    ]
    sources += skia_direct3d_sources
    if (skia_enable_direct3d_debug_layer) {
      public_defines += [ "SK_ENABLE_D3D_DEBUG_LAYER" ]
    }
    libs += [
      "d3d12.lib",
      "dxgi.lib",
      "d3dcompiler.lib",
    ]
  }

  cflags_objcc = []
  if (skia_use_metal) {
    public_defines += [ "SK_METAL" ]
    sources += skia_metal_sources
    frameworks += [ "Metal.framework" ]
    frameworks += [ "Foundation.framework" ]
    cflags_objcc += [ "-fobjc-arc" ]
  }

  if (is_debug) {
    public_defines += [ "SK_ENABLE_DUMP_GPU" ]
  }
}

optional("gif") {
  enabled = !skia_use_wuffs && skia_use_libgifcodec
  _libgifcodec_gni_path = "third_party/externals/libgifcodec/libgifcodec.gni"
  if ("True" ==
      exec_script("gn/checkpath.py",
                  [ rebase_path(_libgifcodec_gni_path, root_build_dir) ],
                  "trim string")) {
    public_defines = [ "SK_USE_LIBGIFCODEC" ]
    public_include_dirs = [
      ".",
      skia_libgifcodec_path,
    ]
    include_dirs = public_include_dirs
    import(_libgifcodec_gni_path)
    sources = rebase_path(libgifcodec_sources + libgifcodec_public,
                          ".",
                          skia_libgifcodec_path)
  }
}

optional("heif") {
  enabled = skia_use_libheif
  public_defines = [ "SK_HAS_HEIF_LIBRARY" ]

  deps = []

  sources = [ "src/codec/SkHeifCodec.cpp" ]
}

optional("jpeg_decode") {
  enabled = skia_use_libjpeg_turbo_decode
  public_defines = [ "SK_CODEC_DECODES_JPEG" ]

  deps = [ "//third_party/libjpeg-turbo:libjpeg" ]
  sources = [
    "src/codec/SkJpegCodec.cpp",
    "src/codec/SkJpegDecoderMgr.cpp",
    "src/codec/SkJpegUtility.cpp",
  ]
}

optional("jpeg_encode") {
  enabled = skia_use_libjpeg_turbo_encode
  public_defines = [ "SK_ENCODE_JPEG" ]

  deps = [ "//third_party/libjpeg-turbo:libjpeg" ]
  public = [ "include/encode/SkJpegEncoder.h" ]
  sources = [
    "src/images/SkJPEGWriteUtility.cpp",
    "src/images/SkJpegEncoder.cpp",
  ]
}

optional("ndk_images") {
  enabled = skia_use_ndk_images
  public_defines = [ "SK_ENABLE_NDK_IMAGES" ]
  sources = [
    "src/ports/SkImageEncoder_NDK.cpp",
    "src/ports/SkImageGeneratorNDK.cpp",
    "src/ports/SkNDKConversions.cpp",
  ]
  libs = [ "jnigraphics" ]
}

optional("pdf") {
  enabled = skia_use_zlib && skia_enable_pdf
  public_defines = [ "SK_SUPPORT_PDF" ]

  deps = [ "//third_party/zlib" ]
  if (skia_use_libjpeg_turbo_decode) {
    deps += [ ":jpeg_decode" ]
  }
  if (skia_use_libjpeg_turbo_encode) {
    deps += [ ":jpeg_encode" ]
  }
  public = skia_pdf_public
  sources = skia_pdf_sources
  sources_when_disabled = [ "src/pdf/SkDocument_PDF_None.cpp" ]
  if (skia_use_icu && skia_use_harfbuzz && skia_pdf_subset_harfbuzz) {
    deps += [ "//third_party/harfbuzz" ]
    defines = [ "SK_PDF_USE_HARFBUZZ_SUBSET" ]
  } else if (skia_use_icu && skia_use_sfntly) {
    deps += [ "//third_party/sfntly" ]
    defines = [ "SK_PDF_USE_SFNTLY" ]
  }
}

optional("xps") {
  enabled = skia_use_xps && is_win
  public_defines = [ "SK_SUPPORT_XPS" ]
  public = skia_xps_public
  sources = skia_xps_sources
}

optional("png_decode") {
  enabled = skia_use_libpng_decode
  public_defines = [ "SK_CODEC_DECODES_PNG" ]

  deps = [ "//third_party/libpng" ]
  sources = [
    "src/codec/SkIcoCodec.cpp",
    "src/codec/SkPngCodec.cpp",
  ]
}

optional("png_encode") {
  enabled = skia_use_libpng_encode
  public_defines = [ "SK_ENCODE_PNG" ]

  deps = [ "//third_party/libpng" ]
  sources = [ "src/images/SkPngEncoder.cpp" ]
}

optional("raw") {
  enabled = skia_use_dng_sdk && skia_use_libjpeg_turbo_decode && skia_use_piex
  public_defines = [ "SK_CODEC_DECODES_RAW" ]

  deps = [
    "//third_party/dng_sdk",
    "//third_party/libjpeg-turbo:libjpeg",
    "//third_party/piex",
  ]

  # SkRawCodec catches any exceptions thrown by dng_sdk, insulating the rest of
  # Skia.
  configs_to_remove = [ "//gn:no_exceptions" ]

  sources = [ "src/codec/SkRawCodec.cpp" ]
}

import("third_party/skcms/skcms.gni")
source_set("skcms") {
  cflags = []
  if (!is_win || is_clang) {
    cflags += [
      "-w",
      "-std=c11",
    ]
  }

  public = [ "include/third_party/skcms/skcms.h" ]
  include_dirs = [ "include/third_party/skcms" ]
  sources = rebase_path(skcms_sources, ".", "third_party/skcms")
}

optional("typeface_freetype") {
  enabled = skia_use_freetype

  deps = [ "//third_party/freetype2" ]
  sources = [
    "src/ports/SkFontHost_FreeType.cpp",
    "src/ports/SkFontHost_FreeType_common.cpp",
    "src/ports/SkFontHost_FreeType_common.h",
  ]
}

optional("webp_decode") {
  enabled = skia_use_libwebp_decode
  public_defines = [ "SK_CODEC_DECODES_WEBP" ]

  deps = [ "//third_party/libwebp" ]
  sources = [ "src/codec/SkWebpCodec.cpp" ]
}

optional("webp_encode") {
  enabled = skia_use_libwebp_encode
  public_defines = [ "SK_ENCODE_WEBP" ]

  deps = [ "//third_party/libwebp" ]
  sources = [ "src/images/SkWebpEncoder.cpp" ]
}

optional("wuffs") {
  enabled = skia_use_wuffs
  public_defines = [ "SK_HAS_WUFFS_LIBRARY" ]

  deps = [ "//third_party/wuffs" ]
  sources = [ "src/codec/SkWuffsCodec.cpp" ]
}

optional("xml") {
  enabled = skia_use_expat
  public_defines = [ "SK_XML" ]

  deps = [ "//third_party/expat" ]
  sources = [
    "src/svg/SkSVGCanvas.cpp",
    "src/svg/SkSVGDevice.cpp",
    "src/xml/SkDOM.cpp",
    "src/xml/SkXMLParser.cpp",
    "src/xml/SkXMLWriter.cpp",
  ]
}

optional("sksl_interpreter") {
  enabled = skia_enable_sksl_interpreter
  public_defines = [ "SK_ENABLE_SKSL_INTERPRETER" ]
}

optional("skvm_jit") {
  enabled = skia_enable_skvm_jit_when_possible
  public_defines = [ "SKVM_JIT_WHEN_POSSIBLE" ]
  if (skia_vtune_path != "") {
    public_defines += [ "SKVM_JIT_VTUNE" ]
    public_include_dirs = [ "$skia_vtune_path/include" ]
    libs = [ "$skia_vtune_path/lib64/jitprofiling.lib" ]
  }
}

if (skia_enable_gpu && skia_generate_workarounds) {
  action("workaround_list") {
    script = "tools/build_workaround_header.py"

    inputs = [ "src/gpu/gpu_workaround_list.txt" ]

    # see comments in skia_compile_processors about out dir path shenanigans.
    output_file =
        rebase_path("include/gpu/GrDriverBugWorkaroundsAutogen.h", root_out_dir)

    outputs = [ "$root_out_dir/$output_file" ]
    args = [
      "--output-file",
      "$output_file",
    ]

    foreach(file, inputs) {
      args += [ rebase_path(file, root_build_dir) ]
    }
  }
}

component("skia") {
  public_configs = [ ":skia_public" ]
  configs += skia_library_configs

  public_deps = [
    ":fontmgr_FontConfigInterface",
    ":fontmgr_android",
    ":fontmgr_custom_directory",
    ":fontmgr_custom_embedded",
    ":fontmgr_custom_empty",
    ":fontmgr_fontconfig",
    ":fontmgr_fuchsia",
    ":fontmgr_mac_ct",
    ":fontmgr_win",
    ":fontmgr_win_gdi",
    ":gpu",
    ":pdf",
    ":skcms",
    ":xps",
  ]

  deps = [
    ":android_utils",
    ":arm64",
    ":armv7",
    ":avx",
    ":compile_processors",
    ":crc32",
    ":dehydrate_sksl",
    ":fontmgr_factory",
    ":gif",
    ":heif",
    ":hsw",
    ":jpeg_decode",
    ":jpeg_encode",
    ":ndk_images",
    ":none",
    ":png_decode",
    ":png_encode",
    ":raw",
    ":sksl_interpreter",
    ":skvm_jit",
    ":skx",
    ":sse2",
    ":sse41",
    ":sse42",
    ":ssse3",
    ":webp_decode",
    ":webp_encode",
    ":wuffs",
    ":xml",
  ]

  public = skia_core_public
  public += skia_utils_public
  public += skia_effects_public
  public += skia_effects_imagefilter_public

  sources = []
  sources += skia_core_sources
  sources += skia_utils_sources
  sources += skia_effects_sources
  sources += skia_effects_imagefilter_sources
  sources += skia_sksl_sources
  sources += [
    "src/android/SkAndroidFrameworkUtils.cpp",
    "src/android/SkAnimatedImage.cpp",
    "src/codec/SkAndroidCodec.cpp",
    "src/codec/SkAndroidCodecAdapter.cpp",
    "src/codec/SkBmpBaseCodec.cpp",
    "src/codec/SkBmpCodec.cpp",
    "src/codec/SkBmpMaskCodec.cpp",
    "src/codec/SkBmpRLECodec.cpp",
    "src/codec/SkBmpStandardCodec.cpp",
    "src/codec/SkCodec.cpp",
    "src/codec/SkCodecImageGenerator.cpp",
    "src/codec/SkColorTable.cpp",
    "src/codec/SkEncodedInfo.cpp",
    "src/codec/SkMaskSwizzler.cpp",
    "src/codec/SkMasks.cpp",
    "src/codec/SkParseEncodedOrigin.cpp",
    "src/codec/SkSampledCodec.cpp",
    "src/codec/SkSampler.cpp",
    "src/codec/SkStreamBuffer.cpp",
    "src/codec/SkSwizzler.cpp",
    "src/codec/SkWbmpCodec.cpp",
    "src/images/SkImageEncoder.cpp",
    "src/ports/SkDiscardableMemory_none.cpp",
    "src/ports/SkGlobalInitialization_default.cpp",
    "src/ports/SkImageGenerator_skia.cpp",
    "src/ports/SkMemory_malloc.cpp",
    "src/ports/SkOSFile_stdio.cpp",
    "src/sfnt/SkOTTable_name.cpp",
    "src/sfnt/SkOTUtils.cpp",
  ]

  defines = []
  libs = []

  if (is_win) {
    sources += [
      "src/ports/SkDebug_win.cpp",
      "src/ports/SkImageEncoder_WIC.cpp",
      "src/ports/SkImageGeneratorWIC.cpp",
      "src/ports/SkOSFile_win.cpp",
      "src/ports/SkOSLibrary_win.cpp",
    ]
    libs += [
      "FontSub.lib",
      "Ole32.lib",
      "OleAut32.lib",
      "User32.lib",
      "Usp10.lib",
    ]
  } else {
    sources += [
      "src/ports/SkOSFile_posix.cpp",
      "src/ports/SkOSLibrary_posix.cpp",
    ]
    libs += [ "dl" ]
  }

  if (is_android) {
    deps += [ "//third_party/expat" ]
    if (defined(ndk) && ndk != "") {
      deps += [ "//third_party/cpu-features" ]
    }
    sources += [ "src/ports/SkDebug_android.cpp" ]
    libs += [
      "EGL",
      "GLESv2",
      "log",
    ]
  }

  if (is_linux || target_cpu == "wasm") {
    sources += [ "src/ports/SkDebug_stdio.cpp" ]
    if (skia_use_egl) {
      libs += [ "GLESv2" ]
    }
  }

  if (is_mac) {
    sources += [
      "src/ports/SkDebug_stdio.cpp",
      "src/ports/SkImageEncoder_CG.cpp",
      "src/ports/SkImageGeneratorCG.cpp",
    ]
    frameworks = [
      "ApplicationServices.framework",
      "OpenGL.framework",
    ]
  }

  if (is_ios) {
    sources += [
      "src/ports/SkDebug_stdio.cpp",
      "src/ports/SkImageEncoder_CG.cpp",
      "src/ports/SkImageGeneratorCG.cpp",
    ]
    frameworks = [
      "CoreFoundation.framework",
      "ImageIO.framework",
      "MobileCoreServices.framework",
    ]
  }

  if (is_fuchsia) {
    sources += [ "src/ports/SkDebug_stdio.cpp" ]
  }

  if (skia_enable_spirv_validation) {
    deps += [ "//third_party/spirv-tools:spvtools_val" ]
    defines += [ "SK_ENABLE_SPIRV_VALIDATION" ]
  }

  if (skia_include_multiframe_procs) {
    sources += [ "tools/SkSharingProc.cpp" ]
  }
}

# DebugCanvas used in experimental/wasm-skp-debugger
if (target_cpu == "wasm") {
  static_library("debugcanvas") {
    public_configs = [ ":skia_public" ]

    sources = [
      "tools/SkSharingProc.cpp",
      "tools/UrlDataManager.cpp",
      "tools/debugger/DebugCanvas.cpp",
      "tools/debugger/DebugLayerManager.cpp",
      "tools/debugger/DrawCommand.cpp",
      "tools/debugger/JsonWriteBuffer.cpp",
    ]
  }
}

static_library("pathkit") {
  check_includes = false
  public_configs = [ ":skia_public" ]
  configs += skia_library_configs

  deps = [
    ":arm64",
    ":armv7",
    ":avx",
    ":crc32",
    ":hsw",
    ":none",
    ":sse2",
    ":sse41",
    ":sse42",
    ":ssse3",
  ]

  sources = []
  sources += skia_pathops_sources
  sources += skia_pathops_public
  sources += [
    "src/core/SkAnalyticEdge.cpp",
    "src/core/SkArenaAlloc.cpp",
    "src/core/SkContourMeasure.cpp",
    "src/core/SkCubicMap.cpp",
    "src/core/SkEdge.cpp",
    "src/core/SkEdgeBuilder.cpp",
    "src/core/SkEdgeClipper.cpp",
    "src/core/SkGeometry.cpp",
    "src/core/SkIDChangeListener.cpp",
    "src/core/SkLineClipper.cpp",
    "src/core/SkMalloc.cpp",
    "src/core/SkMallocPixelRef.cpp",
    "src/core/SkMath.cpp",
    "src/core/SkMatrix.cpp",
    "src/core/SkOpts.cpp",
    "src/core/SkPaint.cpp",
    "src/core/SkPath.cpp",
    "src/core/SkPathBuilder.cpp",
    "src/core/SkPathEffect.cpp",
    "src/core/SkPathMeasure.cpp",
    "src/core/SkPathRef.cpp",
    "src/core/SkPoint.cpp",
    "src/core/SkRRect.cpp",
    "src/core/SkReadBuffer.cpp",
    "src/core/SkRect.cpp",
    "src/core/SkSemaphore.cpp",
    "src/core/SkStream.cpp",
    "src/core/SkString.cpp",
    "src/core/SkStringUtils.cpp",
    "src/core/SkStroke.cpp",
    "src/core/SkStrokeRec.cpp",
    "src/core/SkStrokerPriv.cpp",
    "src/core/SkThreadID.cpp",
    "src/core/SkUtils.cpp",
    "src/effects/SkDashPathEffect.cpp",
    "src/effects/SkTrimPathEffect.cpp",
    "src/ports/SkDebug_stdio.cpp",
    "src/ports/SkMemory_malloc.cpp",
    "src/utils/SkDashPath.cpp",
    "src/utils/SkParse.cpp",
    "src/utils/SkParsePath.cpp",
    "src/utils/SkUTF.cpp",
  ]
}

group("modules") {
  deps = [
    "modules/particles",
    "modules/skottie",
    "modules/skparagraph",
    "modules/skshaper",
  ]
}

config("our_vulkan_headers") {
  include_dirs = [ "include/third_party/vulkan" ]
}

# Targets guarded by skia_enable_tools may use //third_party freely.
if (skia_enable_tools) {
  skia_public_includes = [
    "client_utils/android",
    "include/android",
    "include/c",
    "include/codec",
    "include/config",
    "include/core",
    "include/docs",
    "include/effects",
    "include/encode",
    "include/gpu",
    "include/pathops",
    "include/ports",
    "include/svg",
    "include/utils",
    "include/utils/mac",
    "modules/skparagraph/include",
    "modules/skshaper/include",
    "modules/skottie/include",
  ]

  # Used by gn_to_bp.py to list our public include dirs.
  source_set("public") {
    configs += [ ":skia_public" ]
    include_dirs = skia_public_includes
  }

  config("skia.h_config") {
    include_dirs = [ "$target_gen_dir" ]
  }
  action("skia.h") {
    public_configs = [ ":skia.h_config" ]
    skia_h = "$target_gen_dir/skia.h"
    script = "gn/find_headers.py"

    args = [ rebase_path("//bin/gn") ] + [ rebase_path("//") ] +
           [ rebase_path(skia_h, root_build_dir) ] +
           rebase_path(skia_public_includes)
    depfile = "$skia_h.deps"
    outputs = [ skia_h ]
  }

  if (target_cpu == "x64") {
    executable("fiddle") {
      check_includes = false
      libs = []
      sources = [
        "tools/fiddle/draw.cpp",
        "tools/fiddle/fiddle_main.cpp",
      ]

      if (skia_use_egl) {
        sources += [ "tools/fiddle/egl_context.cpp" ]
      } else {
        sources += [ "tools/fiddle/null_context.cpp" ]
      }
      testonly = true
      deps = [
        ":flags",
        ":gpu_tool_utils",
        ":skia",
        ":skia.h",
        "modules/skottie",
        "modules/skshaper",
      ]
    }
  }

  config("cpp14") {
    if (is_win) {
      cflags_cc = [ "/std:c++14" ]
    } else {
      cflags_cc = [ "-std=c++14" ]
    }
  }

  source_set("public_headers_warnings_check") {
    sources = [ "tools/public_headers_warnings_check.cpp" ]
    configs -= [ "//gn:warnings_except_public_headers" ]
    configs += [
      ":our_vulkan_headers",
      ":cpp14",
    ]
    deps = [
      ":skia",
      ":skia.h",
      "modules/skottie",
      "modules/skshaper",
    ]

    if (skia_use_dawn) {
      deps += [ "//third_party/externals/dawn/src/dawn:dawn_headers" ]
    }
  }

  template("test_lib") {
    config(target_name + "_config") {
      if (defined(invoker.public_defines)) {
        defines = invoker.public_defines
      }
    }
    source_set(target_name) {
      forward_variables_from(invoker, "*", [])
      check_includes = false
      public_configs = [
        ":" + target_name + "_config",
        ":skia_private",
      ]

      if (!defined(deps)) {
        deps = []
      }
      deps += [ ":skia" ]
      testonly = true
    }
  }

  template("test_app") {
    if (is_ios) {
      ios_app_bundle(target_name) {
        forward_variables_from(invoker,
                               "*",
                               [
                                 "output_name",
                                 "visibility",
                                 "is_shared_library",
                               ])
        testonly = true
        extra_configs = [ ":skia_private" ]
        launchscreen = "platform_tools/ios/app/LaunchScreen.storyboard"
        data_sources = [ "resources" ]
        if ("True" == exec_script("//gn/checkdir.py",
                                  [ rebase_path("skps", root_build_dir) ],
                                  "trim string")) {
          data_sources += [ "skps" ]
        }
      }
    } else {
      # !is_ios

      output_dir = root_build_dir
      if (defined(invoker.is_shared_library) && invoker.is_shared_library) {
        shared_library("lib" + target_name) {
          forward_variables_from(invoker, "*", [ "is_shared_library" ])
          configs += [ ":skia_private" ]
          testonly = true
        }
      } else {
        _executable = target_name
        executable(_executable) {
          check_includes = false
          forward_variables_from(invoker, "*", [ "is_shared_library" ])
          configs += [ ":skia_private" ]
          testonly = true
        }
      }
      if (is_android && skia_android_serial != "" && defined(_executable)) {
        action("push_" + target_name) {
          script = "gn/push_to_android.py"
          deps = [ ":" + _executable ]
          _stamp = "$target_gen_dir/$_executable.pushed_$skia_android_serial"
          outputs = [ _stamp ]
          args = [
            rebase_path("$root_build_dir/$_executable"),
            skia_android_serial,
            rebase_path(_stamp),
          ]
          testonly = true
        }
      }
    }
  }

  test_lib("gpu_tool_utils") {
    public_defines = []

    # Bots and even devs may not have Vulkan headers, so put
    # include/third_party/vulkan on our path so they're always available.
    all_dependent_configs = [ ":our_vulkan_headers" ]

    defines = []
    if (skia_enable_discrete_gpu) {
      defines += [ "SK_ENABLE_DISCRETE_GPU" ]
    }

    deps = []
    public_deps = []
    sources = [
      "tools/gpu/BackendSurfaceFactory.cpp",
      "tools/gpu/BackendSurfaceFactory.h",
      "tools/gpu/BackendTextureImageFactory.cpp",
      "tools/gpu/BackendTextureImageFactory.h",
      "tools/gpu/FlushFinishTracker.cpp",
      "tools/gpu/FlushFinishTracker.h",
      "tools/gpu/GrContextFactory.cpp",
      "tools/gpu/GrTest.cpp",
      "tools/gpu/ManagedBackendTexture.cpp",
      "tools/gpu/ManagedBackendTexture.h",
      "tools/gpu/MemoryCache.cpp",
      "tools/gpu/MemoryCache.h",
      "tools/gpu/ProxyUtils.cpp",
      "tools/gpu/TestContext.cpp",
      "tools/gpu/TestOps.cpp",
      "tools/gpu/TestOps.h",
      "tools/gpu/YUVUtils.cpp",
      "tools/gpu/YUVUtils.h",
      "tools/gpu/gl/GLTestContext.cpp",  # See comment below about
                                         # GrContextFactory workaround.
      "tools/gpu/mock/MockTestContext.cpp",
    ]

    libs = []
    frameworks = []

    if (skia_use_gl) {
      sources +=
          [ "tools/gpu/gl/command_buffer/GLTestContext_command_buffer.cpp" ]
      if (is_ios) {
        sources += [ "tools/gpu/gl/iOS/CreatePlatformGLTestContext_iOS.mm" ]
        frameworks += [ "OpenGLES.framework" ]
      } else if (is_mac) {
        sources += [ "tools/gpu/gl/mac/CreatePlatformGLTestContext_mac.cpp" ]
      }
      if (skia_use_angle) {
        deps += [ "//third_party/angle2" ]
        sources += [ "tools/gpu/gl/angle/GLTestContext_angle.cpp" ]
      }
    }

    # We need the GLTestContext on Vulkan-only builds for the persistent GL context workaround in
    # in GrContextFactory. This only matters for OSes that can run Vulkan.
    if ((skia_use_gl || skia_use_vulkan) && target_cpu != "wasm") {
      if (is_android || skia_use_egl) {
        sources += [ "tools/gpu/gl/egl/CreatePlatformGLTestContext_egl.cpp" ]
        libs += [ "EGL" ]
      } else if (is_linux) {
        sources += [ "tools/gpu/gl/glx/CreatePlatformGLTestContext_glx.cpp" ]
        libs += [
          "GLU",
          "GL",
          "X11",
        ]
      } else if (is_win) {
        sources += [ "tools/gpu/gl/win/CreatePlatformGLTestContext_win.cpp" ]
        libs += [ "Gdi32.lib" ]
        if (target_cpu != "arm64") {
          libs += [ "OpenGL32.lib" ]
        }
      }
    }

    if (skia_use_vulkan) {
      sources += [ "tools/gpu/vk/VkTestContext.h" ]
      sources += [ "tools/gpu/vk/VkTestContext.cpp" ]
      sources += [ "tools/gpu/vk/VkTestHelper.h" ]
      sources += [ "tools/gpu/vk/VkTestHelper.cpp" ]
      sources += [ "tools/gpu/vk/VkTestUtils.h" ]
      sources += [ "tools/gpu/vk/VkTestUtils.cpp" ]
      sources += [ "tools/gpu/vk/VkYcbcrSamplerHelper.h" ]
      sources += [ "tools/gpu/vk/VkYcbcrSamplerHelper.cpp" ]
    }
    if (skia_use_metal) {
      sources += [ "tools/gpu/mtl/MtlTestContext.mm" ]
    }
    if (skia_use_direct3d) {
      sources += [ "tools/gpu/d3d/D3DTestContext.cpp" ]
      sources += [ "tools/gpu/d3d/D3DTestUtils.cpp" ]
    }
    if (skia_use_dawn) {
      public_deps += [ "//third_party/externals/dawn/src/dawn:dawn_headers" ]
      sources += [ "tools/gpu/dawn/DawnTestContext.cpp" ]
      if (is_clang) {
        cflags_cc = [ "-Wno-microsoft-cast" ]
      }
    }

    if (is_fuchsia && using_fuchsia_sdk) {
      libs +=
          [ "${fuchsia_sdk_path}/arch/${target_cpu}/sysroot/lib/libzircon.so" ]
    }

    cflags_objcc = [ "-fobjc-arc" ]
  }  # test_lib("gpu_tool_utils")

  test_lib("flags") {
    sources = [ "tools/flags/CommandLineFlags.cpp" ]
  }

  test_lib("common_flags_config") {
    sources = [ "tools/flags/CommonFlagsConfig.cpp" ]
    deps = [ ":flags" ]
    public_deps = [ ":gpu_tool_utils" ]
  }
  test_lib("common_flags_gpu") {
    sources = [ "tools/flags/CommonFlagsGpu.cpp" ]
    deps = [ ":flags" ]
    public_deps = [ ":gpu_tool_utils" ]
  }
  test_lib("common_flags_images") {
    sources = [ "tools/flags/CommonFlagsImages.cpp" ]
    deps = [ ":flags" ]
  }
  test_lib("common_flags_aa") {
    sources = [ "tools/flags/CommonFlagsAA.cpp" ]
    deps = [ ":flags" ]
  }

  test_lib("trace") {
    deps = [ ":flags" ]
    sources = [
      "tools/trace/ChromeTracingTracer.cpp",
      "tools/trace/ChromeTracingTracer.h",
      "tools/trace/EventTracingPriv.cpp",
      "tools/trace/EventTracingPriv.h",
      "tools/trace/SkDebugfTracer.cpp",
      "tools/trace/SkDebugfTracer.h",
    ]
  }

  test_lib("tool_utils") {
    sources = [
      "tools/AndroidSkDebugToStdOut.cpp",
      "tools/AutoreleasePool.h",
      "tools/DDLPromiseImageHelper.cpp",
      "tools/DDLPromiseImageHelper.h",
      "tools/DDLTileHelper.cpp",
      "tools/DDLTileHelper.h",
      "tools/LsanSuppressions.cpp",
      "tools/ProcStats.cpp",
      "tools/ProcStats.h",
      "tools/Resources.cpp",
      "tools/Resources.h",
      "tools/SkMetaData.cpp",
      "tools/SkMetaData.h",
      "tools/SkSharingProc.cpp",
      "tools/SkSharingProc.h",
      "tools/Stats.h",
      "tools/ToolUtils.cpp",
      "tools/ToolUtils.h",
      "tools/UrlDataManager.cpp",
      "tools/UrlDataManager.h",
      "tools/debugger/DebugCanvas.cpp",
      "tools/debugger/DebugCanvas.h",
      "tools/debugger/DebugLayerManager.cpp",
      "tools/debugger/DebugLayerManager.h",
      "tools/debugger/DrawCommand.cpp",
      "tools/debugger/DrawCommand.h",
      "tools/debugger/JsonWriteBuffer.cpp",
      "tools/debugger/JsonWriteBuffer.h",
      "tools/fonts/RandomScalerContext.cpp",
      "tools/fonts/RandomScalerContext.h",
      "tools/fonts/TestEmptyTypeface.h",
      "tools/fonts/TestFontMgr.cpp",
      "tools/fonts/TestFontMgr.h",
      "tools/fonts/TestSVGTypeface.cpp",
      "tools/fonts/TestSVGTypeface.h",
      "tools/fonts/TestTypeface.cpp",
      "tools/fonts/TestTypeface.h",
      "tools/fonts/ToolUtilsFont.cpp",
      "tools/random_parse_path.cpp",
      "tools/random_parse_path.h",
      "tools/timer/TimeUtils.h",
      "tools/timer/Timer.cpp",
      "tools/timer/Timer.h",
    ]
    if (target_cpu != "wasm") {
      sources += [ "tools/CrashHandler.cpp" ]
    }
    libs = []
    frameworks = []
    if (is_ios) {
      sources += [ "tools/ios_utils.m" ]
      sources += [ "tools/ios_utils.h" ]
      if (skia_use_metal) {
        sources += [ "tools/AutoreleasePool.mm" ]
      }
      frameworks += [ "Foundation.framework" ]
    } else if (is_mac) {
      if (skia_use_metal) {
        sources += [ "tools/AutoreleasePool.mm" ]
        frameworks += [ "Foundation.framework" ]
      }
    } else if (is_win) {
      libs += [ "DbgHelp.lib" ]
    }

    defines = []
    if (skia_tools_require_resources) {
      defines += [ "SK_TOOLS_REQUIRE_RESOURCES" ]
    }
    deps = [
      ":flags",
      "modules/svg",
    ]
    public_deps = [ ":gpu_tool_utils" ]
  }

  test_lib("etc1") {
    sources = [ "third_party/etc1/etc1.cpp" ]
  }

  import("gn/gm.gni")
  test_lib("gm") {
    sources = gm_sources
    if (skia_use_gl) {
      sources += gl_gm_sources
    }
    deps = [
      ":etc1",
      ":flags",
      ":skia",
      ":tool_utils",
      "modules/skottie",
      "modules/skottie:gm",
      "modules/skparagraph",
      "modules/skparagraph:gm",
      "modules/skshaper",
    ]
    if (is_skia_dev_build) {
      sources += [ "gm/fiddle.cpp" ]
      deps += [ ":skia.h" ]
    }
    public_deps = [ ":gpu_tool_utils" ]

    if (skia_use_ffmpeg) {
      deps += [ "experimental/ffmpeg:video_decoder" ]
      sources += [ "gm/video_decoder.cpp" ]
    }
  }

  test_lib("skvm_builders") {
    sources = [
      "tools/SkVMBuilders.cpp",
      "tools/SkVMBuilders.h",
    ]
  }

  import("gn/tests.gni")
  test_lib("tests") {
    sources = tests_sources + pathops_tests_sources
    frameworks = []
    if (skia_use_metal) {
      sources += metal_tests_sources
      cflags_objcc = [ "-fobjc-arc" ]
      frameworks += [ "MetalKit.framework" ]
    }
    if (skia_use_gl) {
      sources += gl_tests_sources
    }
    if (!skia_enable_fontmgr_android) {
      sources -= [ "//tests/FontMgrAndroidParserTest.cpp" ]
    }
    if (!skia_enable_fontmgr_fontconfig) {
      sources -= [ "//tests/FontMgrFontConfigTest.cpp" ]
    }
    deps = [
      ":flags",
      ":skia",
      ":skvm_builders",
      ":tool_utils",
      "experimental/skrive:tests",
      "modules/skottie:tests",
      "modules/skparagraph:tests",
      "modules/sksg:tests",
      "modules/skshaper",
      "modules/svg",
      "//third_party/libpng",
      "//third_party/libwebp",
      "//third_party/zlib",
    ]
    public_deps = [
      ":gpu_tool_utils",  # Test.h #includes headers from this target.
    ]
  }

  import("gn/bench.gni")
  test_lib("bench") {
    sources = bench_sources
    deps = [
      ":flags",
      ":gm",
      ":gpu_tool_utils",
      ":skia",
      ":skvm_builders",
      ":tool_utils",
      "modules/skparagraph:bench",
      "modules/skshaper",
    ]
  }

  test_lib("experimental_xform") {
    sources = [
      "experimental/xform/SkShape.cpp",
      "experimental/xform/SkXform.cpp",
      "experimental/xform/XContext.cpp",
    ]
    deps = [ ":skia" ]
  }

  if (is_linux || is_mac) {
    test_app("skottie_tool") {
      deps = [ "modules/skottie:tool" ]
    }
    test_app("svg_tool") {
      deps = [ "modules/svg:tool" ]
    }
  }

  test_app("make_skqp_model") {
    sources = [ "tools/skqp/make_skqp_model.cpp" ]
    deps = [ ":skia" ]
  }

  import("gn/samples.gni")
  test_lib("samples") {
    sources = samples_sources
    if (skia_enable_ccpr) {
      sources += samples_sources_ccpr
    }
    public_deps = [ ":tool_utils" ]
    deps = [
      ":flags",
      ":gpu_tool_utils",
      ":xml",
      "modules/audioplayer",
      "modules/skparagraph:samples",
      "modules/skshaper",
      "modules/svg",
      "//third_party/imgui",
    ]
  }
  test_lib("hash_and_encode") {
    sources = [
      "tools/HashAndEncode.cpp",
      "tools/HashAndEncode.h",
    ]
    deps = [
      ":flags",
      ":skia",
      "//third_party/libpng",
    ]
  }
  if (target_cpu != "wasm") {
    test_app("convert-to-nia") {
      sources = [ "tools/convert-to-nia.cpp" ]
      deps = [ ":skia" ]
    }
    test_app("imgcvt") {
      sources = [ "tools/imgcvt.cpp" ]
      deps = [
        ":skcms",
        ":skia",
      ]
    }
    test_app("fm") {
      sources = [
        "dm/DMGpuTestProcs.cpp",  # blech
        "tools/fm/fm.cpp",
      ]
      deps = [
        ":common_flags_aa",
        ":common_flags_gpu",
        ":flags",
        ":gm",
        ":gpu_tool_utils",
        ":hash_and_encode",
        ":skia",
        ":tests",
        ":tool_utils",
        ":trace",
        "modules/skottie",
        "modules/skottie:utils",
        "modules/svg",
      ]
    }
    test_app("dm") {
      sources = [
        "dm/DM.cpp",
        "dm/DMGpuTestProcs.cpp",
        "dm/DMJsonWriter.cpp",
        "dm/DMSrcSink.cpp",
      ]
      deps = [
        ":common_flags_aa",
        ":common_flags_config",
        ":common_flags_gpu",
        ":common_flags_images",
        ":flags",
        ":gm",
        ":gpu_tool_utils",
        ":hash_and_encode",
        ":skia",
        ":tests",
        ":tool_utils",
        ":trace",
        "experimental/skrive",
        "modules/skottie",
        "modules/skottie:utils",
        "modules/svg",
      ]
    }
  }

  if (!is_win) {
    test_app("remote_demo") {
      sources = [ "tools/remote_demo.cpp" ]
      deps = [ ":skia" ]
    }
  }

  if (!is_win) {
    test_app("blob_cache_sim") {
      sources = [ "tools/blob_cache_sim.cpp" ]
      deps = [ ":skia" ]
    }
  }

  test_app("nanobench") {
    sources = [ "bench/nanobench.cpp" ]
    deps = [
      ":bench",
      ":common_flags_aa",
      ":common_flags_config",
      ":common_flags_gpu",
      ":common_flags_images",
      ":flags",
      ":gm",
      ":gpu_tool_utils",
      ":skia",
      ":tool_utils",
      ":trace",
      "modules/skparagraph",
      "modules/skshaper",
      "modules/svg",
    ]
  }

  test_app("skpinfo") {
    sources = [ "tools/skpinfo.cpp" ]
    deps = [
      ":flags",
      ":skia",
    ]
  }

  if (skia_use_ffmpeg) {
    test_app("skottie2movie") {
      sources = [ "tools/skottie2movie.cpp" ]
      deps = [
        ":flags",
        ":gpu_tool_utils",
        ":skia",
        "experimental/ffmpeg:video_encoder",
        "modules/skottie",
        "modules/skottie:utils",
      ]
    }
  }

  test_app("skpbench") {
    sources = [ "tools/skpbench/skpbench.cpp" ]
    deps = [
      ":common_flags_config",
      ":common_flags_gpu",
      ":flags",
      ":gpu_tool_utils",
      ":skia",
      ":tool_utils",
    ]
  }

  test_app("sktexttopdf") {
    sources = [ "tools/using_skia_and_harfbuzz.cpp" ]
    deps = [
      ":skia",
      "modules/skshaper",
    ]
  }

  test_app("create_test_font") {
    sources = [ "tools/fonts/create_test_font.cpp" ]
    deps = [ ":skia" ]
    assert_no_deps = [
      # tool_utils requires the output of this app.
      ":tool_utils",
    ]
  }

  if (skia_use_expat) {
    test_app("create_test_font_color") {
      sources = [ "tools/fonts/create_test_font_color.cpp" ]
      deps = [
        ":flags",
        ":skia",
        ":tool_utils",
      ]
    }
  }

  test_app("get_images_from_skps") {
    sources = [ "tools/get_images_from_skps.cpp" ]
    deps = [
      ":flags",
      ":skia",
    ]
  }

  if (!is_ios && target_cpu != "wasm" && !(is_win && target_cpu == "arm64")) {
    test_app("skiaserve") {
      sources = [
        "tools/skiaserve/Request.cpp",
        "tools/skiaserve/Response.cpp",
        "tools/skiaserve/skiaserve.cpp",
        "tools/skiaserve/urlhandlers/BreakHandler.cpp",
        "tools/skiaserve/urlhandlers/ClipAlphaHandler.cpp",
        "tools/skiaserve/urlhandlers/CmdHandler.cpp",
        "tools/skiaserve/urlhandlers/ColorModeHandler.cpp",
        "tools/skiaserve/urlhandlers/DataHandler.cpp",
        "tools/skiaserve/urlhandlers/DownloadHandler.cpp",
        "tools/skiaserve/urlhandlers/EnableGPUHandler.cpp",
        "tools/skiaserve/urlhandlers/ImgHandler.cpp",
        "tools/skiaserve/urlhandlers/InfoHandler.cpp",
        "tools/skiaserve/urlhandlers/OpBoundsHandler.cpp",
        "tools/skiaserve/urlhandlers/OpsHandler.cpp",
        "tools/skiaserve/urlhandlers/OverdrawHandler.cpp",
        "tools/skiaserve/urlhandlers/PostHandler.cpp",
        "tools/skiaserve/urlhandlers/QuitHandler.cpp",
        "tools/skiaserve/urlhandlers/RootHandler.cpp",
      ]
      deps = [
        ":flags",
        ":gpu_tool_utils",
        ":skia",
        ":tool_utils",
        "//third_party/libmicrohttpd",
      ]
    }
  }

  test_app("fuzz") {
    sources = [
      "fuzz/Fuzz.cpp",
      "fuzz/Fuzz.h",
      "fuzz/FuzzCanvas.cpp",
      "fuzz/FuzzCommon.cpp",
      "fuzz/FuzzCommon.h",
      "fuzz/FuzzCreateDDL.cpp",
      "fuzz/FuzzDrawFunctions.cpp",
      "fuzz/FuzzEncoders.cpp",
      "fuzz/FuzzGradients.cpp",
      "fuzz/FuzzMain.cpp",
      "fuzz/FuzzParsePath.cpp",
      "fuzz/FuzzPathMeasure.cpp",
      "fuzz/FuzzPathop.cpp",
      "fuzz/FuzzPolyUtils.cpp",
      "fuzz/FuzzRegionOp.cpp",
      "fuzz/oss_fuzz/FuzzAndroidCodec.cpp",
      "fuzz/oss_fuzz/FuzzAnimatedImage.cpp",
      "fuzz/oss_fuzz/FuzzImage.cpp",
      "fuzz/oss_fuzz/FuzzImageFilterDeserialize.cpp",
      "fuzz/oss_fuzz/FuzzIncrementalImage.cpp",
      "fuzz/oss_fuzz/FuzzJSON.cpp",
      "fuzz/oss_fuzz/FuzzPathDeserialize.cpp",
      "fuzz/oss_fuzz/FuzzRegionDeserialize.cpp",
      "fuzz/oss_fuzz/FuzzRegionSetPath.cpp",
      "fuzz/oss_fuzz/FuzzSKP.cpp",
      "fuzz/oss_fuzz/FuzzSKSL2GLSL.cpp",
      "fuzz/oss_fuzz/FuzzSKSL2Metal.cpp",
      "fuzz/oss_fuzz/FuzzSKSL2Pipeline.cpp",
      "fuzz/oss_fuzz/FuzzSKSL2SPIRV.cpp",
      "fuzz/oss_fuzz/FuzzSVG.cpp",
      "fuzz/oss_fuzz/FuzzSkDescriptorDeserialize.cpp",
      "fuzz/oss_fuzz/FuzzSkRuntimeEffect.cpp",
      "fuzz/oss_fuzz/FuzzTextBlobDeserialize.cpp",
      "tools/UrlDataManager.cpp",
      "tools/debugger/DebugCanvas.cpp",
      "tools/debugger/DebugLayerManager.cpp",
      "tools/debugger/DrawCommand.cpp",
      "tools/debugger/JsonWriteBuffer.cpp",
    ]
    deps = [
      ":flags",
      ":gpu_tool_utils",
      ":skia",
      "modules/skottie:fuzz",
    ]
  }

  test_app("pathops_unittest") {
    sources = pathops_tests_sources + [
                rebase_path("tests/skia_test.cpp"),
                rebase_path("tests/Test.cpp"),
              ]
    deps = [
      ":flags",
      ":gpu_tool_utils",
      ":skia",
      ":tool_utils",
    ]
  }

  test_app("dump_record") {
    sources = [ "tools/dump_record.cpp" ]
    deps = [
      ":flags",
      ":skia",
    ]
  }

  test_app("skdiff") {
    sources = [
      "tools/skdiff/skdiff.cpp",
      "tools/skdiff/skdiff_html.cpp",
      "tools/skdiff/skdiff_main.cpp",
      "tools/skdiff/skdiff_utils.cpp",
    ]
    deps = [
      ":skia",
      ":tool_utils",
    ]
  }

  test_app("skp_parser") {
    sources = [ "tools/skp_parser.cpp" ]
    deps = [
      ":skia",
      ":tool_utils",
    ]
  }

  if (!is_win) {
    source_set("skqp_lib") {
      check_includes = false
      testonly = true
      if (!is_official_build) {
        configs -= [ "//gn:warnings" ]
      }
      public_configs = [ ":skia_private" ]
      defines =
          [ "SK_SKQP_GLOBAL_ERROR_TOLERANCE=$skia_skqp_global_error_tolerance" ]
      sources = [
        "dm/DMGpuTestProcs.cpp",
        "tools/skqp/src/skqp.cpp",
        "tools/skqp/src/skqp_model.cpp",
      ]
      deps = [
        ":gm",
        ":skia",
        ":tests",
        ":tool_utils",
      ]
    }
    test_app("skqp") {
      sources = [ "tools/skqp/src/skqp_main.cpp" ]
      include_dirs = [ "//" ]
      lib_dirs = []
      deps = [ ":skqp_lib" ]
    }
    test_app("jitter_gms") {
      sources = [ "tools/skqp/jitter_gms.cpp" ]
      deps = [
        ":gm",
        ":skia",
        ":skqp_lib",
      ]
    }
  }
  if (is_fuchsia) {
    # Build a package repository for skqp on Fuchsia.
    group("skqp_repo") {
      testonly = true
      deps = [ "//build/fuchsia/skqp:skqp_repo" ]
    }
  }
  if (is_android) {
    shared_library("libskqp_app") {
      configs += [ ":skia_private" ]
      if (!is_official_build) {
        configs -= [ "//gn:warnings" ]
      }
      testonly = true
      sources = [ "tools/skqp/src/jni_skqp.cpp" ]
      deps = [
        ":skia",
        ":skqp_lib",
        ":tool_utils",
      ]
      libs = [ "android" ]
    }
  }
  if (is_android && skia_use_gl) {
    test_app("skottie_android") {
      is_shared_library = true

      sources = [ "platform_tools/android/apps/skottie/skottielib/src/main/cpp/native-lib.cpp" ]
      libs = []

      deps = [
        ":skia",
        "modules/skottie",
        "modules/sksg:samples",
        "//third_party/oboe",
      ]
    }
  }

  test_app("list_gms") {
    sources = [ "tools/list_gms.cpp" ]
    deps = [
      ":gm",
      ":skia",
    ]
  }
  test_app("list_gpu_unit_tests") {
    sources = [
      "dm/DMGpuTestProcs.cpp",
      "tools/list_gpu_unit_tests.cpp",
    ]
    deps = [
      ":skia",
      ":tests",
    ]
  }

  test_lib("sk_app") {
    public_deps = [
      ":gpu_tool_utils",
      ":skia",
    ]
    sources = [
      "tools/sk_app/Application.h",
      "tools/sk_app/CommandSet.cpp",
      "tools/sk_app/CommandSet.h",
      "tools/sk_app/DisplayParams.h",
      "tools/sk_app/RasterWindowContext.h",
      "tools/sk_app/Window.cpp",
      "tools/sk_app/Window.h",
      "tools/sk_app/WindowContext.cpp",
      "tools/sk_app/WindowContext.h",
    ]
    libs = []
    frameworks = []

    if (is_android) {
      sources += [
        "tools/sk_app/android/RasterWindowContext_android.cpp",
        "tools/sk_app/android/WindowContextFactory_android.h",
        "tools/sk_app/android/Window_android.cpp",
        "tools/sk_app/android/Window_android.h",
        "tools/sk_app/android/main_android.cpp",
        "tools/sk_app/android/surface_glue_android.cpp",
        "tools/sk_app/android/surface_glue_android.h",
      ]
      libs += [ "android" ]
    } else if (is_linux) {
      sources += [
        "tools/sk_app/unix/RasterWindowContext_unix.cpp",
        "tools/sk_app/unix/WindowContextFactory_unix.h",
        "tools/sk_app/unix/Window_unix.cpp",
        "tools/sk_app/unix/Window_unix.h",
        "tools/sk_app/unix/keysym2ucs.c",
        "tools/sk_app/unix/keysym2ucs.h",
        "tools/sk_app/unix/main_unix.cpp",
      ]
      libs += [
        "GL",  # Used by raster window context, so cannot be behind skia_use_gl.
        "X11",
      ]
    } else if (is_win) {
      sources += [
        "tools/sk_app/win/RasterWindowContext_win.cpp",
        "tools/sk_app/win/WindowContextFactory_win.h",
        "tools/sk_app/win/Window_win.cpp",
        "tools/sk_app/win/Window_win.h",
        "tools/sk_app/win/main_win.cpp",
      ]
    } else if (is_mac) {
      sources += [
        "tools/sk_app/mac/RasterWindowContext_mac.mm",
        "tools/sk_app/mac/WindowContextFactory_mac.h",
        "tools/sk_app/mac/Window_mac.h",
        "tools/sk_app/mac/Window_mac.mm",
        "tools/sk_app/mac/main_mac.mm",
      ]
      frameworks += [
        "QuartzCore.framework",
        "Cocoa.framework",
        "Foundation.framework",
      ]
    } else if (is_ios) {
      sources += [
        "tools/sk_app/ios/RasterWindowContext_ios.mm",
        "tools/sk_app/ios/WindowContextFactory_ios.h",
        "tools/sk_app/ios/Window_ios.h",
        "tools/sk_app/ios/Window_ios.mm",
        "tools/sk_app/ios/main_ios.mm",
      ]
      frameworks += [ "QuartzCore.framework" ]
    }

    if (skia_use_gl) {
      sources += [ "tools/sk_app/GLWindowContext.cpp" ]
      sources += [ "tools/sk_app/GLWindowContext.h" ]
      if (is_android) {
        sources += [ "tools/sk_app/android/GLWindowContext_android.cpp" ]
      } else if (is_linux) {
        sources += [ "tools/sk_app/unix/GLWindowContext_unix.cpp" ]
      } else if (is_win) {
        sources += [ "tools/sk_app/win/GLWindowContext_win.cpp" ]
        if (skia_use_angle) {
          sources += [ "tools/sk_app/win/ANGLEWindowContext_win.cpp" ]
        }
      } else if (is_mac) {
        sources += [ "tools/sk_app/mac/GLWindowContext_mac.mm" ]
      } else if (is_ios) {
        sources += [ "tools/sk_app/ios/GLWindowContext_ios.mm" ]
      }
    }

    if (skia_use_vulkan) {
      sources += [ "tools/sk_app/VulkanWindowContext.cpp" ]
      sources += [ "tools/sk_app/VulkanWindowContext.h" ]
      if (is_android) {
        sources += [ "tools/sk_app/android/VulkanWindowContext_android.cpp" ]
      } else if (is_linux) {
        sources += [ "tools/sk_app/unix/VulkanWindowContext_unix.cpp" ]
        libs += [ "X11-xcb" ]
      } else if (is_win) {
        sources += [ "tools/sk_app/win/VulkanWindowContext_win.cpp" ]
      }
    }

    if (skia_use_metal) {
      sources += [ "tools/sk_app/MetalWindowContext.mm" ]
      sources += [ "tools/sk_app/MetalWindowContext.h" ]
      if (is_mac) {
        sources += [ "tools/sk_app/mac/MetalWindowContext_mac.mm" ]
      } else if (is_ios) {
        sources += [ "tools/sk_app/ios/MetalWindowContext_ios.mm" ]
      }
    }

    if (skia_use_direct3d) {
      sources += [ "tools/sk_app/win/D3D12WindowContext_win.cpp" ]
    }

    if (skia_use_dawn) {
      sources += [ "tools/sk_app/DawnWindowContext.cpp" ]
      sources += [ "tools/sk_app/DawnWindowContext.h" ]
      if (is_linux) {
        if (dawn_enable_vulkan) {
          sources += [ "tools/sk_app/unix/DawnVulkanWindowContext_unix.cpp" ]
          defines = [ "VK_USE_PLATFORM_XCB_KHR" ]
          libs += [ "X11-xcb" ]
        }
      } else if (is_win) {
        if (dawn_enable_d3d12) {
          sources += [ "tools/sk_app/win/DawnD3D12WindowContext_win.cpp" ]
        }
      } else if (is_mac) {
        if (dawn_enable_metal) {
          sources += [ "tools/sk_app/mac/DawnMTLWindowContext_mac.mm" ]
        }
      }
    }

    deps = [ ":tool_utils" ]
    if (is_android) {
      deps += [ "//third_party/native_app_glue" ]
    }
    if (skia_use_gl && skia_use_angle) {
      deps += [ "//third_party/angle2" ]
    }
  }

  if (!skia_use_vulkan && (is_mac || is_linux || is_win)) {
    test_app("fiddle_examples") {
      sources = [
        "tools/fiddle/all_examples.cpp",
        "tools/fiddle/examples.cpp",
        "tools/fiddle/examples.h",
      ]
      if (is_win) {
        cflags = [
          "/wd4756",  # Overflow in constant arithmetic
          "/wd4305",  # truncation from 'double' to 'float'
        ]
      }
      deps = [
        ":skia",
        ":skia.h",
        "modules/skottie",
        "modules/skshaper",
      ]
    }
  }

  # sk_app can work without GL but viewer always runs raster through a GL window context.
  if (skia_use_gl) {
    test_app("viewer") {
      is_shared_library = is_android
      sources = [
        "tools/viewer/AnimTimer.h",
        "tools/viewer/BisectSlide.cpp",
        "tools/viewer/GMSlide.cpp",
        "tools/viewer/ImGuiLayer.cpp",
        "tools/viewer/ImageSlide.cpp",
        "tools/viewer/ParticlesSlide.cpp",
        "tools/viewer/SKPSlide.cpp",
        "tools/viewer/SampleSlide.cpp",
        "tools/viewer/SkRiveSlide.cpp",
        "tools/viewer/SkSLSlide.cpp",
        "tools/viewer/SkottieSlide.cpp",
        "tools/viewer/SlideDir.cpp",
        "tools/viewer/StatsLayer.cpp",
        "tools/viewer/SvgSlide.cpp",
        "tools/viewer/TouchGesture.cpp",
        "tools/viewer/TouchGesture.h",
        "tools/viewer/Viewer.cpp",
        "tools/viewer/Viewer.h",
      ]
      libs = []

      deps = [
        ":common_flags_gpu",
        ":flags",
        ":gm",
        ":gpu_tool_utils",
        ":samples",
        ":sk_app",
        ":skia",
        ":tool_utils",
        ":trace",
        "experimental/skrive",
        "modules/audioplayer",
        "modules/particles",
        "modules/skottie",
        "modules/skottie:utils",
        "modules/sksg:samples",
        "modules/svg",
        "//third_party/imgui",
      ]
      if (skia_use_experimental_xform) {
        deps += [ ":experimental_xform" ]
        sources += [ "gm/xform.cpp" ]
      }
      if (skia_use_vulkan) {
        deps += [
          "//third_party/spirv-tools:spvtools",

          #spvtools depends on this but doesn't deps it in. Looks like upstream bug
          #that we replicated in our third_party/spirv-tools/BUILD.gn
          "//third_party/spirv-tools:spvtools_val",
        ]
      }
    }
  }

  if (skia_use_gl && !skia_use_angle && (is_linux || is_win || is_mac)) {
    test_app("HelloWorld") {
      sources = [ "example/HelloWorld.cpp" ]
      libs = []

      deps = [
        ":flags",
        ":gpu_tool_utils",
        ":sk_app",
        ":skia",
        ":tool_utils",
      ]
    }
  }

  if (skia_use_gl && (is_linux || is_mac || is_ios)) {
    test_app("SkiaSDLExample") {
      sources = [ "example/SkiaSDLExample.cpp" ]
      libs = []
      deps = [
        ":gpu_tool_utils",
        ":skia",
        "//third_party/libsdl",
      ]
    }
  }

  if (skia_qt_path != "" && (is_win || is_linux || is_mac)) {
    action_foreach("generate_mocs") {
      script = "gn/call.py"
      sources = [ "tools/mdbviz/MainWindow.h" ]
      outputs = [ "$target_gen_dir/mdbviz/{{source_name_part}}_moc.cpp" ]
      args = [
        "$skia_qt_path" + "/bin/moc",
        "{{source}}",
        "-o",
        "gen/mdbviz/{{source_name_part}}_moc.cpp",
      ]
    }
    action_foreach("generate_resources") {
      script = "gn/call.py"
      sources = [ "tools/mdbviz/resources.qrc" ]
      outputs = [ "$target_gen_dir/mdbviz/{{source_name_part}}_res.cpp" ]
      args = [
        "$skia_qt_path" + "/bin/rcc",
        "{{source}}",
        "-o",
        "gen/mdbviz/{{source_name_part}}_res.cpp",
      ]
    }
    test_app("mdbviz") {
      if (is_win) {
        # on Windows we need to disable some exception handling warnings due to the Qt headers
        cflags = [ "/Wv:18" ]  # 18 -> VS2013, 19 -> VS2015, 1910 -> VS2017
      }
      sources = [
        "tools/UrlDataManager.cpp",
        "tools/debugger/DebugCanvas.cpp",
        "tools/debugger/DebugLayerManager.cpp",
        "tools/debugger/DrawCommand.cpp",
        "tools/debugger/JsonWriteBuffer.cpp",
        "tools/mdbviz/MainWindow.cpp",
        "tools/mdbviz/Model.cpp",
        "tools/mdbviz/main.cpp",

        # generated files
        "$target_gen_dir/mdbviz/MainWindow_moc.cpp",
        "$target_gen_dir/mdbviz/resources_res.cpp",
      ]
      lib_dirs = [ "$skia_qt_path/lib" ]
      libs = [
        "Qt5Core.lib",
        "Qt5Gui.lib",
        "Qt5Widgets.lib",
      ]
      include_dirs = [
        "$skia_qt_path/include",
        "$skia_qt_path/include/QtCore",
        "$skia_qt_path/include/QtWidgets",
      ]
      deps = [
        ":generate_mocs",
        ":generate_resources",
        ":skia",
      ]
    }
  }

  if (is_android && defined(ndk) && ndk != "") {
    copy("gdbserver") {
      sources = [ "$ndk/$ndk_gdbserver" ]
      outputs = [ "$root_out_dir/gdbserver" ]
    }
  }

  if (skia_use_opencl) {
    test_app("hello-opencl") {
      sources = [ "tools/hello-opencl.cpp" ]
      deps = [ "//third_party/opencl" ]
    }
  }

  executable("cpu_modules") {
    sources = [ "tools/cpu_modules.cpp" ]
    deps = [
      ":skia",
      "modules/particles",
    ]
  }

  if (skia_use_gl && skia_use_icu && skia_use_harfbuzz) {
    test_app("editor") {
      is_shared_library = is_android
      deps = [ "modules/skplaintexteditor:editor_app" ]
    }
  }

  executable("image_diff_metric") {
    sources = [ "tools/image_diff_metric.cpp" ]
    deps = [ ":skia" ]
  }

  group("modules_testonly") {
    testonly = true
    deps = []
    if (target_cpu == "wasm") {
      deps += [ "modules/canvaskit:viewer_wasm" ]
    }
  }

  if (skia_build_fuzzers) {
    template("libfuzzer_app") {
      output_dir = root_build_dir
      executable(target_name) {
        check_includes = false
        forward_variables_from(invoker, "*", [ "is_shared_library" ])
        configs += [ ":skia_private" ]
        sources += [
          "fuzz/Fuzz.cpp",
          "fuzz/FuzzCommon.cpp",
        ]
        deps += [
          ":flags",
          ":gpu_tool_utils",
          ":skia",
        ]
        defines = [ "SK_BUILD_FOR_LIBFUZZER" ]
        if (skia_use_libfuzzer_defaults) {
          cflags = [ "-fsanitize=fuzzer" ]
          ldflags = [ "-fsanitize=fuzzer" ]
        }
        testonly = true
      }
    }

    libfuzzer_app("region_deserialize") {
      sources = [ "fuzz/oss_fuzz/FuzzRegionDeserialize.cpp" ]
      deps = []
    }

    libfuzzer_app("image_filter_deserialize") {
      include_dirs = [
        "tools",
        "tools/fonts",
      ]
      sources = [
        "fuzz/oss_fuzz/FuzzImageFilterDeserialize.cpp",
        "tools/Resources.cpp",
        "tools/fonts/TestFontMgr.cpp",
        "tools/fonts/TestSVGTypeface.cpp",
        "tools/fonts/TestTypeface.cpp",
      ]
      deps = [ "modules/svg" ]
    }

    libfuzzer_app("region_set_path") {
      sources = [ "fuzz/oss_fuzz/FuzzRegionSetPath.cpp" ]
      deps = []
    }

    libfuzzer_app("textblob_deserialize") {
      include_dirs = [
        "tools",
        "tools/fonts",
      ]
      sources = [
        "fuzz/oss_fuzz/FuzzTextBlobDeserialize.cpp",
        "tools/Resources.cpp",
        "tools/fonts/TestFontMgr.cpp",
        "tools/fonts/TestSVGTypeface.cpp",
        "tools/fonts/TestTypeface.cpp",
      ]
      deps = [ "modules/svg" ]
    }

    libfuzzer_app("path_deserialize") {
      sources = [ "fuzz/oss_fuzz/FuzzPathDeserialize.cpp" ]
      deps = []
    }

    libfuzzer_app("image_decode") {
      sources = [ "fuzz/oss_fuzz/FuzzImage.cpp" ]
      deps = []
    }

    libfuzzer_app("animated_image_decode") {
      sources = [ "fuzz/oss_fuzz/FuzzAnimatedImage.cpp" ]
      deps = []
    }

    libfuzzer_app("api_create_ddl") {
      include_dirs = [
        "include",
        "include/gpu",
      ]
      sources = [
        "fuzz/FuzzCreateDDL.cpp",
        "fuzz/oss_fuzz/FuzzAPICreateDDL.cpp",
        "tools/Resources.cpp",
        "tools/UrlDataManager.cpp",
        "tools/debugger/DebugCanvas.cpp",
        "tools/debugger/DebugLayerManager.cpp",
        "tools/debugger/DrawCommand.cpp",
        "tools/debugger/JsonWriteBuffer.cpp",
        "tools/fonts/TestFontMgr.cpp",
        "tools/fonts/TestSVGTypeface.cpp",
        "tools/fonts/TestTypeface.cpp",
      ]
      deps = [
        "modules/svg",
        "//third_party/libpng",
      ]
    }

    libfuzzer_app("api_draw_functions") {
      sources = [
        "fuzz/FuzzDrawFunctions.cpp",
        "fuzz/oss_fuzz/FuzzDrawFunctions.cpp",
      ]
      deps = []
    }

    libfuzzer_app("api_gradients") {
      sources = [
        "fuzz/FuzzGradients.cpp",
        "fuzz/oss_fuzz/FuzzGradients.cpp",
      ]
      deps = []
    }

    libfuzzer_app("api_image_filter") {
      include_dirs = [
        "tools",
        "tools/debugger",
      ]
      sources = [
        "fuzz/FuzzCanvas.cpp",
        "fuzz/oss_fuzz/FuzzAPIImageFilter.cpp",
        "tools/UrlDataManager.cpp",
        "tools/debugger/DebugCanvas.cpp",
        "tools/debugger/DebugLayerManager.cpp",
        "tools/debugger/DrawCommand.cpp",
        "tools/debugger/JsonWriteBuffer.cpp",
      ]
      deps = [ "//third_party/libpng" ]
    }

    libfuzzer_app("api_path_measure") {
      sources = [
        "fuzz/FuzzPathMeasure.cpp",
        "fuzz/oss_fuzz/FuzzPathMeasure.cpp",
      ]
      deps = []
    }

    libfuzzer_app("api_pathop") {
      sources = [
        "fuzz/FuzzPathop.cpp",
        "fuzz/oss_fuzz/FuzzPathop.cpp",
      ]
      deps = []
    }

    libfuzzer_app("api_raster_n32_canvas") {
      include_dirs = [
        "tools",
        "tools/debugger",
        "tools/fonts",
      ]
      sources = [
        "fuzz/FuzzCanvas.cpp",
        "fuzz/oss_fuzz/FuzzRasterN32Canvas.cpp",
        "tools/Resources.cpp",
        "tools/UrlDataManager.cpp",
        "tools/debugger/DebugCanvas.cpp",
        "tools/debugger/DebugLayerManager.cpp",
        "tools/debugger/DrawCommand.cpp",
        "tools/debugger/JsonWriteBuffer.cpp",
        "tools/fonts/TestFontMgr.cpp",
        "tools/fonts/TestSVGTypeface.cpp",
        "tools/fonts/TestTypeface.cpp",
      ]
      deps = [
        "modules/svg",
        "//third_party/libpng",
      ]
    }

    if (skia_use_gl) {
      libfuzzer_app("api_mock_gpu_canvas") {
        include_dirs = [
          "tools",
          "tools/debugger",
          "tools/fonts",
        ]
        sources = [
          "fuzz/FuzzCanvas.cpp",
          "fuzz/oss_fuzz/FuzzMockGPUCanvas.cpp",
          "tools/LsanSuppressions.cpp",
          "tools/Resources.cpp",
          "tools/UrlDataManager.cpp",
          "tools/debugger/DebugCanvas.cpp",
          "tools/debugger/DebugLayerManager.cpp",
          "tools/debugger/DrawCommand.cpp",
          "tools/debugger/JsonWriteBuffer.cpp",
          "tools/fonts/TestFontMgr.cpp",
          "tools/fonts/TestSVGTypeface.cpp",
          "tools/fonts/TestTypeface.cpp",
        ]
        deps = [
          "modules/svg",
          "//third_party/libpng",
        ]
      }
    }

    libfuzzer_app("api_null_canvas") {
      include_dirs = [
        "tools",
        "tools/debugger",
        "tools/fonts",
      ]
      sources = [
        "fuzz/FuzzCanvas.cpp",
        "fuzz/oss_fuzz/FuzzNullCanvas.cpp",
        "tools/Resources.cpp",
        "tools/UrlDataManager.cpp",
        "tools/debugger/DebugCanvas.cpp",
        "tools/debugger/DebugLayerManager.cpp",
        "tools/debugger/DrawCommand.cpp",
        "tools/debugger/JsonWriteBuffer.cpp",
        "tools/fonts/TestFontMgr.cpp",
        "tools/fonts/TestSVGTypeface.cpp",
        "tools/fonts/TestTypeface.cpp",
      ]
      deps = [
        "modules/svg",
        "//third_party/libpng",
      ]
    }

    libfuzzer_app("api_svg_canvas") {
      include_dirs = [
        "include",
        "include/svg",
      ]
      sources = [
        "fuzz/FuzzCanvas.cpp",
        "fuzz/oss_fuzz/FuzzAPISVGCanvas.cpp",
        "tools/Resources.cpp",
        "tools/UrlDataManager.cpp",
        "tools/debugger/DebugCanvas.cpp",
        "tools/debugger/DebugLayerManager.cpp",
        "tools/debugger/DrawCommand.cpp",
        "tools/debugger/JsonWriteBuffer.cpp",
        "tools/fonts/TestFontMgr.cpp",
        "tools/fonts/TestSVGTypeface.cpp",
        "tools/fonts/TestTypeface.cpp",
      ]
      deps = [
        "modules/svg",
        "//third_party/libpng",
      ]
    }

    libfuzzer_app("png_encoder") {
      sources = [
        "fuzz/FuzzEncoders.cpp",
        "fuzz/oss_fuzz/FuzzPNGEncoder.cpp",
      ]
      deps = []
    }

    libfuzzer_app("jpeg_encoder") {
      sources = [
        "fuzz/FuzzEncoders.cpp",
        "fuzz/oss_fuzz/FuzzJPEGEncoder.cpp",
      ]
      deps = []
    }

    libfuzzer_app("webp_encoder") {
      sources = [
        "fuzz/FuzzEncoders.cpp",
        "fuzz/oss_fuzz/FuzzWEBPEncoder.cpp",
      ]
      deps = []
    }

    libfuzzer_app("skottie_json") {
      sources = [
        "modules/skottie/fuzz/FuzzSkottieJSON.cpp",
        "tools/Resources.cpp",
        "tools/fonts/TestFontMgr.cpp",
        "tools/fonts/TestSVGTypeface.cpp",
        "tools/fonts/TestTypeface.cpp",
      ]
      deps = [
        "modules/skottie:skottie",
        "modules/svg",
      ]
    }

    libfuzzer_app("skjson") {
      sources = [ "fuzz/oss_fuzz/FuzzJSON.cpp" ]
      deps = []
    }

    libfuzzer_app("api_polyutils") {
      sources = [
        "fuzz/FuzzPolyUtils.cpp",
        "fuzz/oss_fuzz/FuzzPolyUtils.cpp",
      ]
      deps = [ ":skia" ]
    }

    libfuzzer_app("android_codec") {
      sources = [ "fuzz/oss_fuzz/FuzzAndroidCodec.cpp" ]
      deps = []
    }

    libfuzzer_app("image_decode_incremental") {
      sources = [ "fuzz/oss_fuzz/FuzzIncrementalImage.cpp" ]
      deps = []
    }

    libfuzzer_app("sksl2glsl") {
      sources = [ "fuzz/oss_fuzz/FuzzSKSL2GLSL.cpp" ]
      deps = []
    }

    libfuzzer_app("sksl2spirv") {
      sources = [ "fuzz/oss_fuzz/FuzzSKSL2SPIRV.cpp" ]
      deps = []
    }

    libfuzzer_app("sksl2metal") {
      sources = [ "fuzz/oss_fuzz/FuzzSKSL2Metal.cpp" ]
      deps = []
    }

    libfuzzer_app("sksl2pipeline") {
      sources = [ "fuzz/oss_fuzz/FuzzSKSL2Pipeline.cpp" ]
      deps = []
    }

    libfuzzer_app("skdescriptor_deserialize") {
      sources = [ "fuzz/oss_fuzz/FuzzSkDescriptorDeserialize.cpp" ]
      deps = []
    }

    libfuzzer_app("svg_dom") {
      sources = [ "fuzz/oss_fuzz/FuzzSVG.cpp" ]
      deps = [ "modules/svg" ]
    }

    libfuzzer_app("skruntimeeffect") {
      sources = [ "fuzz/oss_fuzz/FuzzSkRuntimeEffect.cpp" ]
      deps = []
    }

    libfuzzer_app("skp") {
      sources = [ "fuzz/oss_fuzz/FuzzSKP.cpp" ]
      deps = []
    }
  }
}

if (is_ios && skia_use_metal && !skia_enable_flutter_defines) {
  group("minimal_ios_mtl_skia_app") {
    deps = [ "experimental/minimal_ios_mtl_skia_app" ]
  }
}

if (is_ios && skia_enable_skottie && !skia_enable_flutter_defines) {
  group("skottie_ios") {
    deps = [ "tools/skottie_ios_app" ]
  }
}

# SkiaSharp + HarfBuzzSharp

skiasharp_build("SkiaSharp") {
  public_configs = [ ":skia_public" ]
  configs += skia_library_configs

  defines = [ "SKIA_C_DLL" ]

  deps = [
    ":skia",
  ]

  # clear the sources and add explicitly
  set_sources_assignment_filter([])
  sources = [
    "src/xamarin/sk_compatpaint.cpp",
    "src/xamarin/sk_manageddrawable.cpp",
    "src/xamarin/sk_managedstream.cpp",
    "src/xamarin/sk_managedtracememorydump.cpp",
    "src/xamarin/sk_xamarin.cpp",
    "src/xamarin/SkiaKeeper.c",
    "src/xamarin/SkCompatPaint.cpp",
    "src/xamarin/SkManagedDrawable.cpp",
    "src/xamarin/SkManagedStream.cpp",
    "src/xamarin/SkManagedTraceMemoryDump.cpp",
    "src/xamarin/WinRTCompat.cpp",
  ]

  libs = []
}

skiasharp_build("HarfBuzzSharp") {
  cflags = [
    "-fno-threadsafe-statics",
  ]

  defines = [
    "HAVE_FT_GET_VAR_BLEND_COORDINATES",
    "HAVE_FT_SET_VAR_BLEND_COORDINATES",
    "HAVE_GETPAGESIZE",
    "HAVE_INTEL_ATOMIC_PRIMITIVES",
    "HAVE_MMAP",
    "HAVE_MPROTECT",
    "HAVE_NEWLOCALE",
    "HAVE_PTHREAD",
    "HAVE_STRTOD_L",
    "HAVE_SYSCONF",
    "HAVE_SYS_MMAN_H",
    "HAVE_UNISTD_H",
  ]

  _src = "third_party/externals/harfbuzz/src"
  sources = [
    "$_src/hb-aat-layout.cc",
    "$_src/hb-aat-map.cc",
    "$_src/hb-blob.cc",
    "$_src/hb-buffer-serialize.cc",
    "$_src/hb-buffer.cc",
    "$_src/hb-common.cc",
    "$_src/hb-face.cc",
    "$_src/hb-fallback-shape.cc",
    "$_src/hb-font.cc",
    "$_src/hb-map.cc",
    "$_src/hb-ot-cff1-table.cc",
    "$_src/hb-ot-cff2-table.cc",
    "$_src/hb-ot-color.cc",
    "$_src/hb-ot-face.cc",
    "$_src/hb-ot-font.cc",
    "$_src/hb-ot-layout.cc",
    "$_src/hb-ot-map.cc",
    "$_src/hb-ot-math.cc",
    "$_src/hb-ot-meta.cc",
    "$_src/hb-ot-metrics.cc",
    "$_src/hb-ot-name.cc",
    "$_src/hb-ot-shape-complex-arabic.cc",
    "$_src/hb-ot-shape-complex-default.cc",
    "$_src/hb-ot-shape-complex-hangul.cc",
    "$_src/hb-ot-shape-complex-hebrew.cc",
    "$_src/hb-ot-shape-complex-indic-table.cc",
    "$_src/hb-ot-shape-complex-indic.cc",
    "$_src/hb-ot-shape-complex-khmer.cc",
    "$_src/hb-ot-shape-complex-myanmar.cc",
    "$_src/hb-ot-shape-complex-thai.cc",
    "$_src/hb-ot-shape-complex-use-table.cc",
    "$_src/hb-ot-shape-complex-use.cc",
    "$_src/hb-ot-shape-complex-vowel-constraints.cc",
    "$_src/hb-ot-shape-fallback.cc",
    "$_src/hb-ot-shape-normalize.cc",
    "$_src/hb-ot-shape.cc",
    "$_src/hb-ot-tag.cc",
    "$_src/hb-ot-var.cc",
    "$_src/hb-set.cc",
    "$_src/hb-shape-plan.cc",
    "$_src/hb-shape.cc",
    "$_src/hb-shaper.cc",
    "$_src/hb-static.cc",
    "$_src/hb-subset-cff-common.cc",
    "$_src/hb-subset-cff1.cc",
    "$_src/hb-subset-cff2.cc",
    "$_src/hb-subset-input.cc",
    "$_src/hb-subset-plan.cc",
    "$_src/hb-subset.cc",
    "$_src/hb-ucd.cc",
    "$_src/hb-unicode.cc",
  ]
}<|MERGE_RESOLUTION|>--- conflicted
+++ resolved
@@ -802,44 +802,12 @@
   }
 
   libs = []
-<<<<<<< HEAD
-  if (is_android) {
-    sources += [ "src/gpu/gl/egl/GrGLMakeNativeInterface_egl.cpp" ]
-
-    # this lib is required to link against AHardwareBuffer
-    if (defined(ndk_api) && ndk_api >= 26) {
-      libs += [ "android" ]
-    }
-  } else if (skia_use_egl) {
-    sources += [ "src/gpu/gl/egl/GrGLMakeNativeInterface_egl.cpp" ]
-    libs += [ "EGL" ]
-  } else if (is_linux && skia_use_x11) {
-    sources += [ "src/gpu/gl/glx/GrGLMakeNativeInterface_glx.cpp" ]
-    # GPU is not linked in, but loaded at runtime
-    libs += [ "dl" ]
-  } else if (is_mac) {
-    sources += [ "src/gpu/gl/mac/GrGLMakeNativeInterface_mac.cpp" ]
-  } else if (is_ios) {
-    sources += [ "src/gpu/gl/iOS/GrGLMakeNativeInterface_iOS.cpp" ]
-  } else if (is_win && !is_winrt) {
-    sources += [ "src/gpu/gl/win/GrGLMakeNativeInterface_win.cpp" ]
-    # GPU is not linked in, but loaded at runtime
-  } else {
-    sources += [ "src/gpu/gl/GrGLMakeNativeInterface_none.cpp" ]
-  }
-=======
   frameworks = []
->>>>>>> 21ebdec5
 
   if (skia_use_gl) {
     public_defines += [ "SK_GL" ]
     if (is_android) {
       sources += [ "src/gpu/gl/egl/GrGLMakeNativeInterface_egl.cpp" ]
-
-      # this lib is required to link against AHardwareBuffer
-      if (defined(ndk_api) && ndk_api >= 26) {
-        libs += [ "android" ]
-      }
     } else if (skia_use_egl) {
       sources += [ "src/gpu/gl/egl/GrGLMakeNativeInterface_egl.cpp" ]
       libs += [ "EGL" ]
@@ -847,16 +815,15 @@
       sources += [ "src/gpu/gl/webgl/GrGLMakeNativeInterface_webgl.cpp" ]
     } else if (is_linux && skia_use_x11) {
       sources += [ "src/gpu/gl/glx/GrGLMakeNativeInterface_glx.cpp" ]
-      libs += [ "GL" ]
+      # GPU is not linked in, but loaded at runtime
+      libs += [ "dl" ]
     } else if (is_mac) {
       sources += [ "src/gpu/gl/mac/GrGLMakeNativeInterface_mac.cpp" ]
     } else if (is_ios) {
       sources += [ "src/gpu/gl/iOS/GrGLMakeNativeInterface_iOS.cpp" ]
-    } else if (is_win) {
+    } else if (is_win && !is_winrt) {
       sources += [ "src/gpu/gl/win/GrGLMakeNativeInterface_win.cpp" ]
-      if (target_cpu != "arm64") {
-        libs += [ "OpenGL32.lib" ]
-      }
+      # GPU is not linked in, but loaded at runtime
     } else {
       sources += [ "src/gpu/gl/GrGLMakeNativeInterface_none.cpp" ]
     }
