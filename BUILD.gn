--- conflicted
+++ resolved
@@ -534,30 +534,18 @@
     libs += [ "EGL" ]
   } else if (is_linux && skia_use_x11) {
     sources += [ "src/gpu/gl/glx/GrGLMakeNativeInterface_glx.cpp" ]
-<<<<<<< HEAD
     # GPU is not linked in, but loaded at runtime
-    libs += [
-      # "GL",
-      # "GLU",
-      "dl",
-    ]
-=======
-    libs += [ "GL" ]
->>>>>>> 0df76972
+    libs += [ "dl" ]
   } else if (is_mac) {
     sources += [ "src/gpu/gl/mac/GrGLMakeNativeInterface_mac.cpp" ]
   } else if (is_ios) {
     sources += [ "src/gpu/gl/iOS/GrGLMakeNativeInterface_iOS.cpp" ]
   } else if (is_win && !is_winrt) {
     sources += [ "src/gpu/gl/win/GrGLMakeNativeInterface_win.cpp" ]
-<<<<<<< HEAD
-    # GPU is not linked in, but loaded at runtime
-    # libs += [ "OpenGL32.lib" ]
-=======
     if (target_cpu != "arm64") {
-      libs += [ "OpenGL32.lib" ]
-    }
->>>>>>> 0df76972
+      # GPU is not linked in, but loaded at runtime
+      # libs += [ "OpenGL32.lib" ]
+    }
   } else {
     sources += [ "src/gpu/gl/GrGLMakeNativeInterface_none.cpp" ]
   }
@@ -918,20 +906,12 @@
   if (is_win) {
     sources += [
       "src/ports/SkDebug_win.cpp",
-<<<<<<< HEAD
-      "src/ports/SkFontMgr_win_dw.cpp",
-      "src/ports/SkFontMgr_win_dw_factory.cpp",
-=======
->>>>>>> 0df76972
       "src/ports/SkImageEncoder_WIC.cpp",
       "src/ports/SkImageGeneratorWIC.cpp",
       "src/ports/SkOSFile_win.cpp",
       "src/ports/SkOSLibrary_win.cpp",
       "src/ports/SkTLS_win.cpp",
     ]
-    if (!is_winrt) {
-      sources += [ "src/ports/SkFontHost_win.cpp" ]
-    }
     libs += [
       "FontSub.lib",
       "Ole32.lib",
@@ -1024,6 +1004,55 @@
   if (skia_include_multiframe_procs) {
     sources += [ "tools/SkSharingProc.cpp" ]
   }
+}
+
+config("SkiaSharp_public") {
+  include_dirs = [
+    # "include/android",
+    # "include/atlastext",
+    "include/c",
+    "include/codec",
+    # "include/config",
+    "include/core",
+    # "include/docs",
+    # "include/effects",
+    # "include/encode",
+    # "include/gpu",
+    # "include/pathops",
+    # "include/ports",
+    # "include/svg",
+    # "include/utils",
+    # "include/utils/mac",
+    # "modules/sksg/include",
+    # "modules/skshaper/include",
+    # "modules/skottie/include",
+    "include/xamarin",
+    "src/c",
+  ]
+  defines = [ "SKIA_C_DLL" ]
+}
+
+shared_library("SkiaSharp") {
+  public_configs = [ ":skia_public", ":SkiaSharp_public" ]
+  configs += skia_library_configs + [ ":SkiaSharp_public" ]
+
+  deps = [
+    ":skia",
+  ]
+
+  # clear the sources and add explicitly
+  set_sources_assignment_filter([])
+  sources = [
+    "src/xamarin/sk_manageddrawable.cpp",
+    "src/xamarin/sk_managedstream.cpp",
+    "src/xamarin/sk_xamarin.cpp",
+    "src/xamarin/SkiaKeeper.c",
+    "src/xamarin/SkManagedDrawable.cpp",
+    "src/xamarin/SkManagedStream.cpp",
+    "src/xamarin/WinRTCompat.cpp",
+  ]
+
+  libs = []
 }
 
 # DebugCanvas used in experimental/wasm-skp-debugger
@@ -1124,40 +1153,6 @@
   }
 }
 
-config("SkiaSharp_public") {
-  include_dirs = skia_public_includes + [ "include/xamarin" ]
-  defines = [ "SKIA_C_DLL" ]
-  if (is_linux) {
-    defines += [ "SK_SAMPLES_FOR_X" ]
-  }
-  if (!skia_enable_gpu) {
-    defines += [ "SK_SUPPORT_GPU=0" ]
-  }
-}
-
-shared_library("SkiaSharp") {
-  public_configs = [ ":skia_public", ":SkiaSharp_public" ]
-  configs += skia_library_configs + [ ":SkiaSharp_public" ]
-
-  deps = [
-    ":skia",
-  ]
-
-  # clear the sources and add explicitly
-  set_sources_assignment_filter([])
-  sources = [
-    "src/xamarin/sk_manageddrawable.cpp",
-    "src/xamarin/sk_managedstream.cpp",
-    "src/xamarin/sk_xamarin.cpp",
-    "src/xamarin/SkiaKeeper.c",
-    "src/xamarin/SkManagedDrawable.cpp",
-    "src/xamarin/SkManagedStream.cpp",
-    "src/xamarin/WinRTCompat.cpp",
-  ]
-
-  libs = []
-}
-
 # Targets guarded by skia_enable_tools may use //third_party freely.
 if (skia_enable_tools) {
   skia_public_includes = [
@@ -1338,29 +1333,9 @@
   test_lib("gpu_tool_utils") {
     public_defines = []
 
-<<<<<<< HEAD
-      if (is_android || skia_use_egl) {
-        sources += [ "tools/gpu/gl/egl/CreatePlatformGLTestContext_egl.cpp" ]
-      } else if (is_ios) {
-        sources += [ "tools/gpu/gl/iOS/CreatePlatformGLTestContext_iOS.mm" ]
-        libs += [ "OpenGLES.framework" ]
-      } else if (is_linux) {
-        sources += [ "tools/gpu/gl/glx/CreatePlatformGLTestContext_glx.cpp" ]
-        libs += [ "GL", "GLU", "X11" ]
-      } else if (is_mac) {
-        sources += [ "tools/gpu/gl/mac/CreatePlatformGLTestContext_mac.cpp" ]
-      } else if (is_win) {
-        sources += [ "tools/gpu/gl/win/CreatePlatformGLTestContext_win.cpp" ]
-        libs += [
-          "Gdi32.lib",
-          "OpenGL32.lib",
-        ]
-      }
-=======
     # Bots and even devs may not have Vulkan headers, so put
     # include/third_party/vulkan on our path so they're always available.
     all_dependent_configs = [ ":our_vulkan_headers" ]
->>>>>>> 0df76972
 
     defines = []
     if (skia_enable_discrete_gpu) {
