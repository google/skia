--- conflicted
+++ resolved
@@ -526,30 +526,18 @@
     libs += [ "EGL" ]
   } else if (is_linux && skia_use_x11) {
     sources += [ "src/gpu/gl/glx/GrGLMakeNativeInterface_glx.cpp" ]
-<<<<<<< HEAD
     # GPU is not linked in, but loaded at runtime
-    libs += [
-      # "GL",
-      # "GLU",
-      "dl",
-    ]
-=======
-    libs += [ "GL" ]
->>>>>>> bc8994cb
+    libs += [ "dl" ]
   } else if (is_mac) {
     sources += [ "src/gpu/gl/mac/GrGLMakeNativeInterface_mac.cpp" ]
   } else if (is_ios) {
     sources += [ "src/gpu/gl/iOS/GrGLMakeNativeInterface_iOS.cpp" ]
   } else if (is_win && !is_winrt) {
     sources += [ "src/gpu/gl/win/GrGLMakeNativeInterface_win.cpp" ]
-<<<<<<< HEAD
-    # GPU is not linked in, but loaded at runtime
-    # libs += [ "OpenGL32.lib" ]
-=======
     if (target_cpu != "arm64") {
-      libs += [ "OpenGL32.lib" ]
-    }
->>>>>>> bc8994cb
+      # GPU is not linked in, but loaded at runtime
+      # libs += [ "OpenGL32.lib" ]
+    }
   } else {
     sources += [ "src/gpu/gl/GrGLMakeNativeInterface_none.cpp" ]
   }
@@ -908,11 +896,6 @@
   if (is_win) {
     sources += [
       "src/ports/SkDebug_win.cpp",
-<<<<<<< HEAD
-      "src/ports/SkFontMgr_win_dw.cpp",
-      "src/ports/SkFontMgr_win_dw_factory.cpp",
-=======
->>>>>>> bc8994cb
       "src/ports/SkImageEncoder_WIC.cpp",
       "src/ports/SkImageGeneratorWIC.cpp",
       "src/ports/SkOSFile_win.cpp",
@@ -1584,30 +1567,10 @@
     # include/third_party/vulkan on our path so they're always available.
     all_dependent_configs = [ ":our_vulkan_headers" ]
 
-<<<<<<< HEAD
-      if (is_android || skia_use_egl) {
-        sources += [ "tools/gpu/gl/egl/CreatePlatformGLTestContext_egl.cpp" ]
-      } else if (is_ios) {
-        sources += [ "tools/gpu/gl/iOS/CreatePlatformGLTestContext_iOS.mm" ]
-        libs += [ "OpenGLES.framework" ]
-      } else if (is_linux) {
-        sources += [ "tools/gpu/gl/glx/CreatePlatformGLTestContext_glx.cpp" ]
-        libs += [ "GL", "GLU", "X11" ]
-      } else if (is_mac) {
-        sources += [ "tools/gpu/gl/mac/CreatePlatformGLTestContext_mac.cpp" ]
-      } else if (is_win) {
-        sources += [ "tools/gpu/gl/win/CreatePlatformGLTestContext_win.cpp" ]
-        libs += [
-          "Gdi32.lib",
-          "OpenGL32.lib",
-        ]
-      }
-=======
     defines = []
     if (skia_enable_discrete_gpu) {
       defines += [ "SK_ENABLE_DISCRETE_GPU" ]
     }
->>>>>>> bc8994cb
 
     deps = []
     public_deps = []
