# Copyright 2016 Google Inc.
#
# Use of this source code is governed by a BSD-style license that can be
# found in the LICENSE file.

import("gn/android_framework_defines.gni")
import("gn/shared_sources.gni")

if (!defined(is_skia_standalone)) {
  is_skia_standalone = false
}
is_skia_dev_build = is_skia_standalone && !is_official_build

declare_args() {
  skia_use_angle = false
  skia_use_egl = false
  skia_use_expat = true
  skia_use_fontconfig = is_linux
  skia_use_freetype = is_android || is_fuchsia || is_linux
  skia_use_gdi = false
  skia_use_icu = !is_fuchsia && !is_ios && !is_win  # TODO: Windows
  skia_use_libjpeg_turbo = true
  skia_use_libpng = true
  skia_use_libwebp = !is_fuchsia
  skia_use_lua = false
  skia_use_mesa = false
  skia_use_piex = !is_win
  skia_use_zlib = true

  skia_android_serial = ""
  skia_enable_android_framework_defines = false
  skia_enable_discrete_gpu = true
  skia_enable_effects = true
<<<<<<< HEAD
  skia_enable_jumper = false
=======
>>>>>>> 3027fda3
  skia_enable_gpu = true
  skia_enable_pdf = true
  skia_enable_spirv_validation = is_skia_dev_build && is_debug
  skia_enable_tools = is_skia_dev_build
  skia_enable_vulkan_debug_layers = is_skia_dev_build && is_debug
  skia_vulkan_sdk = getenv("VULKAN_SDK")
  skia_link_with_vulkan = true
}
declare_args() {
  skia_use_dng_sdk = !is_fuchsia && skia_use_libjpeg_turbo && skia_use_zlib
  skia_use_sfntly = skia_use_icu

  if (is_android) {
    skia_use_vulkan = defined(ndk_api) && ndk_api >= 24
  } else {
    skia_use_vulkan = skia_vulkan_sdk != ""
  }
  if (is_win) {
    skia_vulkan_headers_path = "$skia_vulkan_sdk/Include"
  } else {
    skia_vulkan_headers_path = "$skia_vulkan_sdk/include"
  }
}

# Our tools require static linking (they use non-exported symbols).
skia_enable_tools = skia_enable_tools && !is_component_build

fontmgr_android_enabled = skia_use_expat && skia_use_freetype

skia_public_includes = [
  "include/android",
  "include/c",
  "include/codec",
  "include/config",
  "include/core",
  "include/effects",
  "include/gpu",
  "include/gpu/gl",
  "include/pathops",
  "include/ports",
  "include/svg",
  "include/utils",
  "include/utils/mac",
  skia_vulkan_headers_path,
]

# Skia public API, generally provided by :skia.
config("skia_public") {
  include_dirs = skia_public_includes
  defines = []
  if (is_component_build) {
    defines += [ "SKIA_DLL" ]
  }
  if (is_fuchsia || is_linux) {
    defines += [ "SK_SAMPLES_FOR_X" ]
  }
  if (skia_enable_android_framework_defines) {
    defines += android_framework_defines
  }
  if (!skia_enable_gpu) {
    defines += [ "SK_SUPPORT_GPU=0" ]
  }
}

# Skia internal APIs, used by Skia itself and a few test tools.
config("skia_private") {
  visibility = [ ":*" ]

  include_dirs = [
    "include/private",
    "src/c",
    "src/codec",
    "src/core",
    "src/effects",
    "src/effects/gradients",
    "src/fonts",
    "src/image",
    "src/images",
    "src/lazy",
    "src/opts",
    "src/pathops",
    "src/pdf",
    "src/ports",
    "src/sfnt",
    "src/sksl",
    "src/utils",
    "src/utils/win",
    "src/xml",
    "third_party/etc1",
    "third_party/gif",
  ]

  defines = [
    "SK_GAMMA_APPLY_TO_A8",
    "SK_INTERNAL",
  ]
  if (is_android) {
    defines += [
      "SK_GAMMA_EXPONENT=1.4",
      "SK_GAMMA_CONTRAST=0.0",
    ]
  }
  if (is_official_build || is_android) {
    # TODO(bsalomon): it'd be nice to make Android normal.
    defines += [ "SK_ALLOW_STATIC_GLOBAL_INITIALIZERS=0" ]
  }
  libs = []
  lib_dirs = []
  if (skia_use_vulkan) {
    if (skia_vulkan_sdk != "" && !is_android) {
      if (is_win) {
        lib_dirs += [
          "$skia_vulkan_sdk/Bin",
          "$skia_vulkan_sdk/Lib",
        ]
      } else {
        lib_dirs += [ "$skia_vulkan_sdk/lib/" ]
      }
    }

    if (skia_link_with_vulkan) {
      defines += [ "SK_LINK_WITH_VULKAN" ]
      if (is_win) {
        libs += [ "vulkan-1.lib" ]
      } else {
        libs += [ "vulkan" ]
      }
    }
  }
  if (skia_enable_gpu) {
    include_dirs += [ "src/gpu" ]
  }
  if (skia_use_angle) {
    defines += [ "SK_ANGLE" ]
  }
  if (skia_enable_discrete_gpu) {
    defines += [ "SK_ENABLE_DISCRETE_GPU" ]
  }
}

# Any code that's linked into Skia-the-library should use this config via += skia_library_configs.
config("skia_library") {
  visibility = [ ":*" ]
  defines = [ "SKIA_IMPLEMENTATION=1" ]
}

skia_library_configs = [
  ":skia_public",
  ":skia_private",
  ":skia_library",
]

# Use for CPU-specific Skia code that needs particular compiler flags.
template("opts") {
  if (invoker.enabled) {
    source_set(target_name) {
      forward_variables_from(invoker, "*")
      configs += skia_library_configs
    }
  } else {
    # If not enabled, a phony empty target that swallows all otherwise unused variables.
    source_set(target_name) {
      forward_variables_from(invoker,
                             "*",
                             [
                               "sources",
                               "cflags",
                             ])
    }
  }
}

is_x86 = current_cpu == "x64" || current_cpu == "x86"

opts("none") {
  enabled = !is_x86 && current_cpu != "arm" && current_cpu != "arm64"
  sources = skia_opts.none_sources
  cflags = []
}

opts("armv7") {
  enabled = current_cpu == "arm"
  sources = skia_opts.armv7_sources
  if (!is_win) {
    sources += skia_opts.neon_sources
  }
  cflags = []
}

opts("arm64") {
  enabled = current_cpu == "arm64"
  sources = skia_opts.arm64_sources
  cflags = []
}

opts("crc32") {
  enabled = current_cpu == "arm64"
  sources = skia_opts.crc32_sources
  cflags = [ "-march=armv8-a+crc" ]
}

opts("sse2") {
  enabled = is_x86
  sources = skia_opts.sse2_sources
  if (is_win) {
    defines = [ "SK_CPU_SSE_LEVEL=SK_CPU_SSE_LEVEL_SSE2" ]
  } else {
    cflags = [ "-msse2" ]
  }
}

opts("ssse3") {
  enabled = is_x86
  sources = skia_opts.ssse3_sources
  if (is_win) {
    defines = [ "SK_CPU_SSE_LEVEL=SK_CPU_SSE_LEVEL_SSSE3" ]
  } else {
    cflags = [ "-mssse3" ]
  }
}

opts("sse41") {
  enabled = is_x86
  sources = skia_opts.sse41_sources
  if (is_win) {
    defines = [ "SK_CPU_SSE_LEVEL=SK_CPU_SSE_LEVEL_SSE41" ]
  } else {
    cflags = [ "-msse4.1" ]
  }
}

opts("sse42") {
  enabled = is_x86
  sources = skia_opts.sse42_sources
  if (is_win) {
    defines = [ "SK_CPU_SSE_LEVEL=SK_CPU_SSE_LEVEL_SSE42" ]
  } else {
    cflags = [ "-msse4.2" ]
  }
}

opts("avx") {
  enabled = is_x86
  sources = skia_opts.avx_sources
  if (is_win) {
    cflags = [ "/arch:AVX" ]
  } else {
    cflags = [ "-mavx" ]
  }
}

opts("hsw") {
  enabled = is_x86
  sources = skia_opts.hsw_sources
  if (is_win) {
    cflags = [ "/arch:AVX2" ]
  } else {
    cflags = [
      "-mavx2",
      "-mbmi",
      "-mbmi2",
      "-mf16c",
      "-mfma",
    ]
  }
}

# Any feature of Skia that requires third-party code should be optional and use this template.
template("optional") {
  if (invoker.enabled) {
    config(target_name + "_public") {
      if (defined(invoker.public_defines)) {
        defines = invoker.public_defines
      }
    }
    source_set(target_name) {
      forward_variables_from(invoker,
                             "*",
                             [
                               "public_defines",
                               "sources_when_disabled",
                               "configs_to_remove",
                             ])
      all_dependent_configs = [ ":" + target_name + "_public" ]
      configs += skia_library_configs
      if (defined(invoker.configs_to_remove)) {
        configs -= invoker.configs_to_remove
      }
    }
  } else {
    source_set(target_name) {
      forward_variables_from(invoker,
                             "*",
                             [
                               "public_defines",
                               "deps",
                               "libs",
                               "sources",
                               "sources_when_disabled",
                               "configs_to_remove",
                             ])
      if (defined(invoker.sources_when_disabled)) {
        sources = invoker.sources_when_disabled
      }
      configs += skia_library_configs
    }
  }
}

optional("effects") {
  enabled = skia_enable_effects
  sources =
      skia_effects_sources + [ "src/ports/SkGlobalInitialization_default.cpp" ]
  sources_when_disabled = [ "src/ports/SkGlobalInitialization_none.cpp" ]
}

optional("fontmgr_android") {
  enabled = fontmgr_android_enabled

  deps = [
    ":typeface_freetype",
    "//third_party/expat",
  ]
  sources = [
    "src/ports/SkFontMgr_android.cpp",
    "src/ports/SkFontMgr_android_factory.cpp",
    "src/ports/SkFontMgr_android_parser.cpp",
  ]
}

optional("fontmgr_custom") {
  enabled = is_linux && skia_use_freetype && !skia_use_fontconfig

  deps = [
    ":typeface_freetype",
  ]
  sources = [
    "src/ports/SkFontMgr_custom.cpp",
    "src/ports/SkFontMgr_custom.h",
    "src/ports/SkFontMgr_custom_directory.cpp",
    "src/ports/SkFontMgr_custom_directory_factory.cpp",
    "src/ports/SkFontMgr_custom_embedded.cpp",
    "src/ports/SkFontMgr_custom_empty.cpp",
  ]
}

optional("fontmgr_fontconfig") {
  enabled = skia_use_freetype && skia_use_fontconfig

  deps = [
    ":typeface_freetype",
    "//third_party:fontconfig",
  ]
  sources = [
    "src/ports/SkFontConfigInterface.cpp",
    "src/ports/SkFontConfigInterface_direct.cpp",
    "src/ports/SkFontConfigInterface_direct_factory.cpp",
    "src/ports/SkFontMgr_FontConfigInterface.cpp",
    "src/ports/SkFontMgr_fontconfig.cpp",
    "src/ports/SkFontMgr_fontconfig_factory.cpp",
  ]
}

optional("fontmgr_fuchsia") {
  enabled = is_fuchsia && skia_use_freetype

  deps = [
    ":typeface_freetype",
  ]
  sources = [
    "src/ports/SkFontMgr_custom.cpp",
    "src/ports/SkFontMgr_custom_empty.cpp",
    "src/ports/SkFontMgr_custom_empty_factory.cpp",
  ]
}

optional("gpu") {
  enabled = skia_enable_gpu
  public_defines = []

  sources = skia_gpu_sources + skia_sksl_sources +
            [ "src/gpu/gl/GrGLDefaultInterface_native.cpp" ]

  # These paths need to be absolute to match the ones produced by shared_sources.gni.
  sources -= get_path_info([
                             "src/gpu/gl/GrGLCreateNativeInterface_none.cpp",
                             "src/gpu/gl/GrGLDefaultInterface_none.cpp",
                           ],
                           "abspath")
  libs = []
  if (is_android) {
    sources += [ "src/gpu/gl/android/GrGLCreateNativeInterface_android.cpp" ]
  } else if (skia_use_egl) {
    sources += [ "src/gpu/gl/egl/GrGLCreateNativeInterface_egl.cpp" ]
    libs += [ "EGL" ]
  } else if (is_linux) {
    sources += [ "src/gpu/gl/glx/GrGLCreateNativeInterface_glx.cpp" ]
    libs += [
      "GL",
      "GLU",
    ]
  } else if (is_mac) {
    sources += [ "src/gpu/gl/mac/GrGLCreateNativeInterface_mac.cpp" ]
  } else if (is_ios) {
    sources += [ "src/gpu/gl/iOS/GrGLCreateNativeInterface_iOS.cpp" ]
  } else if (is_win && !is_winrt) {
    sources += [ "src/gpu/gl/win/GrGLCreateNativeInterface_win.cpp" ]
    libs += [ "OpenGL32.lib" ]
  } else {
    sources += [ "src/gpu/gl/GrGLCreateNativeInterface_none.cpp" ]
  }

  if (skia_use_vulkan) {
    public_defines += [ "SK_VULKAN" ]
    sources += skia_vk_sources
    if (skia_enable_vulkan_debug_layers) {
      public_defines += [ "SK_ENABLE_VK_LAYERS" ]
    }
  }
  if (skia_enable_spirv_validation) {
    deps = [
      "//third_party/spirv-tools",
    ]
    public_defines += [ "SK_ENABLE_SPIRV_VALIDATION" ]
  }
}

optional("jpeg") {
  enabled = skia_use_libjpeg_turbo
  public_defines = [ "SK_HAS_JPEG_LIBRARY" ]

  deps = [
    "//third_party/libjpeg-turbo:libjpeg",
  ]
  sources = [
    "src/codec/SkJpegCodec.cpp",
    "src/codec/SkJpegDecoderMgr.cpp",
    "src/codec/SkJpegUtility.cpp",
    "src/images/SkJPEGImageEncoder.cpp",
    "src/images/SkJPEGWriteUtility.cpp",
  ]
}

optional("pdf") {
  enabled = skia_use_zlib && skia_enable_pdf
  public_defines = [ "SK_SUPPORT_PDF" ]

  deps = [
    "//third_party/zlib",
  ]
  sources = skia_pdf_sources
  sources_when_disabled = [ "src/pdf/SkDocument_PDF_None.cpp" ]

  if (skia_use_sfntly) {
    deps += [ "//third_party/sfntly" ]
    public_defines += [ "SK_PDF_USE_SFNTLY" ]
  }
}

optional("png") {
  enabled = skia_use_libpng
  public_defines = [ "SK_HAS_PNG_LIBRARY" ]

  deps = [
    "//third_party/libpng",
  ]
  sources = [
    "src/codec/SkIcoCodec.cpp",
    "src/codec/SkPngCodec.cpp",
    "src/images/SkPNGImageEncoder.cpp",
  ]
}

optional("raw") {
  enabled = skia_use_dng_sdk && skia_use_libjpeg_turbo && skia_use_piex
  public_defines = [ "SK_CODEC_DECODES_RAW" ]

  deps = [
    "//third_party/dng_sdk",
    "//third_party/libjpeg-turbo:libjpeg",
    "//third_party/piex",
  ]

  # SkRawCodec catches any exceptions thrown by dng_sdk, insulating the rest of
  # Skia.
  configs_to_remove = [ "//gn:no_exceptions" ]

  sources = [
    "src/codec/SkRawAdapterCodec.cpp",
    "src/codec/SkRawCodec.cpp",
  ]
}

optional("typeface_freetype") {
  enabled = skia_use_freetype

  deps = [
    "//third_party/freetype2",
  ]
  sources = [
    "src/ports/SkFontHost_FreeType.cpp",
    "src/ports/SkFontHost_FreeType_common.cpp",
  ]
}

optional("webp") {
  enabled = skia_use_libwebp
  public_defines = [ "SK_HAS_WEBP_LIBRARY" ]

  deps = [
    "//third_party/libwebp",
  ]
  sources = [
    "src/codec/SkWebpAdapterCodec.cpp",
    "src/codec/SkWebpCodec.cpp",
    "src/images/SkWEBPImageEncoder.cpp",
  ]
}

optional("xml") {
  enabled = skia_use_expat
  public_defines = [ "SK_XML" ]

  deps = [
    "//third_party/expat",
  ]
  sources = [
    "src/svg/SkSVGCanvas.cpp",
    "src/svg/SkSVGDevice.cpp",
    "src/xml/SkDOM.cpp",
    "src/xml/SkXMLParser.cpp",
    "src/xml/SkXMLWriter.cpp",
  ]
}

component("skia") {
  public_configs = [ ":skia_public" ]
  configs += skia_library_configs

  deps = [
    ":arm64",
    ":armv7",
    ":avx",
    ":crc32",
    ":effects",
    ":fontmgr_android",
    ":fontmgr_custom",
    ":fontmgr_fontconfig",
    ":fontmgr_fuchsia",
    ":gpu",
    ":hsw",
    ":jpeg",
    ":none",
    ":pdf",
    ":png",
    ":raw",
    ":sse2",
    ":sse41",
    ":sse42",
    ":ssse3",
    ":webp",
    ":xml",
  ]

  # This file (and all GN files in Skia) are designed to work with an
  # empty sources assignment filter; we handle all that explicitly.
  # We clear the filter here for clients who may have set up a global filter.
  set_sources_assignment_filter([])

  sources = []
  sources += skia_core_sources
  sources += skia_utils_sources
  sources += skia_xps_sources
  sources += [
    "src/android/SkBitmapRegionCodec.cpp",
    "src/android/SkBitmapRegionDecoder.cpp",
    "src/codec/SkAndroidCodec.cpp",
    "src/codec/SkBmpCodec.cpp",
    "src/codec/SkBmpMaskCodec.cpp",
    "src/codec/SkBmpRLECodec.cpp",
    "src/codec/SkBmpStandardCodec.cpp",
    "src/codec/SkCodec.cpp",
    "src/codec/SkCodecImageGenerator.cpp",
    "src/codec/SkGifCodec.cpp",
    "src/codec/SkMaskSwizzler.cpp",
    "src/codec/SkMasks.cpp",
    "src/codec/SkSampledCodec.cpp",
    "src/codec/SkSampler.cpp",
    "src/codec/SkStreamBuffer.cpp",
    "src/codec/SkSwizzler.cpp",
    "src/codec/SkWbmpCodec.cpp",
    "src/images/SkImageEncoder.cpp",
    "src/ports/SkDiscardableMemory_none.cpp",
    "src/ports/SkImageGenerator_skia.cpp",
    "src/ports/SkMemory_malloc.cpp",
    "src/ports/SkOSFile_stdio.cpp",
    "src/sfnt/SkOTTable_name.cpp",
    "src/sfnt/SkOTUtils.cpp",
    "src/utils/mac/SkStream_mac.cpp",
    "third_party/etc1/etc1.cpp",
    "third_party/gif/SkGifImageReader.cpp",
  ]

  libs = []

  if (is_win) {
    sources += [
      "src/fonts/SkFontMgr_indirect.cpp",
      "src/ports/SkDebug_win.cpp",
      "src/ports/SkFontMgr_win_dw.cpp",
      "src/ports/SkImageEncoder_WIC.cpp",
      "src/ports/SkImageGeneratorWIC.cpp",
      "src/ports/SkOSFile_win.cpp",
      "src/ports/SkOSLibrary_win.cpp",
      "src/ports/SkScalerContext_win_dw.cpp",
      "src/ports/SkTLS_win.cpp",
      "src/ports/SkTypeface_win_dw.cpp",
    ]
    if (!is_winrt) {
      sources += [ "src/ports/SkFontHost_win.cpp" ]
    }
    if (skia_use_gdi) {
      sources += [ "src/ports/SkFontMgr_win_gdi_factory.cpp" ]
      libs += [
        "Gdi32.lib",
        "Usp10.lib",
      ]
    } else {
      sources += [ "src/ports/SkFontMgr_win_dw_factory.cpp" ]
    }
    sources -=
        [ get_path_info("src/utils/SkThreadUtils_pthread.cpp", "abspath") ]
    libs += [
      "FontSub.lib",
      "Ole32.lib",
      "OleAut32.lib",
      "User32.lib",
    ]
  } else {
    sources += [
      "src/ports/SkOSFile_posix.cpp",
      "src/ports/SkOSLibrary_posix.cpp",
      "src/ports/SkTLS_pthread.cpp",
    ]
  }

  if (is_winrt) {
    sources -= [
      get_path_info("src/utils/win/SkWGL.h", "abspath"),
      get_path_info("src/utils/win/SkWGL_win.cpp", "abspath"),
    ]
  }

  if (is_android) {
    deps += [ "//third_party/expat" ]
    if (defined(ndk) && ndk != "") {
      deps += [ "//third_party/cpu-features" ]
    }
    sources += [ "src/ports/SkDebug_android.cpp" ]
    libs += [
      "EGL",
      "GLESv2",
      "log",
    ]
  }

  if (is_linux) {
    sources += [ "src/ports/SkDebug_stdio.cpp" ]
  }

  if (is_mac) {
    sources += [
      "src/ports/SkDebug_stdio.cpp",
      "src/ports/SkFontHost_mac.cpp",
      "src/ports/SkImageEncoder_CG.cpp",
      "src/ports/SkImageGeneratorCG.cpp",
    ]
    libs += [
      # AppKit symbols NSFontWeightXXX may be dlsym'ed.
      "AppKit.framework",
      "ApplicationServices.framework",
      "OpenGL.framework",
    ]
  }

  if (is_ios) {
    sources += [
      "src/ports/SkDebug_stdio.cpp",
      "src/ports/SkFontHost_mac.cpp",
      "src/ports/SkImageEncoder_CG.cpp",
      "src/ports/SkImageGeneratorCG.cpp",
    ]
    libs += [
      "CoreFoundation.framework",
      "CoreGraphics.framework",
      "CoreText.framework",
      "ImageIO.framework",
      "MobileCoreServices.framework",

      # UIKit symbols UIFontWeightXXX may be dlsym'ed.
      "UIKit.framework",
    ]
  }

  if (is_fuchsia) {
    sources += [ "src/ports/SkDebug_stdio.cpp" ]
  }
}

# Targets guarded by skia_enable_tools may use //third_party freely.
if (skia_enable_tools) {
  # Used by gn_to_bp.py to list our public include dirs.
  source_set("public") {
    configs += [ ":skia_public" ]
  }

  config("skia.h_config") {
    include_dirs = [ "$target_gen_dir" ]
  }
  action("skia.h") {
    public_configs = [ ":skia.h_config" ]
    skia_h = "$target_gen_dir/skia.h"
    script = "gn/find_headers.py"
    if (skia_use_vulkan) {
      use_vulkan_string = "True"
    } else {
      use_vulkan_string = "False"
    }
    args = [
             rebase_path(skia_h, root_build_dir),
             use_vulkan_string,
           ] + rebase_path(skia_public_includes - [ skia_vulkan_headers_path ])
    depfile = "$skia_h.deps"
    outputs = [
      skia_h,
    ]
  }

  if (skia_enable_gpu && target_cpu == "x64") {
    # Our bots only have 64-bit libOSMesa installed.
    # TODO: worth fixing?
    executable("fiddle") {
      libs = []
      if (is_linux) {
        libs += [ "OSMesa" ]
      }

      sources = [
        "tools/fiddle/draw.cpp",
        "tools/fiddle/fiddle_main.cpp",
      ]
      deps = [
        ":skia",
        ":skia.h",
      ]
    }
  }

  if (skia_enable_gpu) {
    source_set("public_headers_warnings_check") {
      sources = [
        "tools/public_headers_warnings_check.cpp",
      ]
      configs -= [ "//gn:warnings_except_public_headers" ]
      deps = [
        ":skia",
        ":skia.h",
      ]
    }
  }

  template("test_lib") {
    config(target_name + "_config") {
      include_dirs = invoker.public_include_dirs
      if (defined(invoker.public_defines)) {
        defines = invoker.public_defines
      }
    }
    source_set(target_name) {
      forward_variables_from(invoker, "*", [ "public_include_dirs" ])
      public_configs = [
        ":" + target_name + "_config",
        ":skia_private",
      ]

      if (!defined(deps)) {
        deps = []
      }
      deps += [ ":skia" ]
      testonly = true
    }
  }

  template("test_app") {
    if (defined(invoker.is_shared_library) && invoker.is_shared_library) {
      shared_library("lib" + target_name) {
        forward_variables_from(invoker, "*", [ "is_shared_library" ])
        testonly = true
      }
    } else {
      _executable = target_name
      executable(_executable) {
        forward_variables_from(invoker, "*", [ "is_shared_library" ])
        testonly = true
      }
    }
    if (is_android && skia_android_serial != "" && defined(_executable)) {
      action("push_" + target_name) {
        script = "gn/push_to_android.py"
        deps = [
          ":" + _executable,
        ]
        _stamp = "$target_gen_dir/$_executable.pushed_$skia_android_serial"
        outputs = [
          _stamp,
        ]
        args = [
          rebase_path("$root_build_dir/$_executable"),
          skia_android_serial,
          rebase_path(_stamp),
        ]
        testonly = true
      }
    }
  }

  test_lib("gpu_tool_utils") {
    public_include_dirs = []
    if (skia_enable_gpu) {
      public_defines = []
      public_include_dirs += [ "tools/gpu" ]

      deps = []
      sources = [
        "tools/gpu/GrContextFactory.cpp",
        "tools/gpu/GrTest.cpp",
        "tools/gpu/TestContext.cpp",
        "tools/gpu/gl/GLTestContext.cpp",
        "tools/gpu/gl/command_buffer/GLTestContext_command_buffer.cpp",
        "tools/gpu/gl/debug/DebugGLTestContext.cpp",
        "tools/gpu/gl/debug/GrBufferObj.cpp",
        "tools/gpu/gl/debug/GrFrameBufferObj.cpp",
        "tools/gpu/gl/debug/GrProgramObj.cpp",
        "tools/gpu/gl/debug/GrShaderObj.cpp",
        "tools/gpu/gl/debug/GrTextureObj.cpp",
        "tools/gpu/gl/debug/GrTextureUnitObj.cpp",
        "tools/gpu/gl/null/NullGLTestContext.cpp",
      ]
      libs = []

      if (is_android || skia_use_egl) {
        sources += [ "tools/gpu/gl/egl/CreatePlatformGLTestContext_egl.cpp" ]
      } else if (is_ios) {
        sources += [ "tools/gpu/gl/iOS/CreatePlatformGLTestContext_iOS.mm" ]
        libs += [ "OpenGLES.framework" ]
      } else if (is_linux) {
        sources += [ "tools/gpu/gl/glx/CreatePlatformGLTestContext_glx.cpp" ]
        libs += [ "X11" ]
      } else if (is_mac) {
        sources += [ "tools/gpu/gl/mac/CreatePlatformGLTestContext_mac.cpp" ]
      } else if (is_win) {
        sources += [ "tools/gpu/gl/win/CreatePlatformGLTestContext_win.cpp" ]
        libs += [
          "Gdi32.lib",
          "OpenGL32.lib",
        ]
      }

      if (skia_use_angle) {
        deps += [ "//third_party/angle2" ]
        sources += [ "tools/gpu/gl/angle/GLTestContext_angle.cpp" ]
      }
      if (skia_use_mesa) {
        public_defines += [ "SK_MESA" ]
        sources += [ "tools/gpu/gl/mesa/GLTestContext_mesa.cpp" ]
        libs += [ "OSMesa" ]
      }
      if (skia_use_vulkan) {
        sources += [ "tools/gpu/vk/VkTestContext.cpp" ]
      }
    }
  }

  test_lib("flags") {
    public_include_dirs = [ "tools/flags" ]
    sources = [
      "tools/flags/SkCommandLineFlags.cpp",
    ]
  }
  test_lib("common_flags") {
    public_include_dirs = [ "tools/flags" ]
    sources = [
      "tools/flags/SkCommonFlags.cpp",
      "tools/flags/SkCommonFlagsConfig.cpp",
    ]
    deps = [
      ":flags",
      ":gpu_tool_utils",
    ]
  }

  test_lib("tool_utils") {
    public_include_dirs = [
      "tools",
      "tools/debugger",
      "tools/timer",
    ]
    sources = [
      "tools/AndroidSkDebugToStdOut.cpp",
      "tools/CrashHandler.cpp",
      "tools/LsanSuppressions.cpp",
      "tools/ProcStats.cpp",
      "tools/Resources.cpp",
      "tools/ThermalManager.cpp",
      "tools/UrlDataManager.cpp",
      "tools/debugger/SkDebugCanvas.cpp",
      "tools/debugger/SkDrawCommand.cpp",
      "tools/debugger/SkJsonWriteBuffer.cpp",
      "tools/debugger/SkObjectParser.cpp",
      "tools/picture_utils.cpp",
      "tools/random_parse_path.cpp",
      "tools/sk_tool_utils.cpp",
      "tools/sk_tool_utils_font.cpp",
      "tools/timer/Timer.cpp",
    ]
    libs = []
    if (is_ios) {
      sources += [ "tools/ios_utils.m" ]
      libs += [ "Foundation.framework" ]
    }
    deps = [
      ":common_flags",
      ":flags",
      "//third_party/libpng",
    ]
    public_deps = [
      "//third_party/jsoncpp",
    ]
  }

  import("gn/gm.gni")
  test_lib("gm") {
    public_include_dirs = [ "gm" ]
    sources = gm_sources
    deps = [
      ":flags",
      ":gpu_tool_utils",
      ":skia",
      ":tool_utils",
    ]
  }

  import("gn/tests.gni")
  test_lib("tests") {
    public_include_dirs = [ "tests" ]
    sources = tests_sources + pathops_tests_sources
    if (!fontmgr_android_enabled) {
      sources -= [ "//tests/FontMgrAndroidParserTest.cpp" ]
    }
    deps = [
      ":experimental_svg_model",
      ":flags",
      ":skia",
      ":tool_utils",
      "//third_party/libpng",
      "//third_party/zlib",
    ]
    public_deps = [
      ":gpu_tool_utils",  # Test.h #includes headers from this target.
    ]
  }

  import("gn/bench.gni")
  test_lib("bench") {
    public_include_dirs = [ "bench" ]
    sources = bench_sources
    deps = [
      ":flags",
      ":gm",
      ":gpu_tool_utils",
      ":skia",
      ":tool_utils",
    ]
  }

  test_lib("experimental_svg_model") {
    public_include_dirs = [ "experimental/svg/model" ]
    sources = [
      "experimental/svg/model/SkSVGAttribute.cpp",
      "experimental/svg/model/SkSVGAttributeParser.cpp",
      "experimental/svg/model/SkSVGCircle.cpp",
      "experimental/svg/model/SkSVGClipPath.cpp",
      "experimental/svg/model/SkSVGContainer.cpp",
      "experimental/svg/model/SkSVGDOM.cpp",
      "experimental/svg/model/SkSVGEllipse.cpp",
      "experimental/svg/model/SkSVGLine.cpp",
      "experimental/svg/model/SkSVGLinearGradient.cpp",
      "experimental/svg/model/SkSVGNode.cpp",
      "experimental/svg/model/SkSVGPath.cpp",
      "experimental/svg/model/SkSVGPoly.cpp",
      "experimental/svg/model/SkSVGRect.cpp",
      "experimental/svg/model/SkSVGRenderContext.cpp",
      "experimental/svg/model/SkSVGSVG.cpp",
      "experimental/svg/model/SkSVGShape.cpp",
      "experimental/svg/model/SkSVGStop.cpp",
      "experimental/svg/model/SkSVGTransformableNode.cpp",
      "experimental/svg/model/SkSVGValue.cpp",
    ]
    deps = [
      ":skia",
    ]
  }

  test_lib("views") {
    public_include_dirs = [ "include/views" ]
    sources = [
      "src/views/SkEvent.cpp",
      "src/views/SkEventSink.cpp",
      "src/views/SkOSMenu.cpp",
      "src/views/SkTagList.cpp",
      "src/views/SkTouchGesture.cpp",
      "src/views/SkView.cpp",
      "src/views/SkViewPriv.cpp",
    ]
    libs = []
    deps = []
    if (!is_android) {
      sources += [ "src/views/SkWindow.cpp" ]
    }
    if (is_linux) {
      public_include_dirs += [ "src/views/unix" ]
      sources += [
        "src/views/unix/SkOSWindow_Unix.cpp",
        "src/views/unix/keysym2ucs.c",
      ]
      libs += [
        "GL",
        "X11",
      ]
    } else if (is_mac) {
      sources += [
        "src/views/mac/SkEventNotifier.mm",
        "src/views/mac/SkNSView.mm",
        "src/views/mac/SkOSWindow_Mac.mm",
        "src/views/mac/SkTextFieldCell.m",
      ]
      libs += [
        "QuartzCore.framework",
        "Cocoa.framework",
        "Foundation.framework",
      ]
    } else if (is_win) {
      sources += [ "src/views/win/SkOSWindow_win.cpp" ]
    }
    if (skia_use_angle) {
      deps += [ "//third_party/angle2" ]
    }
  }

  if (skia_use_lua) {
    test_lib("lua") {
      public_include_dirs = []
      sources = [
        "src/utils/SkLua.cpp",
        "src/utils/SkLuaCanvas.cpp",
      ]
      deps = [
        "//third_party/lua",
      ]
    }

    test_app("lua_app") {
      sources = [
        "tools/lua/lua_app.cpp",
      ]
      deps = [
        ":lua",
        ":skia",
        "//third_party/lua",
      ]
    }

    test_app("lua_pictures") {
      sources = [
        "tools/lua/lua_pictures.cpp",
      ]
      deps = [
        ":flags",
        ":lua",
        ":skia",
        ":tool_utils",
        "//third_party/lua",
      ]
    }
  }

  import("gn/samples.gni")
  test_lib("samples") {
    public_include_dirs = [ "samplecode" ]
    include_dirs = [ "experimental" ]
    sources = samples_sources + [
                "experimental/SkPerlinNoiseShader2/SkPerlinNoiseShader2.cpp",
                "experimental/SkSetPoly3To3.cpp",
                "experimental/SkSetPoly3To3_A.cpp",
                "experimental/SkSetPoly3To3_D.cpp",
              ]
    deps = [
      ":experimental_svg_model",
      ":flags",
      ":gm",
      ":tool_utils",
      ":views",
      ":xml",
    ]

    if (skia_use_lua) {
      sources += [ "samplecode/SampleLua.cpp" ]
      deps += [
        ":lua",
        "//third_party/lua",
      ]
    }
  }

  test_app("dm") {
    sources = [
      "dm/DM.cpp",
      "dm/DMJsonWriter.cpp",
      "dm/DMSrcSink.cpp",
    ]
    include_dirs = [ "tests" ]
    deps = [
      ":common_flags",
      ":experimental_svg_model",
      ":flags",
      ":gm",
      ":gpu_tool_utils",
      ":skia",
      ":tests",
      ":tool_utils",
      "//third_party/jsoncpp",
      "//third_party/libpng",
    ]
  }

  test_app("ok") {
    sources = [
      "tools/ok.cpp",
      "tools/ok_dsts.cpp",
      "tools/ok_srcs.cpp",
      "tools/ok_test.cpp",
      "tools/ok_vias.cpp",
    ]
    deps = [
      ":gm",
      ":skia",
      ":tests",
    ]
  }

  if (!is_debug) {  # I've benchmarked debug code once too many times...
    test_app("monobench") {
      sources = [
        "tools/monobench.cpp",
      ]
      deps = [
        ":bench",
        ":skia",
      ]
    }
  }

  test_app("nanobench") {
    sources = [
      "bench/nanobench.cpp",
    ]
    deps = [
      ":bench",
      ":common_flags",
      ":experimental_svg_model",
      ":flags",
      ":gm",
      ":gpu_tool_utils",
      ":skia",
      ":tool_utils",
      "//third_party/jsoncpp",
    ]
  }

  test_app("skpinfo") {
    sources = [
      "tools/skpinfo.cpp",
    ]
    deps = [
      ":flags",
      ":skia",
    ]
  }

  if (is_linux || is_win || is_mac) {
    test_app("SampleApp") {
      sources = [
        "samplecode/SampleApp.cpp",
        "samplecode/SamplePictFile.cpp",
      ]
      if (is_mac) {
        sources += [ "src/views/mac/skia_mac.mm" ]
      } else if (is_win) {
        sources += [ "src/views/win/skia_win.cpp" ]
      } else if (is_linux) {
        sources += [ "src/views/unix/skia_unix.cpp" ]
      }
      deps = [
        ":flags",
        ":gm",
        ":gpu_tool_utils",
        ":samples",
        ":skia",
        ":tool_utils",
        ":views",
      ]
      if (skia_use_angle) {
        deps += [ "//third_party/angle2" ]
      }
    }
  }

  if (skia_enable_gpu) {
    test_app("skpbench") {
      sources = [
        "tools/skpbench/skpbench.cpp",
      ]
      deps = [
        ":flags",
        ":gpu_tool_utils",
        ":skia",
        ":tool_utils",
      ]
    }
  }

  # We can't yet build ICU on iOS or Windows.
  if (!is_ios && !is_win) {
    test_app("sktexttopdf-hb") {
      sources = [
        "tools/SkShaper_harfbuzz.cpp",
        "tools/using_skia_and_harfbuzz.cpp",
      ]
      deps = [
        ":skia",
        "//third_party/harfbuzz",
      ]
    }
  }
  test_app("sktexttopdf") {
    sources = [
      "tools/SkShaper_primitive.cpp",
      "tools/using_skia_and_harfbuzz.cpp",
    ]
    deps = [
      ":skia",
    ]
  }

  test_app("get_images_from_skps") {
    sources = [
      "tools/get_images_from_skps.cpp",
    ]
    deps = [
      ":flags",
      ":skia",
      "//third_party/jsoncpp",
    ]
  }

  test_app("colorspaceinfo") {
    sources = [
      "tools/colorspaceinfo.cpp",
    ]
    deps = [
      ":flags",
      ":skia",
      ":tool_utils",
    ]
  }

  if (!is_ios) {
    test_app("skiaserve") {
      sources = [
        "tools/skiaserve/Request.cpp",
        "tools/skiaserve/Response.cpp",
        "tools/skiaserve/skiaserve.cpp",
        "tools/skiaserve/urlhandlers/BreakHandler.cpp",
        "tools/skiaserve/urlhandlers/ClipAlphaHandler.cpp",
        "tools/skiaserve/urlhandlers/CmdHandler.cpp",
        "tools/skiaserve/urlhandlers/ColorModeHandler.cpp",
        "tools/skiaserve/urlhandlers/DataHandler.cpp",
        "tools/skiaserve/urlhandlers/DownloadHandler.cpp",
        "tools/skiaserve/urlhandlers/EnableGPUHandler.cpp",
        "tools/skiaserve/urlhandlers/ImgHandler.cpp",
        "tools/skiaserve/urlhandlers/InfoHandler.cpp",
        "tools/skiaserve/urlhandlers/OpBoundsHandler.cpp",
        "tools/skiaserve/urlhandlers/OpsHandler.cpp",
        "tools/skiaserve/urlhandlers/OverdrawHandler.cpp",
        "tools/skiaserve/urlhandlers/PostHandler.cpp",
        "tools/skiaserve/urlhandlers/QuitHandler.cpp",
        "tools/skiaserve/urlhandlers/RootHandler.cpp",
      ]
      deps = [
        ":flags",
        ":gpu_tool_utils",
        ":skia",
        ":tool_utils",
        "//third_party/jsoncpp",
        "//third_party/libmicrohttpd",
        "//third_party/libpng",
      ]
    }
  }

  test_app("fuzz") {
    sources = [
      "fuzz/FilterFuzz.cpp",
      "fuzz/FuzzCanvas.cpp",
      "fuzz/FuzzDrawFunctions.cpp",
      "fuzz/FuzzGradients.cpp",
      "fuzz/FuzzParsePath.cpp",
      "fuzz/FuzzPathop.cpp",
      "fuzz/FuzzScaleToSides.cpp",
      "fuzz/fuzz.cpp",
    ]
    deps = [
      ":flags",
      ":gpu_tool_utils",
      ":skia",
      ":tool_utils",
    ]
  }

  test_app("pathops_unittest") {
    sources = pathops_tests_sources + [
                rebase_path("tests/skia_test.cpp"),
                rebase_path("tests/Test.cpp"),
              ]
    deps = [
      ":flags",
      ":gpu_tool_utils",
      ":skia",
      ":tool_utils",
    ]
  }

  test_app("dump_record") {
    sources = [
      "tools/DumpRecord.cpp",
      "tools/dump_record.cpp",
    ]
    deps = [
      ":flags",
      ":skia",
    ]
  }

  test_app("skdiff") {
    sources = [
      "tools/skdiff/skdiff.cpp",
      "tools/skdiff/skdiff_html.cpp",
      "tools/skdiff/skdiff_main.cpp",
      "tools/skdiff/skdiff_utils.cpp",
    ]
    deps = [
      ":skia",
      ":tool_utils",
    ]
  }

  test_app("skp_parser") {
    sources = [
      "tools/skp_parser.cpp",
    ]
    deps = [
      ":skia",
      ":tool_utils",
      "//third_party/jsoncpp",
    ]
  }

  if (skia_enable_gpu && (is_android || is_linux || is_win || is_mac)) {
    test_app("viewer") {
      is_shared_library = is_android
      sources = [
        "tools/viewer/GMSlide.cpp",
        "tools/viewer/ImageSlide.cpp",
        "tools/viewer/SKPSlide.cpp",
        "tools/viewer/SampleSlide.cpp",
        "tools/viewer/Viewer.cpp",
        "tools/viewer/sk_app/CommandSet.cpp",
        "tools/viewer/sk_app/GLWindowContext.cpp",
        "tools/viewer/sk_app/Window.cpp",
      ]
      libs = []

      if (is_android) {
        sources += [
          "tools/viewer/sk_app/android/GLWindowContext_android.cpp",
          "tools/viewer/sk_app/android/RasterWindowContext_android.cpp",
          "tools/viewer/sk_app/android/Window_android.cpp",
          "tools/viewer/sk_app/android/main_android.cpp",
          "tools/viewer/sk_app/android/surface_glue_android.cpp",
        ]
        libs += [ "android" ]
      } else if (is_linux) {
        sources += [
          "tools/viewer/sk_app/unix/GLWindowContext_unix.cpp",
          "tools/viewer/sk_app/unix/RasterWindowContext_unix.cpp",
          "tools/viewer/sk_app/unix/Window_unix.cpp",
          "tools/viewer/sk_app/unix/main_unix.cpp",
        ]
      } else if (is_win) {
        sources += [
          "tools/viewer/sk_app/win/GLWindowContext_win.cpp",
          "tools/viewer/sk_app/win/RasterWindowContext_win.cpp",
          "tools/viewer/sk_app/win/Window_win.cpp",
          "tools/viewer/sk_app/win/main_win.cpp",
        ]
      } else if (is_mac) {
        sources += [
          "tools/viewer/sk_app/mac/GLWindowContext_mac.cpp",
          "tools/viewer/sk_app/mac/RasterWindowContext_mac.cpp",
          "tools/viewer/sk_app/mac/Window_mac.cpp",
          "tools/viewer/sk_app/mac/main_mac.cpp",
        ]
      }

      if (skia_use_vulkan) {
        sources += [ "tools/viewer/sk_app/VulkanWindowContext.cpp" ]
        if (is_android) {
          sources +=
              [ "tools/viewer/sk_app/android/VulkanWindowContext_android.cpp" ]
        } else if (is_linux) {
          sources += [ "tools/viewer/sk_app/unix/VulkanWindowContext_unix.cpp" ]
          libs += [ "X11-xcb" ]
        } else if (is_win) {
          sources += [ "tools/viewer/sk_app/win/VulkanWindowContext_win.cpp" ]
        }
      }

      include_dirs = []
      deps = [
        ":flags",
        ":gm",
        ":gpu_tool_utils",
        ":samples",
        ":skia",
        ":tool_utils",
        ":views",
        "//third_party/imgui",
        "//third_party/jsoncpp",
      ]
      if (is_android) {
        deps += [ "//third_party/native_app_glue" ]
      } else if (is_mac) {
        deps += [ "//third_party/libsdl" ]
      }
    }
  }

  if (is_android && defined(ndk) && ndk != "") {
    copy("gdbserver") {
      sources = [
        "$ndk/$ndk_gdbserver",
      ]
      outputs = [
        "$root_out_dir/gdbserver",
      ]
    }
  }

  if (skia_enable_gpu) {
    test_app("skslc") {
      defines = [ "SKSL_STANDALONE" ]
      sources = [
        "src/sksl/SkSLMain.cpp",
      ]
      sources += skia_sksl_sources
      include_dirs = [ "src/sksl" ]
    }
  }
}<|MERGE_RESOLUTION|>--- conflicted
+++ resolved
@@ -31,10 +31,6 @@
   skia_enable_android_framework_defines = false
   skia_enable_discrete_gpu = true
   skia_enable_effects = true
-<<<<<<< HEAD
-  skia_enable_jumper = false
-=======
->>>>>>> 3027fda3
   skia_enable_gpu = true
   skia_enable_pdf = true
   skia_enable_spirv_validation = is_skia_dev_build && is_debug
