# Copyright 2016 Google Inc.
#
# Use of this source code is governed by a BSD-style license that can be
# found in the LICENSE file.

import("gn/flutter_defines.gni")
import("gn/fuchsia_defines.gni")
import("gn/shared_sources.gni")

import("gn/skia.gni")

if (skia_use_dawn) {
  import("third_party/externals/dawn/scripts/dawn_features.gni")
}

if (defined(skia_settings)) {
  import(skia_settings)
}

import("gn/ios.gni")

# Skia public API, generally provided by :skia.
config("skia_public") {
  include_dirs = [ "." ]

  defines = []
  if (is_component_build) {
    defines += [ "SKIA_DLL" ]
  }
  if (is_fuchsia || is_linux) {
    defines += [ "SK_R32_SHIFT=16" ]
  }
  if (skia_enable_flutter_defines) {
    defines += flutter_defines
  }
  if (!skia_enable_gpu) {
    defines += [ "SK_SUPPORT_GPU=0" ]
  }
  if (skia_enable_atlas_text) {
    defines += [ "SK_SUPPORT_ATLAS_TEXT=1" ]
  }
  if (is_fuchsia) {
    defines += fuchsia_defines
  }
  if (skia_gl_standard == "gles") {
    defines += [ "SK_ASSUME_GL_ES=1" ]
  } else if (skia_gl_standard == "gl") {
    defines += [ "SK_ASSUME_GL=1" ]
  } else if (skia_gl_standard == "webgl") {
    defines += [ "SK_ASSUME_WEBGL=1" ]
  }
}

# Skia internal APIs, used by Skia itself and a few test tools.
config("skia_private") {
  visibility = [ ":*" ]

  defines = [ "SK_GAMMA_APPLY_TO_A8" ]
  if (skia_use_fixed_gamma_text) {
    defines += [
      "SK_GAMMA_EXPONENT=1.4",
      "SK_GAMMA_CONTRAST=0.0",
    ]
  }
  if (is_skia_dev_build) {
    defines += [
      "SK_ALLOW_STATIC_GLOBAL_INITIALIZERS=1",
      "GR_TEST_UTILS=1",
    ]
  }
  libs = []
  lib_dirs = []
  if (skia_use_angle) {
    defines += [ "SK_ANGLE" ]
  }
}

# Any code that's linked into Skia-the-library should use this config via += skia_library_configs.
config("skia_library") {
  visibility = [ ":*" ]
  defines = [ "SKIA_IMPLEMENTATION=1" ]
}

skia_library_configs = [
  ":skia_public",
  ":skia_private",
  ":skia_library",
]

# Use for CPU-specific Skia code that needs particular compiler flags.
template("opts") {
  visibility = [ ":*" ]
  if (invoker.enabled) {
    source_set(target_name) {
      check_includes = false
      forward_variables_from(invoker, "*")
      configs += skia_library_configs
    }
  } else {
    # If not enabled, a phony empty target that swallows all otherwise unused variables.
    source_set(target_name) {
      check_includes = false
      forward_variables_from(invoker,
                             "*",
                             [
                               "sources",
                               "cflags",
                             ])
    }
  }
}

is_x86 = current_cpu == "x64" || current_cpu == "x86"

opts("none") {
  enabled = !is_x86 && current_cpu != "arm" && current_cpu != "arm64"
  sources = skia_opts.none_sources
  cflags = []
}

opts("armv7") {
  enabled = current_cpu == "arm"
  sources = skia_opts.armv7_sources
  if (!is_win) {
    sources += skia_opts.neon_sources
  }
  cflags = []
}

opts("arm64") {
  enabled = current_cpu == "arm64"
  sources = skia_opts.arm64_sources
  cflags = []
}

opts("crc32") {
  enabled = current_cpu == "arm64"
  sources = skia_opts.crc32_sources
  cflags = [ "-march=armv8-a+crc" ]
}

opts("sse2") {
  enabled = is_x86
  sources = skia_opts.sse2_sources
  if (!is_clang && is_win) {
    defines = [ "SK_CPU_SSE_LEVEL=SK_CPU_SSE_LEVEL_SSE2" ]
  } else {
    cflags = [ "-msse2" ]
  }
}

opts("ssse3") {
  enabled = is_x86
  sources = skia_opts.ssse3_sources
  if (!is_clang && is_win) {
    defines = [ "SK_CPU_SSE_LEVEL=SK_CPU_SSE_LEVEL_SSSE3" ]
  } else {
    cflags = [ "-mssse3" ]
  }
}

opts("sse41") {
  enabled = is_x86
  sources = skia_opts.sse41_sources
  if (!is_clang && is_win) {
    defines = [ "SK_CPU_SSE_LEVEL=SK_CPU_SSE_LEVEL_SSE41" ]
  } else {
    cflags = [ "-msse4.1" ]
  }
}

opts("sse42") {
  enabled = is_x86
  sources = skia_opts.sse42_sources
  if (!is_clang && is_win) {
    defines = [ "SK_CPU_SSE_LEVEL=SK_CPU_SSE_LEVEL_SSE42" ]
  } else {
    cflags = [ "-msse4.2" ]
  }
}

opts("avx") {
  enabled = is_x86
  sources = skia_opts.avx_sources
  if (is_win) {
    cflags = [ "/arch:AVX" ]
  } else {
    cflags = [ "-mavx" ]
  }
}

opts("hsw") {
  enabled = is_x86
  sources = skia_opts.hsw_sources
  if (is_win) {
    cflags = [ "/arch:AVX2" ]
  } else {
    cflags = [ "-march=haswell" ]
  }
}

# Any feature of Skia that requires third-party code should be optional and use this template.
template("optional") {
  visibility = [ ":*" ]
  if (invoker.enabled) {
    config(target_name + "_public") {
      if (defined(invoker.public_defines)) {
        defines = invoker.public_defines
      }
      if (defined(invoker.public_configs)) {
        configs = invoker.public_configs
      }
    }
    source_set(target_name) {
      check_includes = false
      forward_variables_from(invoker,
                             "*",
                             [
                               "public_defines",
                               "sources_when_disabled",
                               "configs_to_remove",
                             ])
      all_dependent_configs = [ ":" + target_name + "_public" ]
      configs += skia_library_configs
      if (defined(invoker.configs_to_remove)) {
        configs -= invoker.configs_to_remove
      }
    }
  } else {
    source_set(target_name) {
      forward_variables_from(invoker,
                             "*",
                             [
                               "public_defines",
                               "public_deps",
                               "deps",
                               "libs",
                               "sources",
                               "sources_when_disabled",
                               "configs_to_remove",
                             ])
      if (defined(invoker.sources_when_disabled)) {
        sources = invoker.sources_when_disabled
      }
      configs += skia_library_configs
    }
  }
}

optional("fontmgr_android") {
  enabled = skia_enable_fontmgr_android

  deps = [
    ":typeface_freetype",
    "//third_party/expat",
  ]
  sources = [
    "src/ports/SkFontMgr_android.cpp",
    "src/ports/SkFontMgr_android_factory.cpp",
    "src/ports/SkFontMgr_android_parser.cpp",
  ]
}

optional("fontmgr_custom") {
  enabled = skia_enable_fontmgr_custom

  deps = [
    ":typeface_freetype",
  ]
  sources = [
    "src/ports/SkFontMgr_custom.cpp",
    "src/ports/SkFontMgr_custom.h",
    "src/ports/SkFontMgr_custom_directory.cpp",
    "src/ports/SkFontMgr_custom_directory_factory.cpp",
    "src/ports/SkFontMgr_custom_embedded.cpp",
    "src/ports/SkFontMgr_custom_empty.cpp",
  ]
}

optional("fontmgr_custom_empty") {
  enabled = skia_enable_fontmgr_custom_empty

  deps = [
    ":typeface_freetype",
  ]
  sources = [
    "src/ports/SkFontMgr_custom.cpp",
    "src/ports/SkFontMgr_custom_empty.cpp",
    "src/ports/SkFontMgr_custom_empty_factory.cpp",
  ]
}

optional("fontmgr_empty") {
  enabled = skia_enable_fontmgr_empty
  sources = [
    "src/ports/SkFontMgr_empty_factory.cpp",
  ]
}

optional("fontmgr_fontconfig") {
  enabled = skia_use_freetype && skia_use_fontconfig

  deps = [
    ":typeface_freetype",
    "//third_party:fontconfig",
  ]
  sources = [
    "src/ports/SkFontConfigInterface.cpp",
    "src/ports/SkFontConfigInterface_direct.cpp",
    "src/ports/SkFontConfigInterface_direct_factory.cpp",
    "src/ports/SkFontMgr_FontConfigInterface.cpp",
    "src/ports/SkFontMgr_fontconfig.cpp",
    "src/ports/SkFontMgr_fontconfig_factory.cpp",
  ]
}

optional("fontmgr_fuchsia") {
  enabled = skia_enable_fontmgr_fuchsia

  deps = []

  if (is_fuchsia && using_fuchsia_sdk) {
    deps += [ "$fuchsia_sdk_root/fidl:fuchsia.fonts" ]
  } else {
    deps += [ "//sdk/fidl/fuchsia.fonts" ]
  }
  sources = [
    "src/ports/SkFontMgr_fuchsia.cpp",
    "src/ports/SkFontMgr_fuchsia.h",
  ]
}

optional("fontmgr_wasm") {
  enabled = target_cpu == "wasm"

  deps = [
    ":typeface_freetype",
  ]

  # custom_embedded has the source for both embedding a font in the binary
  # (only used for the all-included build) and reading in a font from
  # raw bytes passed over the wire (a typical way to load fonts).
  sources = [
    "src/ports/SkFontMgr_custom_embedded.cpp",
<<<<<<< HEAD
  ]

  # If we haven't opted for no fonts (empty) or fonts, but not the
  # built-in one (custom), then, we need to provide the mechanism for
  # using the built-in font.
  if (!skia_enable_fontmgr_empty && !skia_enable_fontmgr_custom) {
    sources += [
      "src/ports/SkFontMgr_custom.cpp",
      "src/ports/SkFontMgr_custom.h",
      "src/ports/SkFontMgr_custom_embedded_factory.cpp",
    ]
  }
}

optional("fontmgr_win") {
  enabled = skia_enable_fontmgr_win

  sources = [
    "src/fonts/SkFontMgr_indirect.cpp",
    "src/ports/SkFontMgr_win_dw.cpp",
    "src/ports/SkFontMgr_win_dw_factory.cpp",
    "src/ports/SkScalerContext_win_dw.cpp",
    "src/ports/SkTypeface_win_dw.cpp",
  ]
}

optional("fontmgr_win_gdi") {
  enabled = skia_enable_fontmgr_win_gdi

  sources = [
    "src/ports/SkFontHost_win.cpp",
  ]
=======
  ]

  # If we haven't opted for no fonts (empty) or fonts, but not the
  # built-in one (custom), then, we need to provide the mechanism for
  # using the built-in font.
  if (!skia_enable_fontmgr_empty && !skia_enable_fontmgr_custom) {
    sources += [
      "src/ports/SkFontMgr_custom.cpp",
      "src/ports/SkFontMgr_custom.h",
      "src/ports/SkFontMgr_custom_embedded_factory.cpp",
    ]
  }
}

optional("fontmgr_win") {
  enabled = skia_enable_fontmgr_win

  sources = [
    "src/fonts/SkFontMgr_indirect.cpp",
    "src/ports/SkFontMgr_win_dw.cpp",
    "src/ports/SkFontMgr_win_dw_factory.cpp",
    "src/ports/SkScalerContext_win_dw.cpp",
    "src/ports/SkTypeface_win_dw.cpp",
  ]
}

optional("fontmgr_win_gdi") {
  enabled = skia_enable_fontmgr_win_gdi

  sources = [
    "src/ports/SkFontHost_win.cpp",
  ]
>>>>>>> f2d47bda
  libs = [ "Gdi32.lib" ]
}

if (skia_lex) {
  executable("sksllex") {
    sources = [
      "src/sksl/lex/Main.cpp",
      "src/sksl/lex/NFA.cpp",
      "src/sksl/lex/RegexNode.cpp",
      "src/sksl/lex/RegexParser.cpp",
    ]
    include_dirs = [ "." ]
  }

  action("run_sksllex") {
    script = "gn/run_sksllex.py"
    deps = [
      ":sksllex(//gn/toolchain:$host_toolchain)",
    ]
    sources = [
      "src/sksl/lex/sksl.lex",
    ]

    # GN insists its outputs should go somewhere underneath target_out_dir, so we trick it with a
    # path that starts with target_out_dir and then uses ".." to back up into the src dir.
    outputs = [
      "$target_out_dir/" +
          rebase_path("src/sksl/lex/SkSLLexer.h", target_out_dir),
      # the script also modifies the corresponding .cpp file, but if we tell GN that it gets
      # confused due to the same file being named by two different paths
    ]
    sksllex_path = "$root_out_dir/"
    sksllex_path += "sksllex"
    if (host_os == "win") {
      sksllex_path += ".exe"
    }
    args = [
      rebase_path(sksllex_path),
      rebase_path("bin/clang-format"),
      rebase_path("src"),
    ]
  }
} else {
  group("run_sksllex") {
  }
}

if (skia_compile_processors) {
  executable("skslc") {
    defines = [ "SKSL_STANDALONE" ]
    sources = [
      "src/sksl/SkSLMain.cpp",
    ]
    sources += skia_sksl_sources
    sources += skia_sksl_gpu_sources
    include_dirs = [ "." ]
    deps = [
      ":run_sksllex",
      "//third_party/spirv-tools:spvtools",
    ]
  }

  skia_gpu_processor_outputs = []
  foreach(src, skia_gpu_processor_sources) {
    dir = get_path_info(src, "dir")
    name = get_path_info(src, "name")

    # GN insists its outputs should go somewhere underneath target_out_dir, so we trick it with a
    # path that starts with target_out_dir and then uses ".." to back up into the src dir.
    skia_gpu_processor_outputs += [
      "$target_out_dir/" +
          rebase_path("$dir/generated/$name.h", target_out_dir),
      # the script also modifies the corresponding .cpp file, but if we tell GN that it gets
      # confused due to the same file being named by two different paths
    ]
  }

  action("create_sksl_enums") {
    script = "gn/create_sksl_enums.py"
    sources = [
      "include/private/GrSharedEnums.h",
    ]
    outputs = [
      "$target_out_dir/" +
          rebase_path("src/sksl/sksl_enums.inc", target_out_dir),
    ]
    args = [
      rebase_path(sources[0]),
      rebase_path(outputs[0]),
    ]
  }

  action("compile_processors") {
    script = "gn/compile_processors.py"
    deps = [
      ":create_sksl_enums",
      ":skslc(//gn/toolchain:$host_toolchain)",
    ]
    sources = skia_gpu_processor_sources
    outputs = skia_gpu_processor_outputs
    skslc_path = "$root_out_dir/"
    if (host_toolchain != default_toolchain_name) {
      skslc_path += "$host_toolchain/"
    }
    skslc_path += "skslc"
    if (host_os == "win") {
      skslc_path += ".exe"
    }
    args = [
      rebase_path(skslc_path),
      rebase_path("bin/clang-format"),
    ]
    args += rebase_path(skia_gpu_processor_sources)
  }
} else {
  skia_gpu_processor_outputs = []
  group("compile_processors") {
  }
}

optional("gpu") {
  enabled = skia_enable_gpu
  deps = [
    ":compile_processors",
    ":run_sksllex",
  ]
  if (skia_generate_workarounds) {
    deps += [ ":workaround_list" ]
  }
  public_defines = [ "SK_GL" ]
  public_configs = []
  public_deps = []

  sources =
      skia_gpu_sources + skia_sksl_gpu_sources + skia_gpu_processor_outputs
  if (!skia_enable_ccpr) {
    sources -= skia_ccpr_sources
    sources += [ "src/gpu/ccpr/GrCoverageCountingPathRenderer_none.cpp" ]
  }
  if (!skia_enable_nvpr) {
    sources -= skia_nvpr_sources
    sources += [ "src/gpu/GrPathRendering_none.cpp" ]
  }

  # These paths need to be absolute to match the ones produced by shared_sources.gni.
  sources -= get_path_info([ "src/gpu/gl/GrGLMakeNativeInterface_none.cpp" ],
                           "abspath")
  libs = []
  if (is_android) {
    sources += [ "src/gpu/gl/egl/GrGLMakeNativeInterface_egl.cpp" ]

    # this lib is required to link against AHardwareBuffer
    if (defined(ndk_api) && ndk_api >= 26) {
      libs += [ "android" ]
    }
  } else if (skia_use_egl) {
    sources += [ "src/gpu/gl/egl/GrGLMakeNativeInterface_egl.cpp" ]
    libs += [ "EGL" ]
  } else if (is_linux && skia_use_x11) {
    sources += [ "src/gpu/gl/glx/GrGLMakeNativeInterface_glx.cpp" ]
    # GPU is not linked in, but loaded at runtime
    libs += [ "dl" ]
  } else if (is_mac) {
    sources += [ "src/gpu/gl/mac/GrGLMakeNativeInterface_mac.cpp" ]
  } else if (is_ios) {
    sources += [ "src/gpu/gl/iOS/GrGLMakeNativeInterface_iOS.cpp" ]
  } else if (is_win && !is_winrt) {
    sources += [ "src/gpu/gl/win/GrGLMakeNativeInterface_win.cpp" ]
<<<<<<< HEAD
    if (target_cpu != "arm64") {
      # GPU is not linked in, but loaded at runtime
      # libs += [ "OpenGL32.lib" ]
    }
=======
    # GPU is not linked in, but loaded at runtime
>>>>>>> f2d47bda
  } else {
    sources += [ "src/gpu/gl/GrGLMakeNativeInterface_none.cpp" ]
  }

  if (skia_use_vulkan) {
    public_defines += [ "SK_VULKAN" ]
    deps += [ "third_party/vulkanmemoryallocator" ]
    sources += skia_vk_sources
    if (skia_enable_vulkan_debug_layers) {
      public_defines += [ "SK_ENABLE_VK_LAYERS" ]
    }
    if (is_fuchsia) {
      if (using_fuchsia_sdk) {
        public_deps += [ "$fuchsia_sdk_root/pkg:vulkan" ]
      } else {
        public_deps += [ "//src/graphics/lib/vulkan" ]
      }
    }
  }

  if (skia_use_dawn) {
    public_defines += [ "SK_DAWN" ]
    sources += skia_dawn_sources
    public_deps += [
      "//third_party/dawn:dawn_headers",
      "//third_party/dawn:dawncpp",
      "//third_party/dawn:libdawn_native_sources",
      "//third_party/dawn:libdawn_proc",
    ]
    if (dawn_enable_d3d12) {
      libs += [
        "d3d12.lib",
        "dxgi.lib",
        "d3dcompiler.lib",
      ]
    } else if (dawn_enable_metal) {
      libs += [ "Metal.framework" ]
    }
  }

  cflags_objcc = []
  if (skia_use_metal) {
    public_defines += [ "SK_METAL" ]
    sources += skia_metal_sources
    libs += [ "Metal.framework" ]
    libs += [ "Foundation.framework" ]
    cflags_objcc += [ "-fobjc-arc" ]
  }

  if (skia_enable_atlas_text) {
    sources += skia_atlas_text_sources
  }

  if (is_debug) {
    public_defines += [ "SK_ENABLE_DUMP_GPU" ]
  }
}

optional("gif") {
  enabled = !skia_use_wuffs
  sources = [
    "src/codec/SkGifCodec.cpp",
    "third_party/gif/SkGifImageReader.cpp",
  ]
}

optional("heif") {
  enabled = skia_use_libheif
  public_defines = [ "SK_HAS_HEIF_LIBRARY" ]

  deps = []

  sources = [
    "src/codec/SkHeifCodec.cpp",
  ]
}

optional("jpeg") {
  enabled = skia_use_libjpeg_turbo
  public_defines = [ "SK_HAS_JPEG_LIBRARY" ]

  deps = [
    "//third_party/libjpeg-turbo:libjpeg",
  ]
  public = [
    "include/encode/SkJpegEncoder.h",
  ]
  sources = [
    "src/codec/SkJpegCodec.cpp",
    "src/codec/SkJpegDecoderMgr.cpp",
    "src/codec/SkJpegUtility.cpp",
    "src/images/SkJPEGWriteUtility.cpp",
    "src/images/SkJpegEncoder.cpp",
  ]
}

optional("pdf") {
  enabled = skia_use_zlib && skia_enable_pdf
  public_defines = [ "SK_SUPPORT_PDF" ]

  deps = [
    "//third_party/zlib",
  ]
  if (skia_use_libjpeg_turbo) {
    deps += [ ":jpeg" ]
  }
  sources = skia_pdf_sources
  sources_when_disabled = [ "src/pdf/SkDocument_PDF_None.cpp" ]
  if (skia_use_icu && skia_use_harfbuzz && skia_pdf_subset_harfbuzz) {
    deps += [ "//third_party/harfbuzz" ]
    defines = [ "SK_PDF_USE_HARFBUZZ_SUBSET" ]
  } else if (skia_use_icu && skia_use_sfntly) {
    deps += [ "//third_party/sfntly" ]
    defines = [ "SK_PDF_USE_SFNTLY" ]
  }
}

optional("png") {
  enabled = skia_use_libpng
  public_defines = [ "SK_HAS_PNG_LIBRARY" ]

  deps = [
    "//third_party/libpng",
  ]
  sources = [
    "src/codec/SkIcoCodec.cpp",
    "src/codec/SkPngCodec.cpp",
    "src/images/SkPngEncoder.cpp",
  ]
}

optional("raw") {
  enabled = skia_use_dng_sdk && skia_use_libjpeg_turbo && skia_use_piex
  public_defines = [ "SK_CODEC_DECODES_RAW" ]

  deps = [
    "//third_party/dng_sdk",
    "//third_party/libjpeg-turbo:libjpeg",
    "//third_party/piex",
  ]

  # SkRawCodec catches any exceptions thrown by dng_sdk, insulating the rest of
  # Skia.
  configs_to_remove = [ "//gn:no_exceptions" ]

  sources = [
    "src/codec/SkRawCodec.cpp",
  ]
}

import("third_party/skcms/skcms.gni")
source_set("skcms") {
  cflags = []
  if (!is_win || is_clang) {
    cflags += [
      "-w",
      "-std=c11",
    ]
  }

  public = [
    "include/third_party/skcms/skcms.h",
  ]
  include_dirs = [ "include/third_party/skcms" ]
  sources = rebase_path(skcms_sources, ".", "third_party/skcms")
}

optional("typeface_freetype") {
  enabled = skia_use_freetype

  deps = [
    "//third_party/freetype2",
  ]
  sources = [
    "src/ports/SkFontHost_FreeType.cpp",
    "src/ports/SkFontHost_FreeType_common.cpp",
  ]
}

optional("webp") {
  enabled = skia_use_libwebp
  public_defines = [ "SK_HAS_WEBP_LIBRARY" ]

  deps = [
    "//third_party/libwebp",
  ]
  sources = [
    "src/codec/SkWebpCodec.cpp",
    "src/images/SkWebpEncoder.cpp",
  ]
}

optional("wuffs") {
  enabled = skia_use_wuffs
  public_defines = [ "SK_HAS_WUFFS_LIBRARY" ]

  deps = [
    "//third_party/wuffs",
  ]
  sources = [
    "src/codec/SkWuffsCodec.cpp",
  ]
}

optional("xml") {
  enabled = skia_use_expat
  public_defines = [ "SK_XML" ]

  deps = [
    "//third_party/expat",
  ]
  sources = [
    "src/svg/SkSVGCanvas.cpp",
    "src/svg/SkSVGDevice.cpp",
    "src/xml/SkDOM.cpp",
    "src/xml/SkXMLParser.cpp",
    "src/xml/SkXMLWriter.cpp",
  ]
}

optional("sksl_interpreter") {
  enabled = skia_enable_sksl_interpreter
  public_defines = [ "SK_ENABLE_SKSL_INTERPRETER" ]
}

optional("skvm_jit") {
  enabled = skia_enable_skvm_jit
  public_defines = [ "SKVM_JIT" ]
}

if (skia_enable_gpu && skia_generate_workarounds) {
  action("workaround_list") {
    script = "tools/build_workaround_header.py"

    inputs = [
      "src/gpu/gpu_workaround_list.txt",
    ]

    # see comments in skia_compile_processors about out dir path shenanigans.
    output_file =
        rebase_path("include/gpu/GrDriverBugWorkaroundsAutogen.h", root_out_dir)

    outputs = [
      "$root_out_dir/$output_file",
    ]
    args = [
      "--output-file",
      "$output_file",
    ]

    foreach(file, inputs) {
      args += [ rebase_path(file, root_build_dir) ]
    }
  }
}

component("skia") {
  public_configs = [ ":skia_public" ]
  configs += skia_library_configs

  public_deps = [
    ":gpu",
    ":pdf",
    ":skcms",
  ]

  deps = [
    ":arm64",
    ":armv7",
    ":avx",
    ":compile_processors",
    ":crc32",
    ":fontmgr_android",
    ":fontmgr_custom",
    ":fontmgr_custom_empty",
    ":fontmgr_empty",
    ":fontmgr_fontconfig",
    ":fontmgr_fuchsia",
    ":fontmgr_wasm",
    ":fontmgr_win",
    ":fontmgr_win_gdi",
    ":gif",
    ":heif",
    ":hsw",
    ":jpeg",
    ":none",
    ":png",
    ":raw",
    ":sksl_interpreter",
    ":skvm_jit",
    ":sse2",
    ":sse41",
    ":sse42",
    ":ssse3",
    ":webp",
    ":wuffs",
    ":xml",
  ]

  # This file (and all GN files in Skia) are designed to work with an
  # empty sources assignment filter; we handle all that explicitly.
  # We clear the filter here for clients who may have set up a global filter.
  set_sources_assignment_filter([])

  public = skia_core_public
  public += skia_utils_public
  public += skia_effects_public
  public += skia_effects_imagefilter_public
  public += skia_xps_public

  sources = []
  sources += skia_core_sources
  sources += skia_utils_sources
  if (skia_use_xps) {
    sources += skia_xps_sources
  }
  sources += skia_effects_sources
  sources += skia_effects_imagefilter_sources
  sources += skia_sksl_sources
  sources += [
    "src/android/SkAndroidFrameworkUtils.cpp",
    "src/android/SkAnimatedImage.cpp",
    "src/android/SkBitmapRegionCodec.cpp",
    "src/android/SkBitmapRegionDecoder.cpp",
    "src/codec/SkAndroidCodec.cpp",
    "src/codec/SkAndroidCodecAdapter.cpp",
    "src/codec/SkBmpBaseCodec.cpp",
    "src/codec/SkBmpCodec.cpp",
    "src/codec/SkBmpMaskCodec.cpp",
    "src/codec/SkBmpRLECodec.cpp",
    "src/codec/SkBmpStandardCodec.cpp",
    "src/codec/SkCodec.cpp",
    "src/codec/SkCodecImageGenerator.cpp",
    "src/codec/SkColorTable.cpp",
    "src/codec/SkEncodedInfo.cpp",
    "src/codec/SkMaskSwizzler.cpp",
    "src/codec/SkMasks.cpp",
    "src/codec/SkParseEncodedOrigin.cpp",
    "src/codec/SkSampledCodec.cpp",
    "src/codec/SkSampler.cpp",
    "src/codec/SkStreamBuffer.cpp",
    "src/codec/SkSwizzler.cpp",
    "src/codec/SkWbmpCodec.cpp",
    "src/images/SkImageEncoder.cpp",
    "src/ports/SkDiscardableMemory_none.cpp",
    "src/ports/SkGlobalInitialization_default.cpp",
    "src/ports/SkImageGenerator_skia.cpp",
    "src/ports/SkMemory_malloc.cpp",
    "src/ports/SkOSFile_stdio.cpp",
    "src/sfnt/SkOTTable_name.cpp",
    "src/sfnt/SkOTUtils.cpp",
    "src/utils/mac/SkStream_mac.cpp",
  ]

  defines = []
  libs = []

  if (is_win) {
    sources += [
      "src/ports/SkDebug_win.cpp",
      "src/ports/SkImageEncoder_WIC.cpp",
      "src/ports/SkImageGeneratorWIC.cpp",
      "src/ports/SkOSFile_win.cpp",
      "src/ports/SkOSLibrary_win.cpp",
      "src/ports/SkTLS_win.cpp",
    ]
    libs += [
      "FontSub.lib",
      "Ole32.lib",
      "OleAut32.lib",
      "User32.lib",
      "Usp10.lib",
    ]
  } else {
    sources += [
      "src/ports/SkOSFile_posix.cpp",
      "src/ports/SkOSLibrary_posix.cpp",
      "src/ports/SkTLS_pthread.cpp",
    ]
    libs += [ "dl" ]
  }

  if (is_android) {
    deps += [ "//third_party/expat" ]
    if (defined(ndk) && ndk != "") {
      deps += [ "//third_party/cpu-features" ]
    }
    sources += [ "src/ports/SkDebug_android.cpp" ]
    libs += [
      "EGL",
      "GLESv2",
      "log",
    ]
  }

  if (is_linux || target_cpu == "wasm") {
    sources += [ "src/ports/SkDebug_stdio.cpp" ]
    if (skia_use_egl) {
      libs += [ "GLESv2" ]
    }
  }

  if (skia_use_fonthost_mac) {
    sources += [ "src/ports/SkFontHost_mac.cpp" ]
  }

  if (is_mac) {
    sources += [
      "src/ports/SkDebug_stdio.cpp",
      "src/ports/SkImageEncoder_CG.cpp",
      "src/ports/SkImageGeneratorCG.cpp",
    ]
    libs += [
      # AppKit symbols NSFontWeightXXX may be dlsym'ed.
      "AppKit.framework",
      "ApplicationServices.framework",
      "OpenGL.framework",
    ]
  }

  if (is_ios) {
    sources += [
      "src/ports/SkDebug_stdio.cpp",
      "src/ports/SkFontHost_mac.cpp",
      "src/ports/SkImageEncoder_CG.cpp",
      "src/ports/SkImageGeneratorCG.cpp",
    ]
    libs += [
      "CoreFoundation.framework",
      "CoreGraphics.framework",
      "CoreText.framework",
      "ImageIO.framework",
      "MobileCoreServices.framework",

      # UIKit symbols UIFontWeightXXX may be dlsym'ed.
      "UIKit.framework",
    ]
  }

  if (is_fuchsia) {
    sources += [ "src/ports/SkDebug_stdio.cpp" ]
  }

  if (skia_enable_spirv_validation) {
    deps += [ "//third_party/spirv-tools:spvtools_val" ]
    defines += [ "SK_ENABLE_SPIRV_VALIDATION" ]
  }

  if (skia_include_multiframe_procs) {
    sources += [ "tools/SkSharingProc.cpp" ]
  }
}

config("SkiaSharp_public") {
<<<<<<< HEAD
  include_dirs = [
    # "include/android",
    # "include/atlastext",
    "include/c",
    "include/codec",
    # "include/config",
    "include/core",
    # "include/docs",
    # "include/effects",
    # "include/encode",
    # "include/gpu",
    # "include/pathops",
    # "include/ports",
    # "include/svg",
    # "include/utils",
    # "include/utils/mac",
    # "modules/sksg/include",
    # "modules/skshaper/include",
    # "modules/skottie/include",
    "include/xamarin",
    "src/c",
  ]
=======
  include_dirs = [ ]
>>>>>>> f2d47bda
  defines = [ "SKIA_C_DLL" ]
}

shared_library("SkiaSharp") {
  public_configs = [ ":skia_public", ":SkiaSharp_public" ]
  configs += skia_library_configs + [ ":SkiaSharp_public" ]

  deps = [
    ":skia",
  ]

  # clear the sources and add explicitly
  set_sources_assignment_filter([])
  sources = [
    "src/xamarin/sk_manageddrawable.cpp",
    "src/xamarin/sk_managedstream.cpp",
    "src/xamarin/sk_xamarin.cpp",
    "src/xamarin/SkiaKeeper.c",
    "src/xamarin/SkManagedDrawable.cpp",
    "src/xamarin/SkManagedStream.cpp",
    "src/xamarin/WinRTCompat.cpp",
  ]

  libs = []
}

# DebugCanvas used in experimental/wasm-skp-debugger
if (target_cpu == "wasm") {
  static_library("debugcanvas") {
    public_configs = [ ":skia_public" ]

    sources = [
      "tools/SkSharingProc.cpp",
      "tools/UrlDataManager.cpp",
      "tools/debugger/DebugCanvas.cpp",
      "tools/debugger/DrawCommand.cpp",
      "tools/debugger/JsonWriteBuffer.cpp",
    ]

    deps = [
      ":fontmgr_wasm",
    ]
  }
}

static_library("pathkit") {
  check_includes = false
  public_configs = [ ":skia_public" ]
  configs += skia_library_configs

  deps = [
    ":arm64",
    ":armv7",
    ":avx",
    ":crc32",
    ":hsw",
    ":none",
    ":sse2",
    ":sse41",
    ":sse42",
    ":ssse3",
  ]

  # This file (and all GN files in Skia) are designed to work with an
  # empty sources assignment filter; we handle all that explicitly.
  # We clear the filter here for clients who may have set up a global filter.
  set_sources_assignment_filter([])

  sources = []
  sources += skia_pathops_sources
  sources += skia_pathops_public
  sources += [
    "src/core/SkAnalyticEdge.cpp",
    "src/core/SkArenaAlloc.cpp",
    "src/core/SkContourMeasure.cpp",
    "src/core/SkCubicMap.cpp",
    "src/core/SkEdge.cpp",
    "src/core/SkEdgeBuilder.cpp",
    "src/core/SkEdgeClipper.cpp",
    "src/core/SkGeometry.cpp",
    "src/core/SkLineClipper.cpp",
    "src/core/SkMallocPixelRef.cpp",
    "src/core/SkMath.cpp",
    "src/core/SkMatrix.cpp",
    "src/core/SkOpts.cpp",
    "src/core/SkPaint.cpp",
    "src/core/SkPath.cpp",
    "src/core/SkPathEffect.cpp",
    "src/core/SkPathMeasure.cpp",
    "src/core/SkPathRef.cpp",
    "src/core/SkPoint.cpp",
    "src/core/SkRRect.cpp",
    "src/core/SkRect.cpp",
    "src/core/SkSemaphore.cpp",
    "src/core/SkStream.cpp",
    "src/core/SkString.cpp",
    "src/core/SkStringUtils.cpp",
    "src/core/SkStroke.cpp",
    "src/core/SkStrokeRec.cpp",
    "src/core/SkStrokerPriv.cpp",
    "src/core/SkThreadID.cpp",
    "src/core/SkUtils.cpp",
    "src/effects/SkDashPathEffect.cpp",
    "src/effects/SkTrimPathEffect.cpp",
    "src/ports/SkDebug_stdio.cpp",
    "src/ports/SkMemory_malloc.cpp",
    "src/utils/SkDashPath.cpp",
    "src/utils/SkParse.cpp",
    "src/utils/SkParsePath.cpp",
    "src/utils/SkUTF.cpp",
  ]
}

group("modules") {
  deps = [
    "modules/particles",
    "modules/skottie",
    "modules/skshaper",
  ]
  if (target_cpu == "wasm") {
    deps += [ "modules/skparagraph" ]
  }
}

# Targets guarded by skia_enable_tools may use //third_party freely.
if (skia_enable_tools) {
  skia_public_includes = [
    "include/android",
    "include/atlastext",
    "include/c",
    "include/codec",
    "include/config",
    "include/core",
    "include/docs",
    "include/effects",
    "include/encode",
    "include/gpu",
    "include/pathops",
    "include/ports",
    "include/svg",
    "include/utils",
    "include/utils/mac",
    "modules/sksg/include",
    "modules/skshaper/include",
    "modules/skottie/include",
  ]

  # Used by gn_to_bp.py to list our public include dirs.
  source_set("public") {
    configs += [ ":skia_public" ]
    include_dirs = skia_public_includes
  }

  config("skia.h_config") {
    include_dirs = [ "$target_gen_dir" ]
  }
  action("skia.h") {
    public_configs = [ ":skia.h_config" ]
    skia_h = "$target_gen_dir/skia.h"
    script = "gn/find_headers.py"

    args = [ rebase_path("//bin/gn") ] + [ rebase_path("//") ] +
           [ rebase_path(skia_h, root_build_dir) ] +
           rebase_path(skia_public_includes)
    depfile = "$skia_h.deps"
    outputs = [
      skia_h,
    ]
  }

  if (target_cpu == "x64") {
    executable("fiddle") {
      check_includes = false
      libs = []
      sources = [
        "tools/fiddle/draw.cpp",
        "tools/fiddle/fiddle_main.cpp",
      ]

      if (skia_use_egl) {
        sources += [ "tools/fiddle/egl_context.cpp" ]
      } else {
        sources += [ "tools/fiddle/null_context.cpp" ]
      }
      testonly = true
      deps = [
        ":flags",
        ":gpu_tool_utils",
        ":skia",
        ":skia.h",
        "modules/skottie",
        "modules/skshaper",
      ]
    }
  }

  config("our_vulkan_headers") {
    # We add this directory to simulate the client already have
    # vulkan/vulkan_core.h on their path.
    include_dirs = [ "include/third_party/vulkan" ]
  }

  source_set("public_headers_warnings_check") {
    sources = [
      "tools/public_headers_warnings_check.cpp",
    ]
    configs -= [ "//gn:warnings_except_public_headers" ]
    configs += [ ":our_vulkan_headers" ]
    deps = [
      ":skia",
      ":skia.h",
      "modules/skottie",
      "modules/skshaper",
    ]

    if (skia_use_dawn) {
      deps += [ "//third_party/dawn:dawn_headers" ]
    }
  }

  template("test_lib") {
    config(target_name + "_config") {
      if (defined(invoker.public_defines)) {
        defines = invoker.public_defines
      }
    }
    source_set(target_name) {
      forward_variables_from(invoker, "*", [])
      check_includes = false
      public_configs = [
        ":" + target_name + "_config",
        ":skia_private",
      ]

      if (!defined(deps)) {
        deps = []
      }
      deps += [ ":skia" ]
      testonly = true
    }
  }

  template("test_app") {
    if (is_ios) {
      ios_app_bundle(target_name) {
        forward_variables_from(invoker,
                               "*",
                               [
                                 "output_name",
                                 "visibility",
                                 "is_shared_library",
                               ])
        testonly = true
        extra_configs = [ ":skia_private" ]
        launchscreen = "platform_tools/ios/app/LaunchScreen.storyboard"
        data_sources = [ "resources" ]
        if ("True" == exec_script("//gn/checkdir.py",
                                  [ rebase_path("skps", root_build_dir) ],
                                  "trim string")) {
          data_sources += [ "skps" ]
        }
      }
    } else {
      # !is_ios

      if (defined(invoker.is_shared_library) && invoker.is_shared_library) {
        shared_library("lib" + target_name) {
          forward_variables_from(invoker, "*", [ "is_shared_library" ])
          configs += [ ":skia_private" ]
          testonly = true
        }
      } else {
        _executable = target_name
        executable(_executable) {
          check_includes = false
          forward_variables_from(invoker, "*", [ "is_shared_library" ])
          configs += [ ":skia_private" ]
          testonly = true
        }
      }
      if (is_android && skia_android_serial != "" && defined(_executable)) {
        action("push_" + target_name) {
          script = "gn/push_to_android.py"
          deps = [
            ":" + _executable,
          ]
          _stamp = "$target_gen_dir/$_executable.pushed_$skia_android_serial"
          outputs = [
            _stamp,
          ]
          args = [
            rebase_path("$root_build_dir/$_executable"),
            skia_android_serial,
            rebase_path(_stamp),
          ]
          testonly = true
        }
      }
    }
  }

  test_lib("gpu_tool_utils") {
    public_defines = []

    # Bots and even devs may not have Vulkan headers, so put
    # include/third_party/vulkan on our path so they're always available.
    all_dependent_configs = [ ":our_vulkan_headers" ]

    defines = []
    if (skia_enable_discrete_gpu) {
      defines += [ "SK_ENABLE_DISCRETE_GPU" ]
    }

    deps = []
    public_deps = []
    sources = [
      "tools/gpu/GrContextFactory.cpp",
      "tools/gpu/GrTest.cpp",
      "tools/gpu/MemoryCache.cpp",
      "tools/gpu/MemoryCache.h",
      "tools/gpu/ProxyUtils.cpp",
      "tools/gpu/TestContext.cpp",
      "tools/gpu/YUVUtils.cpp",
      "tools/gpu/YUVUtils.h",
      "tools/gpu/atlastext/GLTestAtlasTextRenderer.cpp",
      "tools/gpu/gl/GLTestContext.cpp",
      "tools/gpu/gl/command_buffer/GLTestContext_command_buffer.cpp",
      "tools/gpu/mock/MockTestContext.cpp",
    ]
    libs = []

    if (is_android || skia_use_egl) {
      sources += [ "tools/gpu/gl/egl/CreatePlatformGLTestContext_egl.cpp" ]
    } else if (is_ios) {
      sources += [ "tools/gpu/gl/iOS/CreatePlatformGLTestContext_iOS.mm" ]
      libs += [ "OpenGLES.framework" ]
    } else if (is_linux) {
      sources += [ "tools/gpu/gl/glx/CreatePlatformGLTestContext_glx.cpp" ]
      libs += [
        "GLU",
        "X11",
      ]
    } else if (is_mac) {
      sources += [ "tools/gpu/gl/mac/CreatePlatformGLTestContext_mac.cpp" ]
    } else if (is_win) {
      sources += [ "tools/gpu/gl/win/CreatePlatformGLTestContext_win.cpp" ]
      libs += [ "Gdi32.lib" ]
      if (target_cpu != "arm64") {
        libs += [ "OpenGL32.lib" ]
      }
    }

    cflags_objcc = [ "-fobjc-arc" ]

    if (skia_use_angle) {
      deps += [ "//third_party/angle2" ]
      sources += [ "tools/gpu/gl/angle/GLTestContext_angle.cpp" ]
    }

    if (skia_use_vulkan) {
      sources += [ "tools/gpu/vk/VkTestContext.cpp" ]
      sources += [ "tools/gpu/vk/VkTestUtils.cpp" ]
    }
    if (skia_use_metal) {
      sources += [ "tools/gpu/mtl/MtlTestContext.mm" ]
    }
    if (skia_use_dawn) {
      public_deps += [ "//third_party/dawn:dawn_headers" ]
      sources += [ "tools/gpu/dawn/DawnTestContext.cpp" ]
    }
  }

  test_lib("flags") {
    sources = [
      "tools/flags/CommandLineFlags.cpp",
    ]
  }

  test_lib("common_flags_config") {
    sources = [
      "tools/flags/CommonFlagsConfig.cpp",
    ]
    deps = [
      ":flags",
    ]
    public_deps = [
      ":gpu_tool_utils",
    ]
  }
  test_lib("common_flags_gpu") {
    sources = [
      "tools/flags/CommonFlagsGpu.cpp",
    ]
    deps = [
      ":flags",
    ]
    public_deps = [
      ":gpu_tool_utils",
    ]
  }
  test_lib("common_flags_images") {
    sources = [
      "tools/flags/CommonFlagsImages.cpp",
    ]
    deps = [
      ":flags",
    ]
  }
  test_lib("common_flags_aa") {
    sources = [
      "tools/flags/CommonFlagsAA.cpp",
    ]
    deps = [
      ":flags",
    ]
  }

  test_lib("trace") {
    deps = [
      ":flags",
<<<<<<< HEAD
    ]
    sources = [
      "tools/trace/ChromeTracingTracer.cpp",
      "tools/trace/ChromeTracingTracer.h",
      "tools/trace/EventTracingPriv.cpp",
      "tools/trace/EventTracingPriv.h",
      "tools/trace/SkDebugfTracer.cpp",
      "tools/trace/SkDebugfTracer.h",
=======
>>>>>>> f2d47bda
    ]
  }

  test_lib("tool_utils") {
    sources = [
      "tools/trace/ChromeTracingTracer.cpp",
      "tools/trace/ChromeTracingTracer.h",
      "tools/trace/EventTracingPriv.cpp",
      "tools/trace/EventTracingPriv.h",
      "tools/trace/SkDebugfTracer.cpp",
      "tools/trace/SkDebugfTracer.h",
    ]
  }

  test_lib("tool_utils") {
    sources = [
      "tools/AndroidSkDebugToStdOut.cpp",
      "tools/AutoreleasePool.h",
      "tools/CrashHandler.cpp",
      "tools/DDLPromiseImageHelper.cpp",
      "tools/DDLTileHelper.cpp",
      "tools/LsanSuppressions.cpp",
      "tools/ProcStats.cpp",
      "tools/Resources.cpp",
      "tools/SkMetaData.cpp",
      "tools/SkMetaData.h",
      "tools/SkSharingProc.cpp",
      "tools/ToolUtils.cpp",
      "tools/UrlDataManager.cpp",
      "tools/debugger/DebugCanvas.cpp",
      "tools/debugger/DrawCommand.cpp",
      "tools/debugger/JsonWriteBuffer.cpp",
      "tools/fonts/RandomScalerContext.cpp",
      "tools/fonts/TestEmptyTypeface.h",
      "tools/fonts/TestFontMgr.cpp",
      "tools/fonts/TestFontMgr.h",
      "tools/fonts/TestSVGTypeface.cpp",
      "tools/fonts/TestSVGTypeface.h",
      "tools/fonts/TestTypeface.cpp",
      "tools/fonts/TestTypeface.h",
      "tools/fonts/ToolUtilsFont.cpp",
      "tools/random_parse_path.cpp",
      "tools/timer/TimeUtils.h",
      "tools/timer/Timer.cpp",
    ]
    libs = []
    if (is_ios) {
      sources += [ "tools/ios_utils.m" ]
      sources += [ "tools/ios_utils.h" ]
      if (skia_use_metal) {
        sources += [ "tools/AutoreleasePool.mm" ]
      }
      libs += [ "Foundation.framework" ]
    } else if (is_mac) {
      if (skia_use_metal) {
        sources += [ "tools/AutoreleasePool.mm" ]
        libs += [ "Foundation.framework" ]
      }
    } else if (is_win) {
      libs += [ "DbgHelp.lib" ]
    }

    defines = []
    if (skia_tools_require_resources) {
      defines += [ "SK_TOOLS_REQUIRE_RESOURCES" ]
    }
    deps = [
      ":experimental_svg_model",
      ":flags",
    ]
    public_deps = [
      ":gpu_tool_utils",
    ]
  }

  test_lib("etc1") {
    sources = [
      "third_party/etc1/etc1.cpp",
    ]
  }

  if (skia_use_ffmpeg) {
    test_lib("video_decoder") {
      sources = [
        "experimental/ffmpeg/SkVideoDecoder.cpp",
        "experimental/ffmpeg/SkVideoDecoder.h",
        "experimental/ffmpeg/SkVideoEncoder.cpp",
        "experimental/ffmpeg/SkVideoEncoder.h",
      ]
      libs = [
        "swscale",
        "avcodec",
        "avformat",
        "avutil",
      ]
    }
  }

  import("gn/gm.gni")
  test_lib("gm") {
    sources = gm_sources
    deps = [
      ":etc1",
      ":flags",
      ":skia",
      ":tool_utils",
      "modules/skottie",
      "modules/skottie:gm",
      "modules/sksg",
      "modules/skshaper",
    ]
    if (is_skia_dev_build) {
      sources += [ "gm/fiddle.cpp" ]
      deps += [ ":skia.h" ]
    }
    public_deps = [
      ":gpu_tool_utils",
    ]

    if (skia_use_ffmpeg) {
      deps += [ ":video_decoder" ]
      sources += [ "gm/video_decoder.cpp" ]
    }
  }

  test_lib("skvm_builders") {
    sources = [
      "tools/SkVMBuilders.cpp",
      "tools/SkVMBuilders.h",
    ]
  }

  import("gn/tests.gni")
  test_lib("tests") {
    sources = tests_sources + pathops_tests_sources
    if (skia_use_metal) {
      sources += metal_tests_sources
    }
    if (!skia_enable_fontmgr_android) {
      sources -= [ "//tests/FontMgrAndroidParserTest.cpp" ]
    }
    if (!(skia_use_freetype && skia_use_fontconfig)) {
      sources -= [ "//tests/FontMgrFontConfigTest.cpp" ]
    }
    deps = [
      ":experimental_svg_model",
      ":flags",
      ":skia",
      ":skvm_builders",
      ":tool_utils",
      "modules/skottie:tests",
      "modules/skparagraph:tests",
      "modules/sksg:tests",
      "modules/skshaper",
      "//third_party/libpng",
      "//third_party/libwebp",
      "//third_party/zlib",
    ]
    public_deps = [
      ":gpu_tool_utils",  # Test.h #includes headers from this target.
    ]
  }

  import("gn/bench.gni")
  test_lib("bench") {
    sources = bench_sources
    deps = [
      ":flags",
      ":gm",
      ":gpu_tool_utils",
      ":skia",
      ":skvm_builders",
      ":tool_utils",
      "modules/skparagraph:bench",
      "modules/skshaper",
    ]
  }

  test_lib("experimental_svg_model") {
    if (skia_use_expat) {
      sources = [
        "experimental/svg/model/SkSVGAttribute.cpp",
        "experimental/svg/model/SkSVGAttributeParser.cpp",
        "experimental/svg/model/SkSVGCircle.cpp",
        "experimental/svg/model/SkSVGClipPath.cpp",
        "experimental/svg/model/SkSVGContainer.cpp",
        "experimental/svg/model/SkSVGDOM.cpp",
        "experimental/svg/model/SkSVGEllipse.cpp",
        "experimental/svg/model/SkSVGGradient.cpp",
        "experimental/svg/model/SkSVGLine.cpp",
        "experimental/svg/model/SkSVGLinearGradient.cpp",
        "experimental/svg/model/SkSVGNode.cpp",
        "experimental/svg/model/SkSVGPath.cpp",
        "experimental/svg/model/SkSVGPattern.cpp",
        "experimental/svg/model/SkSVGPoly.cpp",
        "experimental/svg/model/SkSVGRadialGradient.cpp",
        "experimental/svg/model/SkSVGRect.cpp",
        "experimental/svg/model/SkSVGRenderContext.cpp",
        "experimental/svg/model/SkSVGSVG.cpp",
        "experimental/svg/model/SkSVGShape.cpp",
        "experimental/svg/model/SkSVGStop.cpp",
        "experimental/svg/model/SkSVGTransformableNode.cpp",
        "experimental/svg/model/SkSVGUse.cpp",
        "experimental/svg/model/SkSVGValue.cpp",
      ]
      deps = [
        ":skia",
        ":xml",
      ]
    }
  }

  test_lib("experimental_xform") {
    sources = [
      "experimental/xform/SkShape.cpp",
      "experimental/xform/SkXform.cpp",
      "experimental/xform/XContext.cpp",
    ]
    deps = [
      ":skia",
    ]
  }

  if (skia_use_lua) {
    test_lib("lua") {
      sources = [
        "src/utils/SkLua.cpp",
        "src/utils/SkLuaCanvas.cpp",
      ]
      deps = [
        "modules/skshaper",
        "//third_party/lua",
      ]
    }

    test_app("lua_app") {
      sources = [
        "tools/lua/lua_app.cpp",
      ]
      deps = [
        ":lua",
        ":skia",
        "//third_party/lua",
      ]
    }

    test_app("lua_pictures") {
      sources = [
        "tools/lua/lua_pictures.cpp",
      ]
      deps = [
        ":flags",
        ":lua",
        ":skia",
        ":tool_utils",
        "//third_party/lua",
      ]
    }
  }

  if (is_linux || is_mac) {
    test_app("skottie_tool") {
      deps = [
        "modules/skottie:tool",
      ]
    }
  }

  test_app("make_skqp_model") {
    sources = [
      "tools/skqp/make_skqp_model.cpp",
    ]
    deps = [
      ":skia",
    ]
  }

  if (target_cpu != "wasm") {
    import("gn/samples.gni")
    test_lib("samples") {
      sources = samples_sources
      public_deps = [
        ":tool_utils",
      ]
      deps = [
        ":experimental_svg_model",
        ":flags",
        ":gpu_tool_utils",
        ":xml",
        "modules/skparagraph:samples",
        "modules/sksg",
        "modules/skshaper",
      ]

      if (skia_use_lua) {
        sources += [ "samplecode/SampleLua.cpp" ]
        deps += [
          ":lua",
          "//third_party/lua",
        ]
      }
    }
    test_app("imgcvt") {
      sources = [
        "tools/imgcvt.cpp",
      ]
      deps = [
        ":skcms",
        ":skia",
      ]
    }
    test_lib("hash_and_encode") {
      sources = [
        "tools/HashAndEncode.cpp",
        "tools/HashAndEncode.h",
      ]
      deps = [
        ":flags",
        ":skia",
        "//third_party/libpng",
      ]
    }
    test_app("fm") {
      sources = [
        "tools/fm/fm.cpp",
      ]
      deps = [
        ":common_flags_aa",
        ":common_flags_gpu",
        ":experimental_svg_model",
        ":flags",
        ":gm",
        ":gpu_tool_utils",
        ":hash_and_encode",
        ":skia",
        ":tool_utils",
        ":trace",
        "modules/skottie",
        "modules/skottie:utils",
      ]
    }
    test_app("dm") {
      sources = [
        "dm/DM.cpp",
        "dm/DMGpuTestProcs.cpp",
        "dm/DMJsonWriter.cpp",
        "dm/DMSrcSink.cpp",
      ]
      deps = [
        ":common_flags_aa",
        ":common_flags_config",
        ":common_flags_gpu",
        ":common_flags_images",
        ":experimental_svg_model",
        ":flags",
        ":gm",
        ":gpu_tool_utils",
        ":hash_and_encode",
        ":skia",
        ":tests",
        ":tool_utils",
        ":trace",
        "modules/skottie",
        "modules/skottie:utils",
        "modules/sksg",
      ]
    }
  }

  if (!is_win) {
    test_app("remote_demo") {
      sources = [
        "tools/remote_demo.cpp",
      ]
      deps = [
        ":skia",
      ]
    }
  }

  test_app("nanobench") {
    sources = [
      "bench/nanobench.cpp",
    ]
    deps = [
      ":bench",
      ":common_flags_aa",
      ":common_flags_config",
      ":common_flags_gpu",
      ":common_flags_images",
      ":experimental_svg_model",
      ":flags",
      ":gm",
      ":gpu_tool_utils",
      ":skia",
      ":tool_utils",
      ":trace",
      "modules/skparagraph:bench",
      "modules/sksg",
      "modules/skshaper",
    ]
  }

  test_app("skpinfo") {
    sources = [
      "tools/skpinfo.cpp",
    ]
    deps = [
      ":flags",
      ":skia",
    ]
  }

  if (skia_use_ffmpeg) {
    test_app("skottie2movie") {
      sources = [
        "tools/skottie2movie.cpp",
      ]
      deps = [
        ":flags",
        ":gpu_tool_utils",
        ":skia",
        ":video_decoder",
        "modules/skottie",
        "modules/skottie:utils",
      ]
    }
  }

  test_app("skpbench") {
    sources = [
      "tools/skpbench/skpbench.cpp",
    ]
    deps = [
      ":common_flags_config",
      ":common_flags_gpu",
      ":flags",
      ":gpu_tool_utils",
      ":skia",
      ":tool_utils",
    ]
  }

  test_app("sktexttopdf") {
    sources = [
      "tools/using_skia_and_harfbuzz.cpp",
    ]
    deps = [
      ":skia",
      "modules/skshaper",
    ]
  }

  test_app("create_test_font") {
    sources = [
      "tools/fonts/create_test_font.cpp",
    ]
    deps = [
      ":skia",
    ]
    assert_no_deps = [
      # tool_utils requires the output of this app.
      ":tool_utils",
    ]
  }

  if (skia_use_expat) {
    test_app("create_test_font_color") {
      sources = [
        "tools/fonts/create_test_font_color.cpp",
      ]
      deps = [
        ":flags",
        ":skia",
        ":tool_utils",
      ]
    }
  }

  test_app("get_images_from_skps") {
    sources = [
      "tools/get_images_from_skps.cpp",
    ]
    deps = [
      ":flags",
      ":skia",
    ]
  }

  if (!is_ios && target_cpu != "wasm" && !(is_win && target_cpu == "arm64")) {
    test_app("skiaserve") {
      sources = [
        "tools/skiaserve/Request.cpp",
        "tools/skiaserve/Response.cpp",
        "tools/skiaserve/skiaserve.cpp",
        "tools/skiaserve/urlhandlers/BreakHandler.cpp",
        "tools/skiaserve/urlhandlers/ClipAlphaHandler.cpp",
        "tools/skiaserve/urlhandlers/CmdHandler.cpp",
        "tools/skiaserve/urlhandlers/ColorModeHandler.cpp",
        "tools/skiaserve/urlhandlers/DataHandler.cpp",
        "tools/skiaserve/urlhandlers/DownloadHandler.cpp",
        "tools/skiaserve/urlhandlers/EnableGPUHandler.cpp",
        "tools/skiaserve/urlhandlers/ImgHandler.cpp",
        "tools/skiaserve/urlhandlers/InfoHandler.cpp",
        "tools/skiaserve/urlhandlers/OpBoundsHandler.cpp",
        "tools/skiaserve/urlhandlers/OpsHandler.cpp",
        "tools/skiaserve/urlhandlers/OverdrawHandler.cpp",
        "tools/skiaserve/urlhandlers/PostHandler.cpp",
        "tools/skiaserve/urlhandlers/QuitHandler.cpp",
        "tools/skiaserve/urlhandlers/RootHandler.cpp",
      ]
      deps = [
        ":flags",
        ":gpu_tool_utils",
        ":skia",
        ":tool_utils",
        "//third_party/libmicrohttpd",
      ]
    }
  }

  test_app("fuzz") {
    sources = [
      "fuzz/Fuzz.cpp",
      "fuzz/FuzzCanvas.cpp",
      "fuzz/FuzzCommon.cpp",
      "fuzz/FuzzDrawFunctions.cpp",
      "fuzz/FuzzEncoders.cpp",
      "fuzz/FuzzGradients.cpp",
      "fuzz/FuzzMain.cpp",
      "fuzz/FuzzParsePath.cpp",
      "fuzz/FuzzPathMeasure.cpp",
      "fuzz/FuzzPathop.cpp",
      "fuzz/FuzzPolyUtils.cpp",
      "fuzz/FuzzRegionOp.cpp",
      "fuzz/oss_fuzz/FuzzAndroidCodec.cpp",
      "fuzz/oss_fuzz/FuzzAnimatedImage.cpp",
      "fuzz/oss_fuzz/FuzzImage.cpp",
      "fuzz/oss_fuzz/FuzzImageFilterDeserialize.cpp",
      "fuzz/oss_fuzz/FuzzIncrementalImage.cpp",
      "fuzz/oss_fuzz/FuzzJSON.cpp",
      "fuzz/oss_fuzz/FuzzPathDeserialize.cpp",
      "fuzz/oss_fuzz/FuzzRegionDeserialize.cpp",
      "fuzz/oss_fuzz/FuzzRegionSetPath.cpp",
      "fuzz/oss_fuzz/FuzzSKSL2GLSL.cpp",
      "fuzz/oss_fuzz/FuzzSKSL2Metal.cpp",
      "fuzz/oss_fuzz/FuzzSKSL2Pipeline.cpp",
      "fuzz/oss_fuzz/FuzzSKSL2SPIRV.cpp",
      "fuzz/oss_fuzz/FuzzTextBlobDeserialize.cpp",
      "tools/UrlDataManager.cpp",
      "tools/debugger/DebugCanvas.cpp",
      "tools/debugger/DrawCommand.cpp",
      "tools/debugger/JsonWriteBuffer.cpp",
    ]
    deps = [
      ":flags",
      ":gpu_tool_utils",
      ":skia",
      "modules/skottie:fuzz",
    ]
  }

  test_app("pathops_unittest") {
    sources = pathops_tests_sources + [
                rebase_path("tests/skia_test.cpp"),
                rebase_path("tests/Test.cpp"),
              ]
    deps = [
      ":flags",
      ":gpu_tool_utils",
      ":skia",
      ":tool_utils",
    ]
  }

  test_app("dump_record") {
    sources = [
      "tools/DumpRecord.cpp",
      "tools/dump_record.cpp",
    ]
    deps = [
      ":flags",
      ":skia",
    ]
  }

  test_app("skdiff") {
    sources = [
      "tools/skdiff/skdiff.cpp",
      "tools/skdiff/skdiff_html.cpp",
      "tools/skdiff/skdiff_main.cpp",
      "tools/skdiff/skdiff_utils.cpp",
    ]
    deps = [
      ":skia",
      ":tool_utils",
    ]
  }

  test_app("skp_parser") {
    sources = [
      "tools/skp_parser.cpp",
    ]
    deps = [
      ":skia",
      ":tool_utils",
    ]
  }

  if (!is_win) {
    test_lib("skqp_lib") {
      defines =
          [ "SK_SKQP_GLOBAL_ERROR_TOLERANCE=$skia_skqp_global_error_tolerance" ]
      sources = [
        "dm/DMGpuTestProcs.cpp",
        "tools/skqp/src/skqp.cpp",
        "tools/skqp/src/skqp_model.cpp",
      ]
      deps = [
        ":gm",
        ":gpu_tool_utils",
        ":skia",
        ":tests",
        ":tool_utils",
      ]
    }
    test_app("skqp") {
      sources = [
        "tools/skqp/src/skqp_main.cpp",
      ]
      deps = [
        ":skia",
        ":skqp_lib",
        ":tool_utils",
      ]
    }
    test_app("jitter_gms") {
      sources = [
        "tools/skqp/jitter_gms.cpp",
      ]
      deps = [
        ":gm",
        ":skia",
        ":skqp_lib",
      ]
    }
  }
  if (is_android) {
    test_app("skqp_app") {
      is_shared_library = true
      sources = [
        "tools/skqp/src/jni_skqp.cpp",
      ]
      deps = [
        ":skia",
        ":skqp_lib",
        ":tool_utils",
      ]
      libs = [ "android" ]
    }
  }
  if (is_android && skia_enable_gpu) {
    test_app("skottie_android") {
      is_shared_library = true

      sources = [
        "platform_tools/android/apps/skottie/src/main/cpp/JavaInputStreamAdaptor.cpp",
        "platform_tools/android/apps/skottie/src/main/cpp/native-lib.cpp",
      ]
      libs = []

      deps = [
        ":skia",
        "modules/skottie",
        "modules/sksg:samples",
      ]
    }
  }

  test_app("list_gms") {
    sources = [
      "tools/list_gms.cpp",
    ]
    deps = [
      ":gm",
      ":skia",
    ]
  }
  test_app("list_gpu_unit_tests") {
    sources = [
      "dm/DMGpuTestProcs.cpp",
      "tools/list_gpu_unit_tests.cpp",
    ]
    deps = [
      ":skia",
      ":tests",
    ]
  }

  test_lib("sk_app") {
    public_deps = [
      ":gpu_tool_utils",
      ":skia",
    ]
    sources = [
      "tools/sk_app/CommandSet.cpp",
      "tools/sk_app/GLWindowContext.cpp",
      "tools/sk_app/Window.cpp",
    ]
    libs = []

    if (skia_use_dawn) {
      sources += [ "tools/sk_app/DawnWindowContext.cpp" ]
    }

    if (is_android) {
      sources += [
        "tools/sk_app/android/GLWindowContext_android.cpp",
        "tools/sk_app/android/RasterWindowContext_android.cpp",
        "tools/sk_app/android/Window_android.cpp",
        "tools/sk_app/android/main_android.cpp",
        "tools/sk_app/android/surface_glue_android.cpp",
      ]
      libs += [ "android" ]
    } else if (is_linux) {
      sources += [
        "tools/sk_app/unix/GLWindowContext_unix.cpp",
        "tools/sk_app/unix/RasterWindowContext_unix.cpp",
        "tools/sk_app/unix/Window_unix.cpp",
        "tools/sk_app/unix/keysym2ucs.c",
        "tools/sk_app/unix/main_unix.cpp",
      ]
      if (skia_use_dawn) {
        if (dawn_enable_vulkan) {
          sources += [ "tools/sk_app/unix/DawnVulkanWindowContext_unix.cpp" ]
          defines = [ "VK_USE_PLATFORM_XCB_KHR" ]
          libs += [ "X11-xcb" ]
        }
      }
      libs += [
        "GL",
        "X11",
      ]
    } else if (is_win) {
      sources += [
        "tools/sk_app/win/GLWindowContext_win.cpp",
        "tools/sk_app/win/RasterWindowContext_win.cpp",
        "tools/sk_app/win/Window_win.cpp",
        "tools/sk_app/win/main_win.cpp",
      ]
      if (skia_use_angle) {
        sources += [ "tools/sk_app/win/ANGLEWindowContext_win.cpp" ]
      }
      if (skia_use_dawn) {
        if (dawn_enable_d3d12) {
          sources += [ "tools/sk_app/win/DawnD3D12WindowContext_win.cpp" ]
        }
      }
    } else if (is_mac) {
      sources += [
        "tools/sk_app/mac/GLWindowContext_mac.mm",
        "tools/sk_app/mac/RasterWindowContext_mac.mm",
        "tools/sk_app/mac/Window_mac.mm",
        "tools/sk_app/mac/main_mac.mm",
<<<<<<< HEAD
      ]
      if (skia_use_dawn) {
        if (dawn_enable_metal) {
          sources += [ "tools/sk_app/mac/DawnMTLWindowContext_mac.mm" ]
        }
      }
      libs += [
        "QuartzCore.framework",
        "Cocoa.framework",
        "Foundation.framework",
      ]
=======
      ]
      if (skia_use_dawn) {
        if (dawn_enable_metal) {
          sources += [ "tools/sk_app/mac/DawnMTLWindowContext_mac.mm" ]
        }
      }
      libs += [
        "QuartzCore.framework",
        "Cocoa.framework",
        "Foundation.framework",
      ]
>>>>>>> f2d47bda
    } else if (is_ios) {
      sources += [
        "tools/sk_app/ios/GLWindowContext_ios.mm",
        "tools/sk_app/ios/RasterWindowContext_ios.mm",
        "tools/sk_app/ios/Window_ios.mm",
        "tools/sk_app/ios/main_ios.mm",
      ]
      libs += [ "QuartzCore.framework" ]
    }

    if (skia_use_vulkan) {
      sources += [ "tools/sk_app/VulkanWindowContext.cpp" ]
      if (is_android) {
        sources += [ "tools/sk_app/android/VulkanWindowContext_android.cpp" ]
      } else if (is_linux) {
        sources += [ "tools/sk_app/unix/VulkanWindowContext_unix.cpp" ]
        libs += [ "X11-xcb" ]
      } else if (is_win) {
        sources += [ "tools/sk_app/win/VulkanWindowContext_win.cpp" ]
      }
    }

    if (skia_use_metal) {
      sources += [ "tools/sk_app/MetalWindowContext.mm" ]
      if (is_mac) {
        sources += [ "tools/sk_app/mac/MetalWindowContext_mac.mm" ]
      } else if (is_ios) {
        sources += [ "tools/sk_app/ios/MetalWindowContext_ios.mm" ]
      }
    }

    deps = [
      ":tool_utils",
    ]
    if (is_android) {
      deps += [ "//third_party/native_app_glue" ]
    }
    if (skia_use_angle) {
      deps += [ "//third_party/angle2" ]
    }
  }

  if (!skia_use_vulkan && (is_mac || is_linux || is_win)) {
    test_app("fiddle_examples") {
      sources = [
        "tools/fiddle/all_examples.cpp",
        "tools/fiddle/examples.cpp",
        "tools/fiddle/examples.h",
      ]
      if (is_win) {
        cflags = [ "/wd4756" ]  # Overflow in constant arithmetic
      }
      deps = [
        ":skia",
        ":skia.h",
        "modules/skottie",
        "modules/skshaper",
      ]
    }
  }
  test_app("viewer") {
    is_shared_library = is_android
    sources = [
      "tools/viewer/AnimTimer.h",
      "tools/viewer/BisectSlide.cpp",
      "tools/viewer/GMSlide.cpp",
      "tools/viewer/ImGuiLayer.cpp",
      "tools/viewer/ImageSlide.cpp",
      "tools/viewer/ParticlesSlide.cpp",
      "tools/viewer/SKPSlide.cpp",
      "tools/viewer/SampleSlide.cpp",
      "tools/viewer/SkottieSlide.cpp",
      "tools/viewer/SlideDir.cpp",
      "tools/viewer/StatsLayer.cpp",
      "tools/viewer/SvgSlide.cpp",
      "tools/viewer/TouchGesture.cpp",
      "tools/viewer/TouchGesture.h",
      "tools/viewer/Viewer.cpp",
    ]
    libs = []

    deps = [
      ":common_flags_gpu",
      ":experimental_svg_model",
      ":flags",
      ":gm",
      ":gpu_tool_utils",
      ":samples",
      ":sk_app",
      ":skia",
      ":tool_utils",
      ":trace",
      "modules/particles",
      "modules/skottie",
      "modules/skottie:utils",
      "modules/sksg",
      "modules/sksg:samples",
      "//third_party/imgui",
    ]
    if (skia_use_experimental_xform) {
      deps += [ ":experimental_xform" ]
      sources += [ "gm/xform.cpp" ]
    }
  }

  if (!skia_use_angle && (is_linux || is_win || is_mac)) {
    test_app("HelloWorld") {
      sources = [
        "example/HelloWorld.cpp",
      ]
      libs = []

      deps = [
        ":flags",
        ":gpu_tool_utils",
        ":sk_app",
        ":skia",
        ":tool_utils",
      ]
    }
  }

  if (is_linux || is_mac || is_ios) {
    test_app("SkiaSDLExample") {
      sources = [
        "example/SkiaSDLExample.cpp",
      ]
      libs = []
      deps = [
        ":gpu_tool_utils",
        ":skia",
        "//third_party/libsdl",
      ]
    }
  }

  if (skia_qt_path != "" && (is_win || is_linux || is_mac)) {
    action_foreach("generate_mocs") {
      script = "gn/call.py"
      sources = [
        "tools/mdbviz/MainWindow.h",
      ]
      outputs = [
        "$target_gen_dir/mdbviz/{{source_name_part}}_moc.cpp",
      ]
      args = [
        "$skia_qt_path" + "/bin/moc",
        "{{source}}",
        "-o",
        "gen/mdbviz/{{source_name_part}}_moc.cpp",
      ]
    }
    action_foreach("generate_resources") {
      script = "gn/call.py"
      sources = [
        "tools/mdbviz/resources.qrc",
      ]
      outputs = [
        "$target_gen_dir/mdbviz/{{source_name_part}}_res.cpp",
      ]
      args = [
        "$skia_qt_path" + "/bin/rcc",
        "{{source}}",
        "-o",
        "gen/mdbviz/{{source_name_part}}_res.cpp",
      ]
    }
    test_app("mdbviz") {
      if (is_win) {
        # on Windows we need to disable some exception handling warnings due to the Qt headers
        cflags = [ "/Wv:18" ]  # 18 -> VS2013, 19 -> VS2015, 1910 -> VS2017
      }
      sources = [
        "tools/UrlDataManager.cpp",
        "tools/debugger/DebugCanvas.cpp",
        "tools/debugger/DrawCommand.cpp",
        "tools/debugger/JsonWriteBuffer.cpp",
        "tools/mdbviz/MainWindow.cpp",
        "tools/mdbviz/Model.cpp",
        "tools/mdbviz/main.cpp",

        # generated files
        "$target_gen_dir/mdbviz/MainWindow_moc.cpp",
        "$target_gen_dir/mdbviz/resources_res.cpp",
      ]
      lib_dirs = [ "$skia_qt_path/lib" ]
      libs = [
        "Qt5Core.lib",
        "Qt5Gui.lib",
        "Qt5Widgets.lib",
      ]
      include_dirs = [
        "$skia_qt_path/include",
        "$skia_qt_path/include/QtCore",
        "$skia_qt_path/include/QtWidgets",
      ]
      deps = [
        ":generate_mocs",
        ":generate_resources",
        ":skia",
      ]
    }
  }

  if (is_android && defined(ndk) && ndk != "") {
    copy("gdbserver") {
      sources = [
        "$ndk/$ndk_gdbserver",
      ]
      outputs = [
        "$root_out_dir/gdbserver",
      ]
    }
  }

  if (skia_use_opencl) {
    test_app("hello-opencl") {
      sources = [
        "tools/hello-opencl.cpp",
      ]
      deps = [
        "//third_party/opencl",
      ]
    }
  }

  executable("cpu_modules") {
    sources = [
      "tools/cpu_modules.cpp",
    ]
    deps = [
      ":skia",
      "modules/particles",
    ]
  }

  if (skia_use_icu && skia_use_harfbuzz) {
    test_app("editor") {
      is_shared_library = is_android
      deps = [
        "modules/skplaintexteditor:editor_app",
      ]
    }
  }

  executable("image_diff_metric") {
    sources = [
      "tools/image_diff_metric.cpp",
    ]
    deps = [
      ":skia",
    ]
  }
}

if (is_ios && skia_use_metal && !skia_enable_flutter_defines) {
  group("minimal_ios_mtl_skia_app") {
    deps = [
      "experimental/minimal_ios_mtl_skia_app",
    ]
  }
  group("skottie_ios") {
    deps = [
      "experimental/skottie_ios",
    ]
  }
}<|MERGE_RESOLUTION|>--- conflicted
+++ resolved
@@ -342,7 +342,6 @@
   # raw bytes passed over the wire (a typical way to load fonts).
   sources = [
     "src/ports/SkFontMgr_custom_embedded.cpp",
-<<<<<<< HEAD
   ]
 
   # If we haven't opted for no fonts (empty) or fonts, but not the
@@ -375,40 +374,6 @@
   sources = [
     "src/ports/SkFontHost_win.cpp",
   ]
-=======
-  ]
-
-  # If we haven't opted for no fonts (empty) or fonts, but not the
-  # built-in one (custom), then, we need to provide the mechanism for
-  # using the built-in font.
-  if (!skia_enable_fontmgr_empty && !skia_enable_fontmgr_custom) {
-    sources += [
-      "src/ports/SkFontMgr_custom.cpp",
-      "src/ports/SkFontMgr_custom.h",
-      "src/ports/SkFontMgr_custom_embedded_factory.cpp",
-    ]
-  }
-}
-
-optional("fontmgr_win") {
-  enabled = skia_enable_fontmgr_win
-
-  sources = [
-    "src/fonts/SkFontMgr_indirect.cpp",
-    "src/ports/SkFontMgr_win_dw.cpp",
-    "src/ports/SkFontMgr_win_dw_factory.cpp",
-    "src/ports/SkScalerContext_win_dw.cpp",
-    "src/ports/SkTypeface_win_dw.cpp",
-  ]
-}
-
-optional("fontmgr_win_gdi") {
-  enabled = skia_enable_fontmgr_win_gdi
-
-  sources = [
-    "src/ports/SkFontHost_win.cpp",
-  ]
->>>>>>> f2d47bda
   libs = [ "Gdi32.lib" ]
 }
 
@@ -577,14 +542,7 @@
     sources += [ "src/gpu/gl/iOS/GrGLMakeNativeInterface_iOS.cpp" ]
   } else if (is_win && !is_winrt) {
     sources += [ "src/gpu/gl/win/GrGLMakeNativeInterface_win.cpp" ]
-<<<<<<< HEAD
-    if (target_cpu != "arm64") {
-      # GPU is not linked in, but loaded at runtime
-      # libs += [ "OpenGL32.lib" ]
-    }
-=======
     # GPU is not linked in, but loaded at runtime
->>>>>>> f2d47bda
   } else {
     sources += [ "src/gpu/gl/GrGLMakeNativeInterface_none.cpp" ]
   }
@@ -1039,32 +997,7 @@
 }
 
 config("SkiaSharp_public") {
-<<<<<<< HEAD
-  include_dirs = [
-    # "include/android",
-    # "include/atlastext",
-    "include/c",
-    "include/codec",
-    # "include/config",
-    "include/core",
-    # "include/docs",
-    # "include/effects",
-    # "include/encode",
-    # "include/gpu",
-    # "include/pathops",
-    # "include/ports",
-    # "include/svg",
-    # "include/utils",
-    # "include/utils/mac",
-    # "modules/sksg/include",
-    # "modules/skshaper/include",
-    # "modules/skottie/include",
-    "include/xamarin",
-    "src/c",
-  ]
-=======
   include_dirs = [ ]
->>>>>>> f2d47bda
   defines = [ "SKIA_C_DLL" ]
 }
 
@@ -1485,21 +1418,7 @@
   test_lib("trace") {
     deps = [
       ":flags",
-<<<<<<< HEAD
-    ]
-    sources = [
-      "tools/trace/ChromeTracingTracer.cpp",
-      "tools/trace/ChromeTracingTracer.h",
-      "tools/trace/EventTracingPriv.cpp",
-      "tools/trace/EventTracingPriv.h",
-      "tools/trace/SkDebugfTracer.cpp",
-      "tools/trace/SkDebugfTracer.h",
-=======
->>>>>>> f2d47bda
-    ]
-  }
-
-  test_lib("tool_utils") {
+    ]
     sources = [
       "tools/trace/ChromeTracingTracer.cpp",
       "tools/trace/ChromeTracingTracer.h",
@@ -2260,7 +2179,6 @@
         "tools/sk_app/mac/RasterWindowContext_mac.mm",
         "tools/sk_app/mac/Window_mac.mm",
         "tools/sk_app/mac/main_mac.mm",
-<<<<<<< HEAD
       ]
       if (skia_use_dawn) {
         if (dawn_enable_metal) {
@@ -2272,19 +2190,6 @@
         "Cocoa.framework",
         "Foundation.framework",
       ]
-=======
-      ]
-      if (skia_use_dawn) {
-        if (dawn_enable_metal) {
-          sources += [ "tools/sk_app/mac/DawnMTLWindowContext_mac.mm" ]
-        }
-      }
-      libs += [
-        "QuartzCore.framework",
-        "Cocoa.framework",
-        "Foundation.framework",
-      ]
->>>>>>> f2d47bda
     } else if (is_ios) {
       sources += [
         "tools/sk_app/ios/GLWindowContext_ios.mm",
