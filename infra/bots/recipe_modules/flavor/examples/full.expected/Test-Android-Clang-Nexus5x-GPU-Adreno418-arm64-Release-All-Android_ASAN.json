[
  {
    "cmd": [
      "/opt/infra-android/tools/adb",
      "push",
      "file.txt",
      "file.txt"
    ],
    "cwd": "[START_DIR]/skia",
    "env": {
      "ADB_VENDOR_KEYS": "/home/chrome-bot/.android/chrome_infrastructure_adbkey",
<<<<<<< HEAD
      "BUILDTYPE": "Release",
=======
>>>>>>> 74907ac6
      "CHROME_HEADLESS": "1",
      "PATH": "<PATH>:RECIPE_PACKAGE_REPO[depot_tools]"
    },
    "infra_step": true,
    "name": "push file.txt file.txt"
  },
  {
    "cmd": [
      "python",
      "-u",
      "RECIPE_MODULE[recipe_engine::file]/resources/fileutil.py",
      "--json-output",
      "/path/to/tmp/json",
      "rmtree",
      "results_dir"
    ],
    "infra_step": true,
    "name": "rmtree results_dir"
  },
  {
    "cmd": [
      "python",
      "-u",
      "RECIPE_MODULE[recipe_engine::file]/resources/fileutil.py",
      "--json-output",
      "/path/to/tmp/json",
      "ensure-directory",
      "--mode",
      "0777",
      "results_dir"
    ],
    "infra_step": true,
    "name": "makedirs results_dir"
  },
  {
    "cmd": [
      "/opt/infra-android/tools/adb",
      "shell",
      "rm",
      "-rf",
      "device_results_dir"
    ],
    "cwd": "[START_DIR]/skia",
    "env": {
      "ADB_VENDOR_KEYS": "/home/chrome-bot/.android/chrome_infrastructure_adbkey",
<<<<<<< HEAD
      "BUILDTYPE": "Release",
=======
>>>>>>> 74907ac6
      "CHROME_HEADLESS": "1",
      "PATH": "<PATH>:RECIPE_PACKAGE_REPO[depot_tools]"
    },
    "infra_step": true,
    "name": "rm device_results_dir"
  },
  {
    "cmd": [
      "/opt/infra-android/tools/adb",
      "shell",
      "mkdir",
      "-p",
      "device_results_dir"
    ],
    "cwd": "[START_DIR]/skia",
    "env": {
      "ADB_VENDOR_KEYS": "/home/chrome-bot/.android/chrome_infrastructure_adbkey",
<<<<<<< HEAD
      "BUILDTYPE": "Release",
=======
>>>>>>> 74907ac6
      "CHROME_HEADLESS": "1",
      "PATH": "<PATH>:RECIPE_PACKAGE_REPO[depot_tools]"
    },
    "infra_step": true,
    "name": "mkdir device_results_dir"
  },
  {
    "cmd": [
      "/opt/infra-android/tools/adb",
      "shell",
      "mkdir",
      "-p",
      "/sdcard/revenge_of_the_skiabot/resources"
    ],
    "cwd": "[START_DIR]/skia",
    "env": {
      "ADB_VENDOR_KEYS": "/home/chrome-bot/.android/chrome_infrastructure_adbkey",
<<<<<<< HEAD
      "BUILDTYPE": "Release",
=======
>>>>>>> 74907ac6
      "CHROME_HEADLESS": "1",
      "PATH": "<PATH>:RECIPE_PACKAGE_REPO[depot_tools]"
    },
    "infra_step": true,
    "name": "mkdir /sdcard/revenge_of_the_skiabot/resources"
  },
  {
    "cmd": [
      "python",
      "-u",
      "\nimport os\nimport subprocess\nimport sys\nimport time\nADB = sys.argv[1]\nASAN_SETUP = sys.argv[2]\n\ndef wait_for_device():\n  while True:\n    time.sleep(5)\n    print 'Waiting for device'\n    subprocess.check_output([ADB, 'wait-for-device'])\n    bit1 = subprocess.check_output([ADB, 'shell', 'getprop',\n                                   'dev.bootcomplete'])\n    bit2 = subprocess.check_output([ADB, 'shell', 'getprop',\n                                   'sys.boot_completed'])\n    if '1' in bit1 and '1' in bit2:\n      print 'Device detected'\n      break\n\nlog = subprocess.check_output([ADB, 'root'])\n# check for message like 'adbd cannot run as root in production builds'\nprint log\nif 'cannot' in log:\n  raise Exception('adb root failed')\n\noutput = subprocess.check_output([ADB, 'disable-verity'])\nprint output\n\nif 'already disabled' not in output:\n  print 'Rebooting device'\n  subprocess.check_output([ADB, 'reboot'])\n  wait_for_device()\n\ndef installASAN(revert=False):\n  # ASAN setup script is idempotent, either it installs it or\n  # says it's installed.  Returns True on success, false otherwise.\n  out = subprocess.check_output([ADB, 'wait-for-device'])\n  print out\n  cmd = [ASAN_SETUP]\n  if revert:\n    cmd = [ASAN_SETUP, '--revert']\n  process = subprocess.Popen(cmd, env={'ADB': ADB},\n                             stdout=subprocess.PIPE, stderr=subprocess.PIPE)\n\n  # this also blocks until command finishes\n  (stdout, stderr) = process.communicate()\n  print stdout\n  print 'Stderr: %s' % stderr\n  return process.returncode == 0\n\nif not installASAN():\n  print 'Trying to revert the ASAN install and then re-install'\n  # ASAN script sometimes has issues if it was interrupted or partially applied\n  # Try reverting it, then re-enabling it\n  if not installASAN(revert=True):\n    raise Exception('reverting ASAN install failed')\n\n  # Sleep because device does not reboot instantly\n  time.sleep(10)\n\n  if not installASAN():\n    raise Exception('Tried twice to setup ASAN and failed.')\n\n# Sleep because device does not reboot instantly\ntime.sleep(10)\nwait_for_device()\n",
      "/opt/infra-android/tools/adb",
      "[START_DIR]/android_ndk_linux/toolchains/llvm/prebuilt/linux-x86_64/lib64/clang/6.0.2/bin/asan_device_setup"
    ],
    "env": {
      "CHROME_HEADLESS": "1",
      "PATH": "<PATH>:RECIPE_PACKAGE_REPO[depot_tools]"
    },
    "infra_step": true,
    "name": "Setting up device to run ASAN",
    "timeout": 300,
    "~followup_annotations": [
      "@@@STEP_LOG_LINE@python.inline@@@@",
      "@@@STEP_LOG_LINE@python.inline@import os@@@",
      "@@@STEP_LOG_LINE@python.inline@import subprocess@@@",
      "@@@STEP_LOG_LINE@python.inline@import sys@@@",
      "@@@STEP_LOG_LINE@python.inline@import time@@@",
      "@@@STEP_LOG_LINE@python.inline@ADB = sys.argv[1]@@@",
      "@@@STEP_LOG_LINE@python.inline@ASAN_SETUP = sys.argv[2]@@@",
      "@@@STEP_LOG_LINE@python.inline@@@@",
      "@@@STEP_LOG_LINE@python.inline@def wait_for_device():@@@",
      "@@@STEP_LOG_LINE@python.inline@  while True:@@@",
      "@@@STEP_LOG_LINE@python.inline@    time.sleep(5)@@@",
      "@@@STEP_LOG_LINE@python.inline@    print 'Waiting for device'@@@",
      "@@@STEP_LOG_LINE@python.inline@    subprocess.check_output([ADB, 'wait-for-device'])@@@",
      "@@@STEP_LOG_LINE@python.inline@    bit1 = subprocess.check_output([ADB, 'shell', 'getprop',@@@",
      "@@@STEP_LOG_LINE@python.inline@                                   'dev.bootcomplete'])@@@",
      "@@@STEP_LOG_LINE@python.inline@    bit2 = subprocess.check_output([ADB, 'shell', 'getprop',@@@",
      "@@@STEP_LOG_LINE@python.inline@                                   'sys.boot_completed'])@@@",
      "@@@STEP_LOG_LINE@python.inline@    if '1' in bit1 and '1' in bit2:@@@",
      "@@@STEP_LOG_LINE@python.inline@      print 'Device detected'@@@",
      "@@@STEP_LOG_LINE@python.inline@      break@@@",
      "@@@STEP_LOG_LINE@python.inline@@@@",
      "@@@STEP_LOG_LINE@python.inline@log = subprocess.check_output([ADB, 'root'])@@@",
      "@@@STEP_LOG_LINE@python.inline@# check for message like 'adbd cannot run as root in production builds'@@@",
      "@@@STEP_LOG_LINE@python.inline@print log@@@",
      "@@@STEP_LOG_LINE@python.inline@if 'cannot' in log:@@@",
      "@@@STEP_LOG_LINE@python.inline@  raise Exception('adb root failed')@@@",
      "@@@STEP_LOG_LINE@python.inline@@@@",
      "@@@STEP_LOG_LINE@python.inline@output = subprocess.check_output([ADB, 'disable-verity'])@@@",
      "@@@STEP_LOG_LINE@python.inline@print output@@@",
      "@@@STEP_LOG_LINE@python.inline@@@@",
      "@@@STEP_LOG_LINE@python.inline@if 'already disabled' not in output:@@@",
      "@@@STEP_LOG_LINE@python.inline@  print 'Rebooting device'@@@",
      "@@@STEP_LOG_LINE@python.inline@  subprocess.check_output([ADB, 'reboot'])@@@",
      "@@@STEP_LOG_LINE@python.inline@  wait_for_device()@@@",
      "@@@STEP_LOG_LINE@python.inline@@@@",
      "@@@STEP_LOG_LINE@python.inline@def installASAN(revert=False):@@@",
      "@@@STEP_LOG_LINE@python.inline@  # ASAN setup script is idempotent, either it installs it or@@@",
      "@@@STEP_LOG_LINE@python.inline@  # says it's installed.  Returns True on success, false otherwise.@@@",
      "@@@STEP_LOG_LINE@python.inline@  out = subprocess.check_output([ADB, 'wait-for-device'])@@@",
      "@@@STEP_LOG_LINE@python.inline@  print out@@@",
      "@@@STEP_LOG_LINE@python.inline@  cmd = [ASAN_SETUP]@@@",
      "@@@STEP_LOG_LINE@python.inline@  if revert:@@@",
      "@@@STEP_LOG_LINE@python.inline@    cmd = [ASAN_SETUP, '--revert']@@@",
      "@@@STEP_LOG_LINE@python.inline@  process = subprocess.Popen(cmd, env={'ADB': ADB},@@@",
      "@@@STEP_LOG_LINE@python.inline@                             stdout=subprocess.PIPE, stderr=subprocess.PIPE)@@@",
      "@@@STEP_LOG_LINE@python.inline@@@@",
      "@@@STEP_LOG_LINE@python.inline@  # this also blocks until command finishes@@@",
      "@@@STEP_LOG_LINE@python.inline@  (stdout, stderr) = process.communicate()@@@",
      "@@@STEP_LOG_LINE@python.inline@  print stdout@@@",
      "@@@STEP_LOG_LINE@python.inline@  print 'Stderr: %s' % stderr@@@",
      "@@@STEP_LOG_LINE@python.inline@  return process.returncode == 0@@@",
      "@@@STEP_LOG_LINE@python.inline@@@@",
      "@@@STEP_LOG_LINE@python.inline@if not installASAN():@@@",
      "@@@STEP_LOG_LINE@python.inline@  print 'Trying to revert the ASAN install and then re-install'@@@",
      "@@@STEP_LOG_LINE@python.inline@  # ASAN script sometimes has issues if it was interrupted or partially applied@@@",
      "@@@STEP_LOG_LINE@python.inline@  # Try reverting it, then re-enabling it@@@",
      "@@@STEP_LOG_LINE@python.inline@  if not installASAN(revert=True):@@@",
      "@@@STEP_LOG_LINE@python.inline@    raise Exception('reverting ASAN install failed')@@@",
      "@@@STEP_LOG_LINE@python.inline@@@@",
      "@@@STEP_LOG_LINE@python.inline@  # Sleep because device does not reboot instantly@@@",
      "@@@STEP_LOG_LINE@python.inline@  time.sleep(10)@@@",
      "@@@STEP_LOG_LINE@python.inline@@@@",
      "@@@STEP_LOG_LINE@python.inline@  if not installASAN():@@@",
      "@@@STEP_LOG_LINE@python.inline@    raise Exception('Tried twice to setup ASAN and failed.')@@@",
      "@@@STEP_LOG_LINE@python.inline@@@@",
      "@@@STEP_LOG_LINE@python.inline@# Sleep because device does not reboot instantly@@@",
      "@@@STEP_LOG_LINE@python.inline@time.sleep(10)@@@",
      "@@@STEP_LOG_LINE@python.inline@wait_for_device()@@@",
      "@@@STEP_LOG_END@python.inline@@@"
    ]
  },
  {
    "cmd": [
      "python",
      "-u",
      "\nimport os\nimport subprocess\nimport sys\nhost   = sys.argv[1]\ndevice = sys.argv[2]\nfor d, _, fs in os.walk(host):\n  p = os.path.relpath(d, host)\n  if p != '.' and p.startswith('.'):\n    continue\n  for f in fs:\n    print os.path.join(p,f)\n    subprocess.check_call(['/opt/infra-android/tools/adb', 'push',\n                           os.path.realpath(os.path.join(host, p, f)),\n                           os.path.join(device, p, f)])\n",
      "[START_DIR]/skia/resources",
      "/sdcard/revenge_of_the_skiabot/resources"
    ],
    "env": {
      "CHROME_HEADLESS": "1",
      "PATH": "<PATH>:RECIPE_PACKAGE_REPO[depot_tools]"
    },
    "infra_step": true,
    "name": "push [START_DIR]/skia/resources/* /sdcard/revenge_of_the_skiabot/resources",
    "~followup_annotations": [
      "@@@STEP_LOG_LINE@python.inline@@@@",
      "@@@STEP_LOG_LINE@python.inline@import os@@@",
      "@@@STEP_LOG_LINE@python.inline@import subprocess@@@",
      "@@@STEP_LOG_LINE@python.inline@import sys@@@",
      "@@@STEP_LOG_LINE@python.inline@host   = sys.argv[1]@@@",
      "@@@STEP_LOG_LINE@python.inline@device = sys.argv[2]@@@",
      "@@@STEP_LOG_LINE@python.inline@for d, _, fs in os.walk(host):@@@",
      "@@@STEP_LOG_LINE@python.inline@  p = os.path.relpath(d, host)@@@",
      "@@@STEP_LOG_LINE@python.inline@  if p != '.' and p.startswith('.'):@@@",
      "@@@STEP_LOG_LINE@python.inline@    continue@@@",
      "@@@STEP_LOG_LINE@python.inline@  for f in fs:@@@",
      "@@@STEP_LOG_LINE@python.inline@    print os.path.join(p,f)@@@",
      "@@@STEP_LOG_LINE@python.inline@    subprocess.check_call(['/opt/infra-android/tools/adb', 'push',@@@",
      "@@@STEP_LOG_LINE@python.inline@                           os.path.realpath(os.path.join(host, p, f)),@@@",
      "@@@STEP_LOG_LINE@python.inline@                           os.path.join(device, p, f)])@@@",
      "@@@STEP_LOG_END@python.inline@@@"
    ]
  },
  {
    "cmd": [
      "python",
      "-u",
      "RECIPE_MODULE[recipe_engine::file]/resources/fileutil.py",
      "--json-output",
      "/path/to/tmp/json",
      "copy",
      "[START_DIR]/skia/infra/bots/assets/skp/VERSION",
      "/path/to/tmp/"
    ],
    "infra_step": true,
    "name": "Get skp VERSION"
  },
  {
    "cmd": [
      "python",
      "-u",
      "RECIPE_MODULE[recipe_engine::file]/resources/fileutil.py",
      "--json-output",
      "/path/to/tmp/json",
      "copy",
      "42",
      "[START_DIR]/tmp/SKP_VERSION"
    ],
    "infra_step": true,
    "name": "write SKP_VERSION"
  },
  {
    "cmd": [
      "/opt/infra-android/tools/adb",
      "shell",
      "cat",
      "/sdcard/revenge_of_the_skiabot/SKP_VERSION"
    ],
    "cwd": "[START_DIR]/skia",
    "env": {
      "ADB_VENDOR_KEYS": "/home/chrome-bot/.android/chrome_infrastructure_adbkey",
<<<<<<< HEAD
      "BUILDTYPE": "Release",
=======
>>>>>>> 74907ac6
      "CHROME_HEADLESS": "1",
      "PATH": "<PATH>:RECIPE_PACKAGE_REPO[depot_tools]"
    },
    "infra_step": true,
    "name": "read /sdcard/revenge_of_the_skiabot/SKP_VERSION",
    "stdout": "/path/to/tmp/"
  },
  {
    "cmd": [
      "/opt/infra-android/tools/adb",
      "shell",
      "rm",
      "-f",
      "/sdcard/revenge_of_the_skiabot/SKP_VERSION"
    ],
    "cwd": "[START_DIR]/skia",
    "env": {
      "ADB_VENDOR_KEYS": "/home/chrome-bot/.android/chrome_infrastructure_adbkey",
<<<<<<< HEAD
      "BUILDTYPE": "Release",
=======
>>>>>>> 74907ac6
      "CHROME_HEADLESS": "1",
      "PATH": "<PATH>:RECIPE_PACKAGE_REPO[depot_tools]"
    },
    "infra_step": true,
    "name": "rm /sdcard/revenge_of_the_skiabot/SKP_VERSION"
  },
  {
    "cmd": [
      "/opt/infra-android/tools/adb",
      "shell",
      "rm",
      "-rf",
      "/sdcard/revenge_of_the_skiabot/skps"
    ],
    "cwd": "[START_DIR]/skia",
    "env": {
      "ADB_VENDOR_KEYS": "/home/chrome-bot/.android/chrome_infrastructure_adbkey",
<<<<<<< HEAD
      "BUILDTYPE": "Release",
=======
>>>>>>> 74907ac6
      "CHROME_HEADLESS": "1",
      "PATH": "<PATH>:RECIPE_PACKAGE_REPO[depot_tools]"
    },
    "infra_step": true,
    "name": "rm /sdcard/revenge_of_the_skiabot/skps"
  },
  {
    "cmd": [
      "/opt/infra-android/tools/adb",
      "shell",
      "mkdir",
      "-p",
      "/sdcard/revenge_of_the_skiabot/skps"
    ],
    "cwd": "[START_DIR]/skia",
    "env": {
      "ADB_VENDOR_KEYS": "/home/chrome-bot/.android/chrome_infrastructure_adbkey",
<<<<<<< HEAD
      "BUILDTYPE": "Release",
=======
>>>>>>> 74907ac6
      "CHROME_HEADLESS": "1",
      "PATH": "<PATH>:RECIPE_PACKAGE_REPO[depot_tools]"
    },
    "infra_step": true,
    "name": "mkdir /sdcard/revenge_of_the_skiabot/skps"
  },
  {
    "cmd": [
      "python",
      "-u",
      "\nimport os\nimport subprocess\nimport sys\nhost   = sys.argv[1]\ndevice = sys.argv[2]\nfor d, _, fs in os.walk(host):\n  p = os.path.relpath(d, host)\n  if p != '.' and p.startswith('.'):\n    continue\n  for f in fs:\n    print os.path.join(p,f)\n    subprocess.check_call(['/opt/infra-android/tools/adb', 'push',\n                           os.path.realpath(os.path.join(host, p, f)),\n                           os.path.join(device, p, f)])\n",
      "[START_DIR]/skp",
      "/sdcard/revenge_of_the_skiabot/skps"
    ],
    "env": {
      "CHROME_HEADLESS": "1",
      "PATH": "<PATH>:RECIPE_PACKAGE_REPO[depot_tools]"
    },
    "infra_step": true,
    "name": "push [START_DIR]/skp/* /sdcard/revenge_of_the_skiabot/skps",
    "~followup_annotations": [
      "@@@STEP_LOG_LINE@python.inline@@@@",
      "@@@STEP_LOG_LINE@python.inline@import os@@@",
      "@@@STEP_LOG_LINE@python.inline@import subprocess@@@",
      "@@@STEP_LOG_LINE@python.inline@import sys@@@",
      "@@@STEP_LOG_LINE@python.inline@host   = sys.argv[1]@@@",
      "@@@STEP_LOG_LINE@python.inline@device = sys.argv[2]@@@",
      "@@@STEP_LOG_LINE@python.inline@for d, _, fs in os.walk(host):@@@",
      "@@@STEP_LOG_LINE@python.inline@  p = os.path.relpath(d, host)@@@",
      "@@@STEP_LOG_LINE@python.inline@  if p != '.' and p.startswith('.'):@@@",
      "@@@STEP_LOG_LINE@python.inline@    continue@@@",
      "@@@STEP_LOG_LINE@python.inline@  for f in fs:@@@",
      "@@@STEP_LOG_LINE@python.inline@    print os.path.join(p,f)@@@",
      "@@@STEP_LOG_LINE@python.inline@    subprocess.check_call(['/opt/infra-android/tools/adb', 'push',@@@",
      "@@@STEP_LOG_LINE@python.inline@                           os.path.realpath(os.path.join(host, p, f)),@@@",
      "@@@STEP_LOG_LINE@python.inline@                           os.path.join(device, p, f)])@@@",
      "@@@STEP_LOG_END@python.inline@@@"
    ]
  },
  {
    "cmd": [
      "/opt/infra-android/tools/adb",
      "push",
      "[START_DIR]/tmp/SKP_VERSION",
      "/sdcard/revenge_of_the_skiabot/SKP_VERSION"
    ],
    "cwd": "[START_DIR]/skia",
    "env": {
      "ADB_VENDOR_KEYS": "/home/chrome-bot/.android/chrome_infrastructure_adbkey",
<<<<<<< HEAD
      "BUILDTYPE": "Release",
=======
>>>>>>> 74907ac6
      "CHROME_HEADLESS": "1",
      "PATH": "<PATH>:RECIPE_PACKAGE_REPO[depot_tools]"
    },
    "infra_step": true,
    "name": "push [START_DIR]/tmp/SKP_VERSION /sdcard/revenge_of_the_skiabot/SKP_VERSION"
  },
  {
    "cmd": [
      "python",
      "-u",
      "RECIPE_MODULE[recipe_engine::file]/resources/fileutil.py",
      "--json-output",
      "/path/to/tmp/json",
      "copy",
      "[START_DIR]/skia/infra/bots/assets/skimage/VERSION",
      "/path/to/tmp/"
    ],
    "infra_step": true,
    "name": "Get skimage VERSION"
  },
  {
    "cmd": [
      "python",
      "-u",
      "RECIPE_MODULE[recipe_engine::file]/resources/fileutil.py",
      "--json-output",
      "/path/to/tmp/json",
      "copy",
      "42",
      "[START_DIR]/tmp/SK_IMAGE_VERSION"
    ],
    "infra_step": true,
    "name": "write SK_IMAGE_VERSION"
  },
  {
    "cmd": [
      "/opt/infra-android/tools/adb",
      "shell",
      "cat",
      "/sdcard/revenge_of_the_skiabot/SK_IMAGE_VERSION"
    ],
    "cwd": "[START_DIR]/skia",
    "env": {
      "ADB_VENDOR_KEYS": "/home/chrome-bot/.android/chrome_infrastructure_adbkey",
<<<<<<< HEAD
      "BUILDTYPE": "Release",
=======
>>>>>>> 74907ac6
      "CHROME_HEADLESS": "1",
      "PATH": "<PATH>:RECIPE_PACKAGE_REPO[depot_tools]"
    },
    "infra_step": true,
    "name": "read /sdcard/revenge_of_the_skiabot/SK_IMAGE_VERSION",
    "stdout": "/path/to/tmp/"
  },
  {
    "cmd": [
      "/opt/infra-android/tools/adb",
      "shell",
      "rm",
      "-f",
      "/sdcard/revenge_of_the_skiabot/SK_IMAGE_VERSION"
    ],
    "cwd": "[START_DIR]/skia",
    "env": {
      "ADB_VENDOR_KEYS": "/home/chrome-bot/.android/chrome_infrastructure_adbkey",
<<<<<<< HEAD
      "BUILDTYPE": "Release",
=======
>>>>>>> 74907ac6
      "CHROME_HEADLESS": "1",
      "PATH": "<PATH>:RECIPE_PACKAGE_REPO[depot_tools]"
    },
    "infra_step": true,
    "name": "rm /sdcard/revenge_of_the_skiabot/SK_IMAGE_VERSION"
  },
  {
    "cmd": [
      "/opt/infra-android/tools/adb",
      "shell",
      "rm",
      "-rf",
      "/sdcard/revenge_of_the_skiabot/images"
    ],
    "cwd": "[START_DIR]/skia",
    "env": {
      "ADB_VENDOR_KEYS": "/home/chrome-bot/.android/chrome_infrastructure_adbkey",
<<<<<<< HEAD
      "BUILDTYPE": "Release",
=======
>>>>>>> 74907ac6
      "CHROME_HEADLESS": "1",
      "PATH": "<PATH>:RECIPE_PACKAGE_REPO[depot_tools]"
    },
    "infra_step": true,
    "name": "rm /sdcard/revenge_of_the_skiabot/images"
  },
  {
    "cmd": [
      "/opt/infra-android/tools/adb",
      "shell",
      "mkdir",
      "-p",
      "/sdcard/revenge_of_the_skiabot/images"
    ],
    "cwd": "[START_DIR]/skia",
    "env": {
      "ADB_VENDOR_KEYS": "/home/chrome-bot/.android/chrome_infrastructure_adbkey",
<<<<<<< HEAD
      "BUILDTYPE": "Release",
=======
>>>>>>> 74907ac6
      "CHROME_HEADLESS": "1",
      "PATH": "<PATH>:RECIPE_PACKAGE_REPO[depot_tools]"
    },
    "infra_step": true,
    "name": "mkdir /sdcard/revenge_of_the_skiabot/images"
  },
  {
    "cmd": [
      "python",
      "-u",
      "\nimport os\nimport subprocess\nimport sys\nhost   = sys.argv[1]\ndevice = sys.argv[2]\nfor d, _, fs in os.walk(host):\n  p = os.path.relpath(d, host)\n  if p != '.' and p.startswith('.'):\n    continue\n  for f in fs:\n    print os.path.join(p,f)\n    subprocess.check_call(['/opt/infra-android/tools/adb', 'push',\n                           os.path.realpath(os.path.join(host, p, f)),\n                           os.path.join(device, p, f)])\n",
      "[START_DIR]/skimage",
      "/sdcard/revenge_of_the_skiabot/images"
    ],
    "env": {
      "CHROME_HEADLESS": "1",
      "PATH": "<PATH>:RECIPE_PACKAGE_REPO[depot_tools]"
    },
    "infra_step": true,
    "name": "push [START_DIR]/skimage/* /sdcard/revenge_of_the_skiabot/images",
    "~followup_annotations": [
      "@@@STEP_LOG_LINE@python.inline@@@@",
      "@@@STEP_LOG_LINE@python.inline@import os@@@",
      "@@@STEP_LOG_LINE@python.inline@import subprocess@@@",
      "@@@STEP_LOG_LINE@python.inline@import sys@@@",
      "@@@STEP_LOG_LINE@python.inline@host   = sys.argv[1]@@@",
      "@@@STEP_LOG_LINE@python.inline@device = sys.argv[2]@@@",
      "@@@STEP_LOG_LINE@python.inline@for d, _, fs in os.walk(host):@@@",
      "@@@STEP_LOG_LINE@python.inline@  p = os.path.relpath(d, host)@@@",
      "@@@STEP_LOG_LINE@python.inline@  if p != '.' and p.startswith('.'):@@@",
      "@@@STEP_LOG_LINE@python.inline@    continue@@@",
      "@@@STEP_LOG_LINE@python.inline@  for f in fs:@@@",
      "@@@STEP_LOG_LINE@python.inline@    print os.path.join(p,f)@@@",
      "@@@STEP_LOG_LINE@python.inline@    subprocess.check_call(['/opt/infra-android/tools/adb', 'push',@@@",
      "@@@STEP_LOG_LINE@python.inline@                           os.path.realpath(os.path.join(host, p, f)),@@@",
      "@@@STEP_LOG_LINE@python.inline@                           os.path.join(device, p, f)])@@@",
      "@@@STEP_LOG_END@python.inline@@@"
    ]
  },
  {
    "cmd": [
      "/opt/infra-android/tools/adb",
      "push",
      "[START_DIR]/tmp/SK_IMAGE_VERSION",
      "/sdcard/revenge_of_the_skiabot/SK_IMAGE_VERSION"
    ],
    "cwd": "[START_DIR]/skia",
    "env": {
      "ADB_VENDOR_KEYS": "/home/chrome-bot/.android/chrome_infrastructure_adbkey",
<<<<<<< HEAD
      "BUILDTYPE": "Release",
=======
>>>>>>> 74907ac6
      "CHROME_HEADLESS": "1",
      "PATH": "<PATH>:RECIPE_PACKAGE_REPO[depot_tools]"
    },
    "infra_step": true,
    "name": "push [START_DIR]/tmp/SK_IMAGE_VERSION /sdcard/revenge_of_the_skiabot/SK_IMAGE_VERSION"
  },
  {
    "cmd": [
      "python",
      "-u",
      "RECIPE_MODULE[recipe_engine::file]/resources/fileutil.py",
      "--json-output",
      "/path/to/tmp/json",
      "copy",
      "[START_DIR]/skia/infra/bots/assets/svg/VERSION",
      "/path/to/tmp/"
    ],
    "infra_step": true,
    "name": "Get svg VERSION"
  },
  {
    "cmd": [
      "python",
      "-u",
      "RECIPE_MODULE[recipe_engine::file]/resources/fileutil.py",
      "--json-output",
      "/path/to/tmp/json",
      "copy",
      "42",
      "[START_DIR]/tmp/SVG_VERSION"
    ],
    "infra_step": true,
    "name": "write SVG_VERSION"
  },
  {
    "cmd": [
      "/opt/infra-android/tools/adb",
      "shell",
      "cat",
      "/sdcard/revenge_of_the_skiabot/SVG_VERSION"
    ],
    "cwd": "[START_DIR]/skia",
    "env": {
      "ADB_VENDOR_KEYS": "/home/chrome-bot/.android/chrome_infrastructure_adbkey",
<<<<<<< HEAD
      "BUILDTYPE": "Release",
=======
>>>>>>> 74907ac6
      "CHROME_HEADLESS": "1",
      "PATH": "<PATH>:RECIPE_PACKAGE_REPO[depot_tools]"
    },
    "infra_step": true,
    "name": "read /sdcard/revenge_of_the_skiabot/SVG_VERSION",
    "stdout": "/path/to/tmp/"
  },
  {
    "cmd": [
      "/opt/infra-android/tools/adb",
      "shell",
      "rm",
      "-f",
      "/sdcard/revenge_of_the_skiabot/SVG_VERSION"
    ],
    "cwd": "[START_DIR]/skia",
    "env": {
      "ADB_VENDOR_KEYS": "/home/chrome-bot/.android/chrome_infrastructure_adbkey",
<<<<<<< HEAD
      "BUILDTYPE": "Release",
=======
>>>>>>> 74907ac6
      "CHROME_HEADLESS": "1",
      "PATH": "<PATH>:RECIPE_PACKAGE_REPO[depot_tools]"
    },
    "infra_step": true,
    "name": "rm /sdcard/revenge_of_the_skiabot/SVG_VERSION"
  },
  {
    "cmd": [
      "/opt/infra-android/tools/adb",
      "shell",
      "rm",
      "-rf",
      "/sdcard/revenge_of_the_skiabot/svgs"
    ],
    "cwd": "[START_DIR]/skia",
    "env": {
      "ADB_VENDOR_KEYS": "/home/chrome-bot/.android/chrome_infrastructure_adbkey",
<<<<<<< HEAD
      "BUILDTYPE": "Release",
=======
>>>>>>> 74907ac6
      "CHROME_HEADLESS": "1",
      "PATH": "<PATH>:RECIPE_PACKAGE_REPO[depot_tools]"
    },
    "infra_step": true,
    "name": "rm /sdcard/revenge_of_the_skiabot/svgs"
  },
  {
    "cmd": [
      "/opt/infra-android/tools/adb",
      "shell",
      "mkdir",
      "-p",
      "/sdcard/revenge_of_the_skiabot/svgs"
    ],
    "cwd": "[START_DIR]/skia",
    "env": {
      "ADB_VENDOR_KEYS": "/home/chrome-bot/.android/chrome_infrastructure_adbkey",
<<<<<<< HEAD
      "BUILDTYPE": "Release",
=======
>>>>>>> 74907ac6
      "CHROME_HEADLESS": "1",
      "PATH": "<PATH>:RECIPE_PACKAGE_REPO[depot_tools]"
    },
    "infra_step": true,
    "name": "mkdir /sdcard/revenge_of_the_skiabot/svgs"
  },
  {
    "cmd": [
      "python",
      "-u",
      "\nimport os\nimport subprocess\nimport sys\nhost   = sys.argv[1]\ndevice = sys.argv[2]\nfor d, _, fs in os.walk(host):\n  p = os.path.relpath(d, host)\n  if p != '.' and p.startswith('.'):\n    continue\n  for f in fs:\n    print os.path.join(p,f)\n    subprocess.check_call(['/opt/infra-android/tools/adb', 'push',\n                           os.path.realpath(os.path.join(host, p, f)),\n                           os.path.join(device, p, f)])\n",
      "[START_DIR]/svg",
      "/sdcard/revenge_of_the_skiabot/svgs"
    ],
    "env": {
      "CHROME_HEADLESS": "1",
      "PATH": "<PATH>:RECIPE_PACKAGE_REPO[depot_tools]"
    },
    "infra_step": true,
    "name": "push [START_DIR]/svg/* /sdcard/revenge_of_the_skiabot/svgs",
    "~followup_annotations": [
      "@@@STEP_LOG_LINE@python.inline@@@@",
      "@@@STEP_LOG_LINE@python.inline@import os@@@",
      "@@@STEP_LOG_LINE@python.inline@import subprocess@@@",
      "@@@STEP_LOG_LINE@python.inline@import sys@@@",
      "@@@STEP_LOG_LINE@python.inline@host   = sys.argv[1]@@@",
      "@@@STEP_LOG_LINE@python.inline@device = sys.argv[2]@@@",
      "@@@STEP_LOG_LINE@python.inline@for d, _, fs in os.walk(host):@@@",
      "@@@STEP_LOG_LINE@python.inline@  p = os.path.relpath(d, host)@@@",
      "@@@STEP_LOG_LINE@python.inline@  if p != '.' and p.startswith('.'):@@@",
      "@@@STEP_LOG_LINE@python.inline@    continue@@@",
      "@@@STEP_LOG_LINE@python.inline@  for f in fs:@@@",
      "@@@STEP_LOG_LINE@python.inline@    print os.path.join(p,f)@@@",
      "@@@STEP_LOG_LINE@python.inline@    subprocess.check_call(['/opt/infra-android/tools/adb', 'push',@@@",
      "@@@STEP_LOG_LINE@python.inline@                           os.path.realpath(os.path.join(host, p, f)),@@@",
      "@@@STEP_LOG_LINE@python.inline@                           os.path.join(device, p, f)])@@@",
      "@@@STEP_LOG_END@python.inline@@@"
    ]
  },
  {
    "cmd": [
      "/opt/infra-android/tools/adb",
      "push",
      "[START_DIR]/tmp/SVG_VERSION",
      "/sdcard/revenge_of_the_skiabot/SVG_VERSION"
    ],
    "cwd": "[START_DIR]/skia",
    "env": {
      "ADB_VENDOR_KEYS": "/home/chrome-bot/.android/chrome_infrastructure_adbkey",
<<<<<<< HEAD
      "BUILDTYPE": "Release",
=======
>>>>>>> 74907ac6
      "CHROME_HEADLESS": "1",
      "PATH": "<PATH>:RECIPE_PACKAGE_REPO[depot_tools]"
    },
    "infra_step": true,
    "name": "push [START_DIR]/tmp/SVG_VERSION /sdcard/revenge_of_the_skiabot/SVG_VERSION"
  },
  {
    "cmd": [
      "python",
      "-u",
      "\nimport os\nimport subprocess\nimport sys\nimport time\nADB = sys.argv[1]\ncpu = int(sys.argv[2])\nvalue = int(sys.argv[3])\n\nlog = subprocess.check_output([ADB, 'root'])\n# check for message like 'adbd cannot run as root in production builds'\nprint log\nif 'cannot' in log:\n  raise Exception('adb root failed')\n\n# If we try to echo 1 to an already online cpu, adb returns exit code 1.\n# So, check the value before trying to write it.\nprior_status = subprocess.check_output([ADB, 'shell', 'cat '\n    '/sys/devices/system/cpu/cpu%d/online' % cpu]).strip()\nif prior_status == str(value):\n  print 'CPU %d online already %d' % (cpu, value)\n  sys.exit()\n\nsubprocess.check_output([ADB, 'shell', 'echo %s > '\n    '/sys/devices/system/cpu/cpu%d/online' % (value, cpu)])\nactual_status = subprocess.check_output([ADB, 'shell', 'cat '\n    '/sys/devices/system/cpu/cpu%d/online' % cpu]).strip()\nif actual_status != str(value):\n  raise Exception('(actual, expected) (%s, %d)'\n                  % (actual_status, value))\n",
      "/opt/infra-android/tools/adb",
      "0",
      "1"
    ],
    "env": {
      "CHROME_HEADLESS": "1",
      "PATH": "<PATH>:RECIPE_PACKAGE_REPO[depot_tools]"
    },
    "infra_step": true,
    "name": "Enabling CPU 0",
    "timeout": 30,
    "~followup_annotations": [
      "@@@STEP_LOG_LINE@python.inline@@@@",
      "@@@STEP_LOG_LINE@python.inline@import os@@@",
      "@@@STEP_LOG_LINE@python.inline@import subprocess@@@",
      "@@@STEP_LOG_LINE@python.inline@import sys@@@",
      "@@@STEP_LOG_LINE@python.inline@import time@@@",
      "@@@STEP_LOG_LINE@python.inline@ADB = sys.argv[1]@@@",
      "@@@STEP_LOG_LINE@python.inline@cpu = int(sys.argv[2])@@@",
      "@@@STEP_LOG_LINE@python.inline@value = int(sys.argv[3])@@@",
      "@@@STEP_LOG_LINE@python.inline@@@@",
      "@@@STEP_LOG_LINE@python.inline@log = subprocess.check_output([ADB, 'root'])@@@",
      "@@@STEP_LOG_LINE@python.inline@# check for message like 'adbd cannot run as root in production builds'@@@",
      "@@@STEP_LOG_LINE@python.inline@print log@@@",
      "@@@STEP_LOG_LINE@python.inline@if 'cannot' in log:@@@",
      "@@@STEP_LOG_LINE@python.inline@  raise Exception('adb root failed')@@@",
      "@@@STEP_LOG_LINE@python.inline@@@@",
      "@@@STEP_LOG_LINE@python.inline@# If we try to echo 1 to an already online cpu, adb returns exit code 1.@@@",
      "@@@STEP_LOG_LINE@python.inline@# So, check the value before trying to write it.@@@",
      "@@@STEP_LOG_LINE@python.inline@prior_status = subprocess.check_output([ADB, 'shell', 'cat '@@@",
      "@@@STEP_LOG_LINE@python.inline@    '/sys/devices/system/cpu/cpu%d/online' % cpu]).strip()@@@",
      "@@@STEP_LOG_LINE@python.inline@if prior_status == str(value):@@@",
      "@@@STEP_LOG_LINE@python.inline@  print 'CPU %d online already %d' % (cpu, value)@@@",
      "@@@STEP_LOG_LINE@python.inline@  sys.exit()@@@",
      "@@@STEP_LOG_LINE@python.inline@@@@",
      "@@@STEP_LOG_LINE@python.inline@subprocess.check_output([ADB, 'shell', 'echo %s > '@@@",
      "@@@STEP_LOG_LINE@python.inline@    '/sys/devices/system/cpu/cpu%d/online' % (value, cpu)])@@@",
      "@@@STEP_LOG_LINE@python.inline@actual_status = subprocess.check_output([ADB, 'shell', 'cat '@@@",
      "@@@STEP_LOG_LINE@python.inline@    '/sys/devices/system/cpu/cpu%d/online' % cpu]).strip()@@@",
      "@@@STEP_LOG_LINE@python.inline@if actual_status != str(value):@@@",
      "@@@STEP_LOG_LINE@python.inline@  raise Exception('(actual, expected) (%s, %d)'@@@",
      "@@@STEP_LOG_LINE@python.inline@                  % (actual_status, value))@@@",
      "@@@STEP_LOG_END@python.inline@@@"
    ]
  },
  {
    "cmd": [
      "python",
      "-u",
      "\nimport os\nimport subprocess\nimport sys\nimport time\nADB = sys.argv[1]\ncpu = int(sys.argv[2])\nvalue = int(sys.argv[3])\n\nlog = subprocess.check_output([ADB, 'root'])\n# check for message like 'adbd cannot run as root in production builds'\nprint log\nif 'cannot' in log:\n  raise Exception('adb root failed')\n\n# If we try to echo 1 to an already online cpu, adb returns exit code 1.\n# So, check the value before trying to write it.\nprior_status = subprocess.check_output([ADB, 'shell', 'cat '\n    '/sys/devices/system/cpu/cpu%d/online' % cpu]).strip()\nif prior_status == str(value):\n  print 'CPU %d online already %d' % (cpu, value)\n  sys.exit()\n\nsubprocess.check_output([ADB, 'shell', 'echo %s > '\n    '/sys/devices/system/cpu/cpu%d/online' % (value, cpu)])\nactual_status = subprocess.check_output([ADB, 'shell', 'cat '\n    '/sys/devices/system/cpu/cpu%d/online' % cpu]).strip()\nif actual_status != str(value):\n  raise Exception('(actual, expected) (%s, %d)'\n                  % (actual_status, value))\n",
      "/opt/infra-android/tools/adb",
      "1",
      "1"
    ],
    "env": {
      "CHROME_HEADLESS": "1",
      "PATH": "<PATH>:RECIPE_PACKAGE_REPO[depot_tools]"
    },
    "infra_step": true,
    "name": "Enabling CPU 1",
    "timeout": 30,
    "~followup_annotations": [
      "@@@STEP_LOG_LINE@python.inline@@@@",
      "@@@STEP_LOG_LINE@python.inline@import os@@@",
      "@@@STEP_LOG_LINE@python.inline@import subprocess@@@",
      "@@@STEP_LOG_LINE@python.inline@import sys@@@",
      "@@@STEP_LOG_LINE@python.inline@import time@@@",
      "@@@STEP_LOG_LINE@python.inline@ADB = sys.argv[1]@@@",
      "@@@STEP_LOG_LINE@python.inline@cpu = int(sys.argv[2])@@@",
      "@@@STEP_LOG_LINE@python.inline@value = int(sys.argv[3])@@@",
      "@@@STEP_LOG_LINE@python.inline@@@@",
      "@@@STEP_LOG_LINE@python.inline@log = subprocess.check_output([ADB, 'root'])@@@",
      "@@@STEP_LOG_LINE@python.inline@# check for message like 'adbd cannot run as root in production builds'@@@",
      "@@@STEP_LOG_LINE@python.inline@print log@@@",
      "@@@STEP_LOG_LINE@python.inline@if 'cannot' in log:@@@",
      "@@@STEP_LOG_LINE@python.inline@  raise Exception('adb root failed')@@@",
      "@@@STEP_LOG_LINE@python.inline@@@@",
      "@@@STEP_LOG_LINE@python.inline@# If we try to echo 1 to an already online cpu, adb returns exit code 1.@@@",
      "@@@STEP_LOG_LINE@python.inline@# So, check the value before trying to write it.@@@",
      "@@@STEP_LOG_LINE@python.inline@prior_status = subprocess.check_output([ADB, 'shell', 'cat '@@@",
      "@@@STEP_LOG_LINE@python.inline@    '/sys/devices/system/cpu/cpu%d/online' % cpu]).strip()@@@",
      "@@@STEP_LOG_LINE@python.inline@if prior_status == str(value):@@@",
      "@@@STEP_LOG_LINE@python.inline@  print 'CPU %d online already %d' % (cpu, value)@@@",
      "@@@STEP_LOG_LINE@python.inline@  sys.exit()@@@",
      "@@@STEP_LOG_LINE@python.inline@@@@",
      "@@@STEP_LOG_LINE@python.inline@subprocess.check_output([ADB, 'shell', 'echo %s > '@@@",
      "@@@STEP_LOG_LINE@python.inline@    '/sys/devices/system/cpu/cpu%d/online' % (value, cpu)])@@@",
      "@@@STEP_LOG_LINE@python.inline@actual_status = subprocess.check_output([ADB, 'shell', 'cat '@@@",
      "@@@STEP_LOG_LINE@python.inline@    '/sys/devices/system/cpu/cpu%d/online' % cpu]).strip()@@@",
      "@@@STEP_LOG_LINE@python.inline@if actual_status != str(value):@@@",
      "@@@STEP_LOG_LINE@python.inline@  raise Exception('(actual, expected) (%s, %d)'@@@",
      "@@@STEP_LOG_LINE@python.inline@                  % (actual_status, value))@@@",
      "@@@STEP_LOG_END@python.inline@@@"
    ]
  },
  {
    "cmd": [
      "python",
      "-u",
      "\nimport os\nimport subprocess\nimport sys\nimport time\nADB = sys.argv[1]\ncpu = int(sys.argv[2])\nvalue = int(sys.argv[3])\n\nlog = subprocess.check_output([ADB, 'root'])\n# check for message like 'adbd cannot run as root in production builds'\nprint log\nif 'cannot' in log:\n  raise Exception('adb root failed')\n\n# If we try to echo 1 to an already online cpu, adb returns exit code 1.\n# So, check the value before trying to write it.\nprior_status = subprocess.check_output([ADB, 'shell', 'cat '\n    '/sys/devices/system/cpu/cpu%d/online' % cpu]).strip()\nif prior_status == str(value):\n  print 'CPU %d online already %d' % (cpu, value)\n  sys.exit()\n\nsubprocess.check_output([ADB, 'shell', 'echo %s > '\n    '/sys/devices/system/cpu/cpu%d/online' % (value, cpu)])\nactual_status = subprocess.check_output([ADB, 'shell', 'cat '\n    '/sys/devices/system/cpu/cpu%d/online' % cpu]).strip()\nif actual_status != str(value):\n  raise Exception('(actual, expected) (%s, %d)'\n                  % (actual_status, value))\n",
      "/opt/infra-android/tools/adb",
      "2",
      "1"
    ],
    "env": {
      "CHROME_HEADLESS": "1",
      "PATH": "<PATH>:RECIPE_PACKAGE_REPO[depot_tools]"
    },
    "infra_step": true,
    "name": "Enabling CPU 2",
    "timeout": 30,
    "~followup_annotations": [
      "@@@STEP_LOG_LINE@python.inline@@@@",
      "@@@STEP_LOG_LINE@python.inline@import os@@@",
      "@@@STEP_LOG_LINE@python.inline@import subprocess@@@",
      "@@@STEP_LOG_LINE@python.inline@import sys@@@",
      "@@@STEP_LOG_LINE@python.inline@import time@@@",
      "@@@STEP_LOG_LINE@python.inline@ADB = sys.argv[1]@@@",
      "@@@STEP_LOG_LINE@python.inline@cpu = int(sys.argv[2])@@@",
      "@@@STEP_LOG_LINE@python.inline@value = int(sys.argv[3])@@@",
      "@@@STEP_LOG_LINE@python.inline@@@@",
      "@@@STEP_LOG_LINE@python.inline@log = subprocess.check_output([ADB, 'root'])@@@",
      "@@@STEP_LOG_LINE@python.inline@# check for message like 'adbd cannot run as root in production builds'@@@",
      "@@@STEP_LOG_LINE@python.inline@print log@@@",
      "@@@STEP_LOG_LINE@python.inline@if 'cannot' in log:@@@",
      "@@@STEP_LOG_LINE@python.inline@  raise Exception('adb root failed')@@@",
      "@@@STEP_LOG_LINE@python.inline@@@@",
      "@@@STEP_LOG_LINE@python.inline@# If we try to echo 1 to an already online cpu, adb returns exit code 1.@@@",
      "@@@STEP_LOG_LINE@python.inline@# So, check the value before trying to write it.@@@",
      "@@@STEP_LOG_LINE@python.inline@prior_status = subprocess.check_output([ADB, 'shell', 'cat '@@@",
      "@@@STEP_LOG_LINE@python.inline@    '/sys/devices/system/cpu/cpu%d/online' % cpu]).strip()@@@",
      "@@@STEP_LOG_LINE@python.inline@if prior_status == str(value):@@@",
      "@@@STEP_LOG_LINE@python.inline@  print 'CPU %d online already %d' % (cpu, value)@@@",
      "@@@STEP_LOG_LINE@python.inline@  sys.exit()@@@",
      "@@@STEP_LOG_LINE@python.inline@@@@",
      "@@@STEP_LOG_LINE@python.inline@subprocess.check_output([ADB, 'shell', 'echo %s > '@@@",
      "@@@STEP_LOG_LINE@python.inline@    '/sys/devices/system/cpu/cpu%d/online' % (value, cpu)])@@@",
      "@@@STEP_LOG_LINE@python.inline@actual_status = subprocess.check_output([ADB, 'shell', 'cat '@@@",
      "@@@STEP_LOG_LINE@python.inline@    '/sys/devices/system/cpu/cpu%d/online' % cpu]).strip()@@@",
      "@@@STEP_LOG_LINE@python.inline@if actual_status != str(value):@@@",
      "@@@STEP_LOG_LINE@python.inline@  raise Exception('(actual, expected) (%s, %d)'@@@",
      "@@@STEP_LOG_LINE@python.inline@                  % (actual_status, value))@@@",
      "@@@STEP_LOG_END@python.inline@@@"
    ]
  },
  {
    "cmd": [
      "python",
      "-u",
      "\nimport os\nimport subprocess\nimport sys\nimport time\nADB = sys.argv[1]\ncpu = int(sys.argv[2])\nvalue = int(sys.argv[3])\n\nlog = subprocess.check_output([ADB, 'root'])\n# check for message like 'adbd cannot run as root in production builds'\nprint log\nif 'cannot' in log:\n  raise Exception('adb root failed')\n\n# If we try to echo 1 to an already online cpu, adb returns exit code 1.\n# So, check the value before trying to write it.\nprior_status = subprocess.check_output([ADB, 'shell', 'cat '\n    '/sys/devices/system/cpu/cpu%d/online' % cpu]).strip()\nif prior_status == str(value):\n  print 'CPU %d online already %d' % (cpu, value)\n  sys.exit()\n\nsubprocess.check_output([ADB, 'shell', 'echo %s > '\n    '/sys/devices/system/cpu/cpu%d/online' % (value, cpu)])\nactual_status = subprocess.check_output([ADB, 'shell', 'cat '\n    '/sys/devices/system/cpu/cpu%d/online' % cpu]).strip()\nif actual_status != str(value):\n  raise Exception('(actual, expected) (%s, %d)'\n                  % (actual_status, value))\n",
      "/opt/infra-android/tools/adb",
      "3",
      "1"
    ],
    "env": {
      "CHROME_HEADLESS": "1",
      "PATH": "<PATH>:RECIPE_PACKAGE_REPO[depot_tools]"
    },
    "infra_step": true,
    "name": "Enabling CPU 3",
    "timeout": 30,
    "~followup_annotations": [
      "@@@STEP_LOG_LINE@python.inline@@@@",
      "@@@STEP_LOG_LINE@python.inline@import os@@@",
      "@@@STEP_LOG_LINE@python.inline@import subprocess@@@",
      "@@@STEP_LOG_LINE@python.inline@import sys@@@",
      "@@@STEP_LOG_LINE@python.inline@import time@@@",
      "@@@STEP_LOG_LINE@python.inline@ADB = sys.argv[1]@@@",
      "@@@STEP_LOG_LINE@python.inline@cpu = int(sys.argv[2])@@@",
      "@@@STEP_LOG_LINE@python.inline@value = int(sys.argv[3])@@@",
      "@@@STEP_LOG_LINE@python.inline@@@@",
      "@@@STEP_LOG_LINE@python.inline@log = subprocess.check_output([ADB, 'root'])@@@",
      "@@@STEP_LOG_LINE@python.inline@# check for message like 'adbd cannot run as root in production builds'@@@",
      "@@@STEP_LOG_LINE@python.inline@print log@@@",
      "@@@STEP_LOG_LINE@python.inline@if 'cannot' in log:@@@",
      "@@@STEP_LOG_LINE@python.inline@  raise Exception('adb root failed')@@@",
      "@@@STEP_LOG_LINE@python.inline@@@@",
      "@@@STEP_LOG_LINE@python.inline@# If we try to echo 1 to an already online cpu, adb returns exit code 1.@@@",
      "@@@STEP_LOG_LINE@python.inline@# So, check the value before trying to write it.@@@",
      "@@@STEP_LOG_LINE@python.inline@prior_status = subprocess.check_output([ADB, 'shell', 'cat '@@@",
      "@@@STEP_LOG_LINE@python.inline@    '/sys/devices/system/cpu/cpu%d/online' % cpu]).strip()@@@",
      "@@@STEP_LOG_LINE@python.inline@if prior_status == str(value):@@@",
      "@@@STEP_LOG_LINE@python.inline@  print 'CPU %d online already %d' % (cpu, value)@@@",
      "@@@STEP_LOG_LINE@python.inline@  sys.exit()@@@",
      "@@@STEP_LOG_LINE@python.inline@@@@",
      "@@@STEP_LOG_LINE@python.inline@subprocess.check_output([ADB, 'shell', 'echo %s > '@@@",
      "@@@STEP_LOG_LINE@python.inline@    '/sys/devices/system/cpu/cpu%d/online' % (value, cpu)])@@@",
      "@@@STEP_LOG_LINE@python.inline@actual_status = subprocess.check_output([ADB, 'shell', 'cat '@@@",
      "@@@STEP_LOG_LINE@python.inline@    '/sys/devices/system/cpu/cpu%d/online' % cpu]).strip()@@@",
      "@@@STEP_LOG_LINE@python.inline@if actual_status != str(value):@@@",
      "@@@STEP_LOG_LINE@python.inline@  raise Exception('(actual, expected) (%s, %d)'@@@",
      "@@@STEP_LOG_LINE@python.inline@                  % (actual_status, value))@@@",
      "@@@STEP_LOG_END@python.inline@@@"
    ]
  },
  {
    "cmd": [
      "python",
      "-u",
      "\nimport os\nimport subprocess\nimport sys\nimport time\nADB = sys.argv[1]\ncpu = int(sys.argv[2])\ngov = sys.argv[3]\n\nlog = subprocess.check_output([ADB, 'root'])\n# check for message like 'adbd cannot run as root in production builds'\nprint log\nif 'cannot' in log:\n  raise Exception('adb root failed')\n\nsubprocess.check_output([ADB, 'shell', 'echo \"%s\" > '\n    '/sys/devices/system/cpu/cpu%d/cpufreq/scaling_governor' % (gov, cpu)])\nactual_gov = subprocess.check_output([ADB, 'shell', 'cat '\n    '/sys/devices/system/cpu/cpu%d/cpufreq/scaling_governor' % cpu]).strip()\nif actual_gov != gov:\n  raise Exception('(actual, expected) (%s, %s)'\n                  % (actual_gov, gov))\n",
      "/opt/infra-android/tools/adb",
      "4",
      "ondemand"
    ],
    "env": {
      "CHROME_HEADLESS": "1",
      "PATH": "<PATH>:RECIPE_PACKAGE_REPO[depot_tools]"
    },
    "infra_step": true,
    "name": "Set CPU 4's governor to ondemand",
    "timeout": 30,
    "~followup_annotations": [
      "@@@STEP_LOG_LINE@python.inline@@@@",
      "@@@STEP_LOG_LINE@python.inline@import os@@@",
      "@@@STEP_LOG_LINE@python.inline@import subprocess@@@",
      "@@@STEP_LOG_LINE@python.inline@import sys@@@",
      "@@@STEP_LOG_LINE@python.inline@import time@@@",
      "@@@STEP_LOG_LINE@python.inline@ADB = sys.argv[1]@@@",
      "@@@STEP_LOG_LINE@python.inline@cpu = int(sys.argv[2])@@@",
      "@@@STEP_LOG_LINE@python.inline@gov = sys.argv[3]@@@",
      "@@@STEP_LOG_LINE@python.inline@@@@",
      "@@@STEP_LOG_LINE@python.inline@log = subprocess.check_output([ADB, 'root'])@@@",
      "@@@STEP_LOG_LINE@python.inline@# check for message like 'adbd cannot run as root in production builds'@@@",
      "@@@STEP_LOG_LINE@python.inline@print log@@@",
      "@@@STEP_LOG_LINE@python.inline@if 'cannot' in log:@@@",
      "@@@STEP_LOG_LINE@python.inline@  raise Exception('adb root failed')@@@",
      "@@@STEP_LOG_LINE@python.inline@@@@",
      "@@@STEP_LOG_LINE@python.inline@subprocess.check_output([ADB, 'shell', 'echo \"%s\" > '@@@",
      "@@@STEP_LOG_LINE@python.inline@    '/sys/devices/system/cpu/cpu%d/cpufreq/scaling_governor' % (gov, cpu)])@@@",
      "@@@STEP_LOG_LINE@python.inline@actual_gov = subprocess.check_output([ADB, 'shell', 'cat '@@@",
      "@@@STEP_LOG_LINE@python.inline@    '/sys/devices/system/cpu/cpu%d/cpufreq/scaling_governor' % cpu]).strip()@@@",
      "@@@STEP_LOG_LINE@python.inline@if actual_gov != gov:@@@",
      "@@@STEP_LOG_LINE@python.inline@  raise Exception('(actual, expected) (%s, %s)'@@@",
      "@@@STEP_LOG_LINE@python.inline@                  % (actual_gov, gov))@@@",
      "@@@STEP_LOG_END@python.inline@@@"
    ]
  },
  {
    "cmd": [
      "python",
      "-u",
      "\nimport os\nimport subprocess\nimport sys\nimport time\nADB = sys.argv[1]\ncpu = int(sys.argv[2])\ngov = sys.argv[3]\n\nlog = subprocess.check_output([ADB, 'root'])\n# check for message like 'adbd cannot run as root in production builds'\nprint log\nif 'cannot' in log:\n  raise Exception('adb root failed')\n\nsubprocess.check_output([ADB, 'shell', 'echo \"%s\" > '\n    '/sys/devices/system/cpu/cpu%d/cpufreq/scaling_governor' % (gov, cpu)])\nactual_gov = subprocess.check_output([ADB, 'shell', 'cat '\n    '/sys/devices/system/cpu/cpu%d/cpufreq/scaling_governor' % cpu]).strip()\nif actual_gov != gov:\n  raise Exception('(actual, expected) (%s, %s)'\n                  % (actual_gov, gov))\n",
      "/opt/infra-android/tools/adb",
      "0",
      "ondemand"
    ],
    "env": {
      "CHROME_HEADLESS": "1",
      "PATH": "<PATH>:RECIPE_PACKAGE_REPO[depot_tools]"
    },
    "infra_step": true,
    "name": "Set CPU 0's governor to ondemand",
    "timeout": 30,
    "~followup_annotations": [
      "@@@STEP_LOG_LINE@python.inline@@@@",
      "@@@STEP_LOG_LINE@python.inline@import os@@@",
      "@@@STEP_LOG_LINE@python.inline@import subprocess@@@",
      "@@@STEP_LOG_LINE@python.inline@import sys@@@",
      "@@@STEP_LOG_LINE@python.inline@import time@@@",
      "@@@STEP_LOG_LINE@python.inline@ADB = sys.argv[1]@@@",
      "@@@STEP_LOG_LINE@python.inline@cpu = int(sys.argv[2])@@@",
      "@@@STEP_LOG_LINE@python.inline@gov = sys.argv[3]@@@",
      "@@@STEP_LOG_LINE@python.inline@@@@",
      "@@@STEP_LOG_LINE@python.inline@log = subprocess.check_output([ADB, 'root'])@@@",
      "@@@STEP_LOG_LINE@python.inline@# check for message like 'adbd cannot run as root in production builds'@@@",
      "@@@STEP_LOG_LINE@python.inline@print log@@@",
      "@@@STEP_LOG_LINE@python.inline@if 'cannot' in log:@@@",
      "@@@STEP_LOG_LINE@python.inline@  raise Exception('adb root failed')@@@",
      "@@@STEP_LOG_LINE@python.inline@@@@",
      "@@@STEP_LOG_LINE@python.inline@subprocess.check_output([ADB, 'shell', 'echo \"%s\" > '@@@",
      "@@@STEP_LOG_LINE@python.inline@    '/sys/devices/system/cpu/cpu%d/cpufreq/scaling_governor' % (gov, cpu)])@@@",
      "@@@STEP_LOG_LINE@python.inline@actual_gov = subprocess.check_output([ADB, 'shell', 'cat '@@@",
      "@@@STEP_LOG_LINE@python.inline@    '/sys/devices/system/cpu/cpu%d/cpufreq/scaling_governor' % cpu]).strip()@@@",
      "@@@STEP_LOG_LINE@python.inline@if actual_gov != gov:@@@",
      "@@@STEP_LOG_LINE@python.inline@  raise Exception('(actual, expected) (%s, %s)'@@@",
      "@@@STEP_LOG_LINE@python.inline@                  % (actual_gov, gov))@@@",
      "@@@STEP_LOG_END@python.inline@@@"
    ]
  },
  {
    "cmd": [
      "/opt/infra-android/tools/adb",
      "push",
      "[START_DIR]/build/out/Release/dm",
      "/data/local/tmp/"
    ],
    "cwd": "[START_DIR]/skia",
    "env": {
      "ADB_VENDOR_KEYS": "/home/chrome-bot/.android/chrome_infrastructure_adbkey",
<<<<<<< HEAD
      "BUILDTYPE": "Release",
=======
>>>>>>> 74907ac6
      "CHROME_HEADLESS": "1",
      "PATH": "<PATH>:RECIPE_PACKAGE_REPO[depot_tools]"
    },
    "infra_step": true,
    "name": "push dm"
  },
  {
    "cmd": [
      "python",
      "-u",
      "RECIPE_MODULE[recipe_engine::file]/resources/fileutil.py",
      "--json-output",
      "/path/to/tmp/json",
      "copy",
      "set -x; /data/local/tmp/dm --some-flag; echo $? >/data/local/tmp/rc",
      "[START_DIR]/tmp/dm.sh"
    ],
    "infra_step": true,
    "name": "write dm.sh"
  },
  {
    "cmd": [
      "/opt/infra-android/tools/adb",
      "push",
      "[START_DIR]/tmp/dm.sh",
      "/data/local/tmp/"
    ],
    "cwd": "[START_DIR]/skia",
    "env": {
      "ADB_VENDOR_KEYS": "/home/chrome-bot/.android/chrome_infrastructure_adbkey",
<<<<<<< HEAD
      "BUILDTYPE": "Release",
=======
>>>>>>> 74907ac6
      "CHROME_HEADLESS": "1",
      "PATH": "<PATH>:RECIPE_PACKAGE_REPO[depot_tools]"
    },
    "infra_step": true,
    "name": "push dm.sh"
  },
  {
    "cmd": [
      "/opt/infra-android/tools/adb",
      "logcat",
      "-c"
    ],
    "cwd": "[START_DIR]/skia",
    "env": {
      "ADB_VENDOR_KEYS": "/home/chrome-bot/.android/chrome_infrastructure_adbkey",
<<<<<<< HEAD
      "BUILDTYPE": "Release",
=======
>>>>>>> 74907ac6
      "CHROME_HEADLESS": "1",
      "PATH": "<PATH>:RECIPE_PACKAGE_REPO[depot_tools]"
    },
    "infra_step": true,
    "name": "clear log"
  },
  {
    "cmd": [
      "python",
      "-u",
      "\nimport subprocess\nimport sys\nbin_dir = sys.argv[1]\nsh      = sys.argv[2]\nsubprocess.check_call(['/opt/infra-android/tools/adb', 'shell', 'sh', bin_dir + sh])\ntry:\n  sys.exit(int(subprocess.check_output(['/opt/infra-android/tools/adb', 'shell', 'cat',\n                                        bin_dir + 'rc'])))\nexcept ValueError:\n  print \"Couldn't read the return code.  Probably killed for OOM.\"\n  sys.exit(1)\n",
      "/data/local/tmp/",
      "dm.sh"
    ],
    "name": "dm",
    "~followup_annotations": [
      "@@@STEP_LOG_LINE@python.inline@@@@",
      "@@@STEP_LOG_LINE@python.inline@import subprocess@@@",
      "@@@STEP_LOG_LINE@python.inline@import sys@@@",
      "@@@STEP_LOG_LINE@python.inline@bin_dir = sys.argv[1]@@@",
      "@@@STEP_LOG_LINE@python.inline@sh      = sys.argv[2]@@@",
      "@@@STEP_LOG_LINE@python.inline@subprocess.check_call(['/opt/infra-android/tools/adb', 'shell', 'sh', bin_dir + sh])@@@",
      "@@@STEP_LOG_LINE@python.inline@try:@@@",
      "@@@STEP_LOG_LINE@python.inline@  sys.exit(int(subprocess.check_output(['/opt/infra-android/tools/adb', 'shell', 'cat',@@@",
      "@@@STEP_LOG_LINE@python.inline@                                        bin_dir + 'rc'])))@@@",
      "@@@STEP_LOG_LINE@python.inline@except ValueError:@@@",
      "@@@STEP_LOG_LINE@python.inline@  print \"Couldn't read the return code.  Probably killed for OOM.\"@@@",
      "@@@STEP_LOG_LINE@python.inline@  sys.exit(1)@@@",
      "@@@STEP_LOG_END@python.inline@@@"
    ]
  },
  {
    "cmd": [
      "/opt/infra-android/tools/adb",
      "pull",
      "/sdcard/revenge_of_the_skiabot/dm_out",
      "[START_DIR]/[SWARM_OUT_DIR]/dm"
    ],
    "cwd": "[START_DIR]/skia",
    "env": {
      "ADB_VENDOR_KEYS": "/home/chrome-bot/.android/chrome_infrastructure_adbkey",
<<<<<<< HEAD
      "BUILDTYPE": "Release",
=======
>>>>>>> 74907ac6
      "CHROME_HEADLESS": "1",
      "PATH": "<PATH>:RECIPE_PACKAGE_REPO[depot_tools]"
    },
    "infra_step": true,
    "name": "pull /sdcard/revenge_of_the_skiabot/dm_out [START_DIR]/[SWARM_OUT_DIR]/dm"
  },
  {
    "cmd": [
      "python",
      "-u",
      "\nimport os\nimport subprocess\nimport sys\nout = sys.argv[1]\nlog = subprocess.check_output(['/opt/infra-android/tools/adb', 'logcat', '-d'])\nfor line in log.split('\\n'):\n  tokens = line.split()\n  if len(tokens) == 11 and tokens[-7] == 'F' and tokens[-3] == 'pc':\n    addr, path = tokens[-2:]\n    local = os.path.join(out, os.path.basename(path))\n    if os.path.exists(local):\n      sym = subprocess.check_output(['addr2line', '-Cfpe', local, addr])\n      line = line.replace(addr, addr + ' ' + sym.strip())\n  print line\n",
      "[START_DIR]/build/out/Release"
    ],
    "env": {
      "CHROME_HEADLESS": "1",
      "PATH": "<PATH>:RECIPE_PACKAGE_REPO[depot_tools]"
    },
    "infra_step": true,
    "name": "dump log",
    "timeout": 300,
    "~followup_annotations": [
      "@@@STEP_LOG_LINE@python.inline@@@@",
      "@@@STEP_LOG_LINE@python.inline@import os@@@",
      "@@@STEP_LOG_LINE@python.inline@import subprocess@@@",
      "@@@STEP_LOG_LINE@python.inline@import sys@@@",
      "@@@STEP_LOG_LINE@python.inline@out = sys.argv[1]@@@",
      "@@@STEP_LOG_LINE@python.inline@log = subprocess.check_output(['/opt/infra-android/tools/adb', 'logcat', '-d'])@@@",
      "@@@STEP_LOG_LINE@python.inline@for line in log.split('\\n'):@@@",
      "@@@STEP_LOG_LINE@python.inline@  tokens = line.split()@@@",
      "@@@STEP_LOG_LINE@python.inline@  if len(tokens) == 11 and tokens[-7] == 'F' and tokens[-3] == 'pc':@@@",
      "@@@STEP_LOG_LINE@python.inline@    addr, path = tokens[-2:]@@@",
      "@@@STEP_LOG_LINE@python.inline@    local = os.path.join(out, os.path.basename(path))@@@",
      "@@@STEP_LOG_LINE@python.inline@    if os.path.exists(local):@@@",
      "@@@STEP_LOG_LINE@python.inline@      sym = subprocess.check_output(['addr2line', '-Cfpe', local, addr])@@@",
      "@@@STEP_LOG_LINE@python.inline@      line = line.replace(addr, addr + ' ' + sym.strip())@@@",
      "@@@STEP_LOG_LINE@python.inline@  print line@@@",
      "@@@STEP_LOG_END@python.inline@@@"
    ]
  },
  {
    "cmd": [
      "/opt/infra-android/tools/adb",
      "kill-server"
    ],
    "cwd": "[START_DIR]/skia",
    "env": {
      "ADB_VENDOR_KEYS": "/home/chrome-bot/.android/chrome_infrastructure_adbkey",
<<<<<<< HEAD
      "BUILDTYPE": "Release",
=======
>>>>>>> 74907ac6
      "CHROME_HEADLESS": "1",
      "PATH": "<PATH>:RECIPE_PACKAGE_REPO[depot_tools]"
    },
    "infra_step": true,
    "name": "kill adb server"
  },
  {
    "name": "$result",
    "recipe_result": null,
    "status_code": 0
  }
]<|MERGE_RESOLUTION|>--- conflicted
+++ resolved
@@ -9,10 +9,6 @@
     "cwd": "[START_DIR]/skia",
     "env": {
       "ADB_VENDOR_KEYS": "/home/chrome-bot/.android/chrome_infrastructure_adbkey",
-<<<<<<< HEAD
-      "BUILDTYPE": "Release",
-=======
->>>>>>> 74907ac6
       "CHROME_HEADLESS": "1",
       "PATH": "<PATH>:RECIPE_PACKAGE_REPO[depot_tools]"
     },
@@ -58,10 +54,6 @@
     "cwd": "[START_DIR]/skia",
     "env": {
       "ADB_VENDOR_KEYS": "/home/chrome-bot/.android/chrome_infrastructure_adbkey",
-<<<<<<< HEAD
-      "BUILDTYPE": "Release",
-=======
->>>>>>> 74907ac6
       "CHROME_HEADLESS": "1",
       "PATH": "<PATH>:RECIPE_PACKAGE_REPO[depot_tools]"
     },
@@ -79,10 +71,6 @@
     "cwd": "[START_DIR]/skia",
     "env": {
       "ADB_VENDOR_KEYS": "/home/chrome-bot/.android/chrome_infrastructure_adbkey",
-<<<<<<< HEAD
-      "BUILDTYPE": "Release",
-=======
->>>>>>> 74907ac6
       "CHROME_HEADLESS": "1",
       "PATH": "<PATH>:RECIPE_PACKAGE_REPO[depot_tools]"
     },
@@ -100,10 +88,6 @@
     "cwd": "[START_DIR]/skia",
     "env": {
       "ADB_VENDOR_KEYS": "/home/chrome-bot/.android/chrome_infrastructure_adbkey",
-<<<<<<< HEAD
-      "BUILDTYPE": "Release",
-=======
->>>>>>> 74907ac6
       "CHROME_HEADLESS": "1",
       "PATH": "<PATH>:RECIPE_PACKAGE_REPO[depot_tools]"
     },
@@ -268,10 +252,6 @@
     "cwd": "[START_DIR]/skia",
     "env": {
       "ADB_VENDOR_KEYS": "/home/chrome-bot/.android/chrome_infrastructure_adbkey",
-<<<<<<< HEAD
-      "BUILDTYPE": "Release",
-=======
->>>>>>> 74907ac6
       "CHROME_HEADLESS": "1",
       "PATH": "<PATH>:RECIPE_PACKAGE_REPO[depot_tools]"
     },
@@ -290,10 +270,6 @@
     "cwd": "[START_DIR]/skia",
     "env": {
       "ADB_VENDOR_KEYS": "/home/chrome-bot/.android/chrome_infrastructure_adbkey",
-<<<<<<< HEAD
-      "BUILDTYPE": "Release",
-=======
->>>>>>> 74907ac6
       "CHROME_HEADLESS": "1",
       "PATH": "<PATH>:RECIPE_PACKAGE_REPO[depot_tools]"
     },
@@ -311,10 +287,6 @@
     "cwd": "[START_DIR]/skia",
     "env": {
       "ADB_VENDOR_KEYS": "/home/chrome-bot/.android/chrome_infrastructure_adbkey",
-<<<<<<< HEAD
-      "BUILDTYPE": "Release",
-=======
->>>>>>> 74907ac6
       "CHROME_HEADLESS": "1",
       "PATH": "<PATH>:RECIPE_PACKAGE_REPO[depot_tools]"
     },
@@ -332,10 +304,6 @@
     "cwd": "[START_DIR]/skia",
     "env": {
       "ADB_VENDOR_KEYS": "/home/chrome-bot/.android/chrome_infrastructure_adbkey",
-<<<<<<< HEAD
-      "BUILDTYPE": "Release",
-=======
->>>>>>> 74907ac6
       "CHROME_HEADLESS": "1",
       "PATH": "<PATH>:RECIPE_PACKAGE_REPO[depot_tools]"
     },
@@ -385,10 +353,6 @@
     "cwd": "[START_DIR]/skia",
     "env": {
       "ADB_VENDOR_KEYS": "/home/chrome-bot/.android/chrome_infrastructure_adbkey",
-<<<<<<< HEAD
-      "BUILDTYPE": "Release",
-=======
->>>>>>> 74907ac6
       "CHROME_HEADLESS": "1",
       "PATH": "<PATH>:RECIPE_PACKAGE_REPO[depot_tools]"
     },
@@ -433,10 +397,6 @@
     "cwd": "[START_DIR]/skia",
     "env": {
       "ADB_VENDOR_KEYS": "/home/chrome-bot/.android/chrome_infrastructure_adbkey",
-<<<<<<< HEAD
-      "BUILDTYPE": "Release",
-=======
->>>>>>> 74907ac6
       "CHROME_HEADLESS": "1",
       "PATH": "<PATH>:RECIPE_PACKAGE_REPO[depot_tools]"
     },
@@ -455,10 +415,6 @@
     "cwd": "[START_DIR]/skia",
     "env": {
       "ADB_VENDOR_KEYS": "/home/chrome-bot/.android/chrome_infrastructure_adbkey",
-<<<<<<< HEAD
-      "BUILDTYPE": "Release",
-=======
->>>>>>> 74907ac6
       "CHROME_HEADLESS": "1",
       "PATH": "<PATH>:RECIPE_PACKAGE_REPO[depot_tools]"
     },
@@ -476,10 +432,6 @@
     "cwd": "[START_DIR]/skia",
     "env": {
       "ADB_VENDOR_KEYS": "/home/chrome-bot/.android/chrome_infrastructure_adbkey",
-<<<<<<< HEAD
-      "BUILDTYPE": "Release",
-=======
->>>>>>> 74907ac6
       "CHROME_HEADLESS": "1",
       "PATH": "<PATH>:RECIPE_PACKAGE_REPO[depot_tools]"
     },
@@ -497,10 +449,6 @@
     "cwd": "[START_DIR]/skia",
     "env": {
       "ADB_VENDOR_KEYS": "/home/chrome-bot/.android/chrome_infrastructure_adbkey",
-<<<<<<< HEAD
-      "BUILDTYPE": "Release",
-=======
->>>>>>> 74907ac6
       "CHROME_HEADLESS": "1",
       "PATH": "<PATH>:RECIPE_PACKAGE_REPO[depot_tools]"
     },
@@ -550,10 +498,6 @@
     "cwd": "[START_DIR]/skia",
     "env": {
       "ADB_VENDOR_KEYS": "/home/chrome-bot/.android/chrome_infrastructure_adbkey",
-<<<<<<< HEAD
-      "BUILDTYPE": "Release",
-=======
->>>>>>> 74907ac6
       "CHROME_HEADLESS": "1",
       "PATH": "<PATH>:RECIPE_PACKAGE_REPO[depot_tools]"
     },
@@ -598,10 +542,6 @@
     "cwd": "[START_DIR]/skia",
     "env": {
       "ADB_VENDOR_KEYS": "/home/chrome-bot/.android/chrome_infrastructure_adbkey",
-<<<<<<< HEAD
-      "BUILDTYPE": "Release",
-=======
->>>>>>> 74907ac6
       "CHROME_HEADLESS": "1",
       "PATH": "<PATH>:RECIPE_PACKAGE_REPO[depot_tools]"
     },
@@ -620,10 +560,6 @@
     "cwd": "[START_DIR]/skia",
     "env": {
       "ADB_VENDOR_KEYS": "/home/chrome-bot/.android/chrome_infrastructure_adbkey",
-<<<<<<< HEAD
-      "BUILDTYPE": "Release",
-=======
->>>>>>> 74907ac6
       "CHROME_HEADLESS": "1",
       "PATH": "<PATH>:RECIPE_PACKAGE_REPO[depot_tools]"
     },
@@ -641,10 +577,6 @@
     "cwd": "[START_DIR]/skia",
     "env": {
       "ADB_VENDOR_KEYS": "/home/chrome-bot/.android/chrome_infrastructure_adbkey",
-<<<<<<< HEAD
-      "BUILDTYPE": "Release",
-=======
->>>>>>> 74907ac6
       "CHROME_HEADLESS": "1",
       "PATH": "<PATH>:RECIPE_PACKAGE_REPO[depot_tools]"
     },
@@ -662,10 +594,6 @@
     "cwd": "[START_DIR]/skia",
     "env": {
       "ADB_VENDOR_KEYS": "/home/chrome-bot/.android/chrome_infrastructure_adbkey",
-<<<<<<< HEAD
-      "BUILDTYPE": "Release",
-=======
->>>>>>> 74907ac6
       "CHROME_HEADLESS": "1",
       "PATH": "<PATH>:RECIPE_PACKAGE_REPO[depot_tools]"
     },
@@ -715,10 +643,6 @@
     "cwd": "[START_DIR]/skia",
     "env": {
       "ADB_VENDOR_KEYS": "/home/chrome-bot/.android/chrome_infrastructure_adbkey",
-<<<<<<< HEAD
-      "BUILDTYPE": "Release",
-=======
->>>>>>> 74907ac6
       "CHROME_HEADLESS": "1",
       "PATH": "<PATH>:RECIPE_PACKAGE_REPO[depot_tools]"
     },
@@ -1019,10 +943,6 @@
     "cwd": "[START_DIR]/skia",
     "env": {
       "ADB_VENDOR_KEYS": "/home/chrome-bot/.android/chrome_infrastructure_adbkey",
-<<<<<<< HEAD
-      "BUILDTYPE": "Release",
-=======
->>>>>>> 74907ac6
       "CHROME_HEADLESS": "1",
       "PATH": "<PATH>:RECIPE_PACKAGE_REPO[depot_tools]"
     },
@@ -1053,10 +973,6 @@
     "cwd": "[START_DIR]/skia",
     "env": {
       "ADB_VENDOR_KEYS": "/home/chrome-bot/.android/chrome_infrastructure_adbkey",
-<<<<<<< HEAD
-      "BUILDTYPE": "Release",
-=======
->>>>>>> 74907ac6
       "CHROME_HEADLESS": "1",
       "PATH": "<PATH>:RECIPE_PACKAGE_REPO[depot_tools]"
     },
@@ -1072,10 +988,6 @@
     "cwd": "[START_DIR]/skia",
     "env": {
       "ADB_VENDOR_KEYS": "/home/chrome-bot/.android/chrome_infrastructure_adbkey",
-<<<<<<< HEAD
-      "BUILDTYPE": "Release",
-=======
->>>>>>> 74907ac6
       "CHROME_HEADLESS": "1",
       "PATH": "<PATH>:RECIPE_PACKAGE_REPO[depot_tools]"
     },
@@ -1117,10 +1029,6 @@
     "cwd": "[START_DIR]/skia",
     "env": {
       "ADB_VENDOR_KEYS": "/home/chrome-bot/.android/chrome_infrastructure_adbkey",
-<<<<<<< HEAD
-      "BUILDTYPE": "Release",
-=======
->>>>>>> 74907ac6
       "CHROME_HEADLESS": "1",
       "PATH": "<PATH>:RECIPE_PACKAGE_REPO[depot_tools]"
     },
@@ -1168,10 +1076,6 @@
     "cwd": "[START_DIR]/skia",
     "env": {
       "ADB_VENDOR_KEYS": "/home/chrome-bot/.android/chrome_infrastructure_adbkey",
-<<<<<<< HEAD
-      "BUILDTYPE": "Release",
-=======
->>>>>>> 74907ac6
       "CHROME_HEADLESS": "1",
       "PATH": "<PATH>:RECIPE_PACKAGE_REPO[depot_tools]"
     },
