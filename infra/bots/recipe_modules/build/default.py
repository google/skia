# Copyright 2018 The Chromium Authors. All rights reserved.
# Use of this source code is governed by a BSD-style license that can be
# found in the LICENSE file.


from . import util


def build_command_buffer(api, chrome_dir, skia_dir, out):
  api.run(api.python, 'build command_buffer',
      script=skia_dir.join('tools', 'build_command_buffer.py'),
      args=[
        '--chrome-dir', chrome_dir,
        '--output-dir', out,
        '--extra-gn-args', 'mac_sdk_min="10.13"',
        '--no-sync', '--no-hooks', '--make-output-dir'])


def compile_swiftshader(api, extra_tokens, swiftshader_root, cc, cxx, out):
  """Build SwiftShader with CMake.

  Building SwiftShader works differently from any other Skia third_party lib.
  See discussion in skia:7671 for more detail.

  Args:
    swiftshader_root: root of the SwiftShader checkout.
    cc, cxx: compiler binaries to use
    out: target directory for libEGL.so and libGLESv2.so
  """
  swiftshader_opts = [
      '-DSWIFTSHADER_BUILD_TESTS=OFF',
      '-DSWIFTSHADER_WARNINGS_AS_ERRORS=0',
  ]
  cmake_bin = str(api.vars.workdir.join('cmake_linux', 'bin'))
  env = {
      'CC': cc,
      'CXX': cxx,
      'PATH': '%%(PATH)s:%s' % cmake_bin,
      # We arrange our MSAN/TSAN prebuilts a little differently than
      # SwiftShader's CMakeLists.txt expects, so we'll just keep our custom
      # setup (everything mentioning libcxx below) and point SwiftShader's
      # CMakeLists.txt at a harmless non-existent path.
      'SWIFTSHADER_MSAN_INSTRUMENTED_LIBCXX_PATH': '/totally/phony/path',
  }

  # Extra flags for MSAN/TSAN, if necessary.
  san = None
  if 'MSAN' in extra_tokens:
    san = ('msan','memory')
  elif 'TSAN' in extra_tokens:
    san = ('tsan','thread')

  if san:
    short,full = san
    clang_linux = str(api.vars.workdir.join('clang_linux'))
    libcxx = clang_linux + '/' + short
    cflags = ' '.join([
      '-fsanitize=' + full,
      '-stdlib=libc++',
      '-L%s/lib' % libcxx,
      '-lc++abi',
      '-I%s/include' % libcxx,
      '-I%s/include/c++/v1' % libcxx,
    ])
    swiftshader_opts.extend([
      '-DSWIFTSHADER_{}=ON'.format(short.upper()),
      '-DCMAKE_C_FLAGS=%s' % cflags,
      '-DCMAKE_CXX_FLAGS=%s' % cflags,
    ])

  # Build SwiftShader.
  api.file.ensure_directory('makedirs swiftshader_out', out)
  with api.context(cwd=out, env=env):
    api.run(api.step, 'swiftshader cmake',
            cmd=['cmake'] + swiftshader_opts + [swiftshader_root, '-GNinja'])
    api.run(api.step, 'swiftshader ninja',
            cmd=['ninja', '-C', out, 'libEGL.so', 'libGLESv2.so'])


def compile_fn(api, checkout_root, out_dir):
  skia_dir      = checkout_root.join('skia')
  compiler      = api.vars.builder_cfg.get('compiler',      '')
  configuration = api.vars.builder_cfg.get('configuration', '')
  extra_tokens  = api.vars.extra_tokens
  os            = api.vars.builder_cfg.get('os',            '')
  target_arch   = api.vars.builder_cfg.get('target_arch',   '')

  clang_linux      = str(api.vars.workdir.join('clang_linux'))
  win_toolchain    = str(api.vars.workdir.join('win_toolchain'))

  cc, cxx, ccache = None, None, None
  extra_cflags = []
  extra_ldflags = []
  args = {'werror': 'true'}
  env = {}

<<<<<<< HEAD
  if os == 'Mac':
=======
  if os == 'Mac' or os == 'Mac10.15.5':
>>>>>>> 21ebdec5
    # XCode build is listed in parentheses after the version at
    # https://developer.apple.com/news/releases/, or on Wikipedia here:
    # https://en.wikipedia.org/wiki/Xcode#Version_comparison_table
    # Use lowercase letters.
    XCODE_BUILD_VERSION = '11c29'
<<<<<<< HEAD
=======
    if os == 'Mac10.15.5':
      XCODE_BUILD_VERSION = '11e503a'
>>>>>>> 21ebdec5
    extra_cflags.append(
        '-DDUMMY_xcode_build_version=%s' % XCODE_BUILD_VERSION)
    mac_toolchain_cmd = api.vars.workdir.join(
        'mac_toolchain', 'mac_toolchain')
    xcode_app_path = api.vars.cache_dir.join('Xcode.app')
    # Copied from
    # https://chromium.googlesource.com/chromium/tools/build/+/e19b7d9390e2bb438b566515b141ed2b9ed2c7c2/scripts/slave/recipe_modules/ios/api.py#322
    with api.step.nest('ensure xcode') as step_result:
      step_result.presentation.step_text = (
          'Ensuring Xcode version %s in %s' % (
              XCODE_BUILD_VERSION, xcode_app_path))
      install_xcode_cmd = [
          mac_toolchain_cmd, 'install',
          # "ios" is needed for simulator builds
          # (Build-Mac-Clang-x64-Release-iOS).
          '-kind', 'ios',
          '-xcode-version', XCODE_BUILD_VERSION,
          '-output-dir', xcode_app_path,
      ]
      api.step('install xcode', install_xcode_cmd)
      api.step('select xcode', [
          'sudo', 'xcode-select', '-switch', xcode_app_path])
      if 'iOS' in extra_tokens:
        if target_arch == 'arm':
          # Can only compile for 32-bit up to iOS 10.
          env['IPHONEOS_DEPLOYMENT_TARGET'] = '10.0'
        else:
          # Our iOS devices are on an older version.
          # Can't compile for Metal before 11.0.
          env['IPHONEOS_DEPLOYMENT_TARGET'] = '11.0'
      else:
        # We have some bots on 10.13.
        env['MACOSX_DEPLOYMENT_TARGET'] = '10.13'

  if 'CheckGeneratedFiles' in extra_tokens:
    compiler = 'Clang'
    args['skia_compile_processors'] = 'true'
    args['skia_compile_sksl_tests'] = 'true'
    args['skia_generate_workarounds'] = 'true'

  # ccache + clang-tidy.sh chokes on the argument list.
  if (api.vars.is_linux or os == 'Mac' or os == 'Mac10.15.5') and 'Tidy' not in extra_tokens:
    if api.vars.is_linux:
      ccache = api.vars.workdir.join('ccache_linux', 'bin', 'ccache')
      # As of 2020-02-07, the sum of each Debian10-Clang-x86
      # non-flutter/android/chromebook build takes less than 75G cache space.
      env['CCACHE_MAXSIZE'] = '75G'
    else:
      ccache = api.vars.workdir.join('ccache_mac', 'bin', 'ccache')
      # As of 2020-02-10, the sum of each Build-Mac-Clang- non-android build
      # takes ~30G cache space.
      env['CCACHE_MAXSIZE'] = '50G'

    args['cc_wrapper'] = '"%s"' % ccache

    env['CCACHE_DIR'] = api.vars.cache_dir.join('ccache')
    env['CCACHE_MAXFILES'] = '0'
    # Compilers are unpacked from cipd with bogus timestamps, only contribute
    # compiler content to hashes. If Ninja ever uses absolute paths to changing
    # directories we'll also need to set a CCACHE_BASEDIR.
    env['CCACHE_COMPILERCHECK'] = 'content'

  if compiler == 'Clang' and api.vars.is_linux:
    cc  = clang_linux + '/bin/clang'
    cxx = clang_linux + '/bin/clang++'
    extra_cflags .append('-B%s/bin' % clang_linux)
    extra_ldflags.append('-B%s/bin' % clang_linux)
    extra_ldflags.append('-fuse-ld=lld')
    extra_cflags.append('-DDUMMY_clang_linux_version=%s' %
                        api.run.asset_version('clang_linux', skia_dir))
    if 'Static' in extra_tokens:
      extra_ldflags.extend(['-static-libstdc++', '-static-libgcc'])

  elif compiler == 'Clang':
    cc, cxx = 'clang', 'clang++'

  if 'Tidy' in extra_tokens:
    # Swap in clang-tidy.sh for clang++, but update PATH so it can find clang++.
    cxx = skia_dir.join("tools/clang-tidy.sh")
    env['PATH'] = '%s:%%(PATH)s' % (clang_linux + '/bin')
    # Increase ClangTidy code coverage by enabling features.
    args.update({
      'skia_enable_fontmgr_empty':     'true',
      'skia_enable_pdf':               'true',
      'skia_use_expat':                'true',
      'skia_use_freetype':             'true',
      'skia_use_vulkan':               'true',
    })

  if 'Coverage' in extra_tokens:
    # See https://clang.llvm.org/docs/SourceBasedCodeCoverage.html for
    # more info on using llvm to gather coverage information.
    extra_cflags.append('-fprofile-instr-generate')
    extra_cflags.append('-fcoverage-mapping')
    extra_ldflags.append('-fprofile-instr-generate')
    extra_ldflags.append('-fcoverage-mapping')

  if compiler != 'MSVC' and configuration == 'Debug':
    extra_cflags.append('-O1')

  if 'Exceptions' in extra_tokens:
    extra_cflags.append('/EHsc')
  if 'Fast' in extra_tokens:
    extra_cflags.extend(['-march=native', '-fomit-frame-pointer', '-O3',
                         '-ffp-contract=off'])

  if len(extra_tokens) == 1 and extra_tokens[0].startswith('SK'):
    extra_cflags.append('-D' + extra_tokens[0])
    # If we're limiting Skia at all, drop skcms to portable code.
    if 'SK_CPU_LIMIT' in extra_tokens[0]:
      extra_cflags.append('-DSKCMS_PORTABLE')

  if 'MSAN' in extra_tokens:
    extra_ldflags.append('-L' + clang_linux + '/msan')
  elif 'TSAN' in extra_tokens:
    extra_ldflags.append('-L' + clang_linux + '/tsan')
  elif api.vars.is_linux:
    extra_ldflags.append('-L' + clang_linux + '/lib')

  if configuration != 'Debug':
    args['is_debug'] = 'false'
  if 'Dawn' in extra_tokens:
    args['skia_use_dawn'] = 'true'
    args['skia_use_gl'] = 'false'
    # Dawn imports jinja2, which imports markupsafe. Along with DEPS, make it
    # importable.
    env['PYTHONPATH'] = api.path.pathsep.join([
        str(skia_dir.join('third_party', 'externals')), '%%(PYTHONPATH)s'])
  if 'ANGLE' in extra_tokens:
    args['skia_use_angle'] = 'true'
  if 'SwiftShader' in extra_tokens:
    swiftshader_root = skia_dir.join('third_party', 'externals', 'swiftshader')
    swiftshader_out = out_dir.join('swiftshader_out')
    compile_swiftshader(api, extra_tokens, swiftshader_root, cc, cxx, swiftshader_out)
    args['skia_use_egl'] = 'true'
    extra_cflags.extend([
        '-DGR_EGL_TRY_GLES3_THEN_GLES2',
        '-I%s' % skia_dir.join(
            'third_party', 'externals', 'egl-registry', 'api'),
        '-I%s' % skia_dir.join(
            'third_party', 'externals', 'opengl-registry', 'api'),
    ])
    extra_ldflags.extend([
        '-L%s' % swiftshader_out,
    ])
  if 'CommandBuffer' in extra_tokens:
    # CommandBuffer runs against GLES version of CommandBuffer also, so
    # include both.
    args.update({
      'skia_gl_standard': '""',
    })
    chrome_dir = checkout_root
    api.run.run_once(build_command_buffer, api, chrome_dir, skia_dir, out_dir)
  if 'MSAN' in extra_tokens:
    args['skia_use_fontconfig'] = 'false'
  if 'ASAN' in extra_tokens:
    args['skia_enable_spirv_validation'] = 'false'
  if 'NoDEPS' in extra_tokens:
    args.update({
      'is_official_build':             'true',
      'skia_enable_fontmgr_empty':     'true',
      'skia_enable_gpu':               'true',

      'skia_enable_pdf':               'false',
      'skia_use_expat':                'false',
      'skia_use_freetype':             'false',
      'skia_use_harfbuzz':             'false',
      'skia_use_libjpeg_turbo_decode': 'false',
      'skia_use_libjpeg_turbo_encode': 'false',
      'skia_use_libpng_decode':        'false',
      'skia_use_libpng_encode':        'false',
      'skia_use_libwebp_decode':       'false',
      'skia_use_libwebp_encode':       'false',
      'skia_use_vulkan':               'false',
      'skia_use_zlib':                 'false',
    })
  if 'Shared' in extra_tokens:
    args['is_component_build'] = 'true'
  if 'Vulkan' in extra_tokens and not 'Android' in extra_tokens:
    args['skia_use_vulkan'] = 'true'
    args['skia_enable_vulkan_debug_layers'] = 'true'
    args['skia_use_gl'] = 'false'
  if 'Direct3D' in extra_tokens:
    args['skia_use_direct3d'] = 'true'
    args['skia_use_gl'] = 'false'
  if 'Metal' in extra_tokens:
    args['skia_use_metal'] = 'true'
    args['skia_use_gl'] = 'false'
  if 'OpenCL' in extra_tokens:
    args['skia_use_opencl'] = 'true'
    if api.vars.is_linux:
      extra_cflags.append(
          '-isystem%s' % api.vars.workdir.join('opencl_headers'))
      extra_ldflags.append(
          '-L%s' % api.vars.workdir.join('opencl_ocl_icd_linux'))
    elif 'Win' in os:
      extra_cflags.append(
          '-imsvc%s' % api.vars.workdir.join('opencl_headers'))
      extra_ldflags.append(
          '/LIBPATH:%s' %
          skia_dir.join('third_party', 'externals', 'opencl-lib', '3-0', 'lib',
                        'x86_64'))
  if 'iOS' in extra_tokens:
    # Bots use Chromium signing cert.
    args['skia_ios_identity'] = '".*GS9WA.*"'
    # Get mobileprovision via the CIPD package.
    args['skia_ios_profile'] = '"%s"' % api.vars.workdir.join(
        'provisioning_profile_ios',
        'Upstream_Testing_Provisioning_Profile.mobileprovision')
  if compiler == 'Clang' and 'Win' in os:
    args['clang_win'] = '"%s"' % api.vars.workdir.join('clang_win')
    extra_cflags.append('-DDUMMY_clang_win_version=%s' %
                        api.run.asset_version('clang_win', skia_dir))

  sanitize = ''
  for t in extra_tokens:
    if t.endswith('SAN'):
      sanitize = t
      if api.vars.is_linux and t == 'ASAN':
        # skia:8712 and skia:8713
        extra_cflags.append('-DSK_ENABLE_SCOPED_LSAN_SUPPRESSIONS')
  if 'SafeStack' in extra_tokens:
    assert sanitize == ''
    sanitize = 'safe-stack'

  if 'Wuffs' in extra_tokens:
    args['skia_use_wuffs'] = 'true'

  for (k,v) in {
    'cc':  cc,
    'cxx': cxx,
    'sanitize': sanitize,
    'target_cpu': target_arch,
    'target_os': 'ios' if 'iOS' in extra_tokens else '',
    'win_sdk': win_toolchain + '/win_sdk' if 'Win' in os else '',
    'win_vc': win_toolchain + '/VC' if 'Win' in os else '',
  }.iteritems():
    if v:
      args[k] = '"%s"' % v
  if extra_cflags:
    args['extra_cflags'] = repr(extra_cflags).replace("'", '"')
  if extra_ldflags:
    args['extra_ldflags'] = repr(extra_ldflags).replace("'", '"')

  gn_args = ' '.join('%s=%s' % (k,v) for (k,v) in sorted(args.iteritems()))
  gn = skia_dir.join('bin', 'gn')

  with api.context(cwd=skia_dir):
    api.run(api.python,
            'fetch-gn',
            script=skia_dir.join('bin', 'fetch-gn'),
            infra_step=True)
    if 'CheckGeneratedFiles' in extra_tokens:
      env['PATH'] = '%s:%%(PATH)s' % skia_dir.join('bin')
      api.run(api.python,
              'fetch-clang-format',
              script=skia_dir.join('bin', 'fetch-clang-format'),
              infra_step=True)

    with api.env(env):
      if ccache:
        api.run(api.step, 'ccache stats-start', cmd=[ccache, '-s'])
      api.run(api.step, 'gn gen',
              cmd=[gn, 'gen', out_dir, '--args=' + gn_args])
      api.run(api.step, 'ninja', cmd=['ninja', '-C', out_dir])
      if ccache:
        api.run(api.step, 'ccache stats-end', cmd=[ccache, '-s'])


def copy_build_products(api, src, dst):
  util.copy_listed_files(api, src, dst, util.DEFAULT_BUILD_PRODUCTS)
  extra_tokens  = api.vars.extra_tokens
  os            = api.vars.builder_cfg.get('os', '')

  if 'SwiftShader' in extra_tokens:
    util.copy_listed_files(api,
        src.join('swiftshader_out'),
        api.vars.swarming_out_dir.join('swiftshader_out'),
        util.DEFAULT_BUILD_PRODUCTS)

  if os == 'Mac' and any('SAN' in t for t in extra_tokens):
    # The XSAN dylibs are in
    # Xcode.app/Contents/Developer/Toolchains/XcodeDefault.xctoolchain/usr/lib
    # /clang/11.0.0/lib/darwin, where 11.0.0 could change in future versions.
    xcode_clang_ver_dirs = api.file.listdir(
        'find XCode Clang version',
        api.vars.cache_dir.join(
            'Xcode.app', 'Contents', 'Developer', 'Toolchains',
            'XcodeDefault.xctoolchain', 'usr', 'lib', 'clang'),
        test_data=['11.0.0'])
    assert len(xcode_clang_ver_dirs) == 1
    dylib_dir = xcode_clang_ver_dirs[0].join('lib', 'darwin')
    dylibs = api.file.glob_paths('find xSAN dylibs', dylib_dir,
                                 'libclang_rt.*san_osx_dynamic.dylib',
                                 test_data=[
                                     'libclang_rt.asan_osx_dynamic.dylib',
                                     'libclang_rt.tsan_osx_dynamic.dylib',
                                     'libclang_rt.ubsan_osx_dynamic.dylib',
                                 ])
    for f in dylibs:
      api.file.copy('copy %s' % api.path.basename(f), f, dst)<|MERGE_RESOLUTION|>--- conflicted
+++ resolved
@@ -94,21 +94,14 @@
   args = {'werror': 'true'}
   env = {}
 
-<<<<<<< HEAD
-  if os == 'Mac':
-=======
   if os == 'Mac' or os == 'Mac10.15.5':
->>>>>>> 21ebdec5
     # XCode build is listed in parentheses after the version at
     # https://developer.apple.com/news/releases/, or on Wikipedia here:
     # https://en.wikipedia.org/wiki/Xcode#Version_comparison_table
     # Use lowercase letters.
     XCODE_BUILD_VERSION = '11c29'
-<<<<<<< HEAD
-=======
     if os == 'Mac10.15.5':
       XCODE_BUILD_VERSION = '11e503a'
->>>>>>> 21ebdec5
     extra_cflags.append(
         '-DDUMMY_xcode_build_version=%s' % XCODE_BUILD_VERSION)
     mac_toolchain_cmd = api.vars.workdir.join(
