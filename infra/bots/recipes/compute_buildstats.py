--- conflicted
+++ resolved
@@ -99,36 +99,6 @@
   return (keystr, propstr)
 
 
-<<<<<<< HEAD
-# Get the raw and gzipped size of the given file
-def analyze_web_file(api, checkout_root, out_dir, files):
-  (keystr, propstr) = keys_and_props(api)
-
-  for f in files:
-    skia_dir = checkout_root.joinpath('skia')
-    with api.context(cwd=skia_dir):
-      script = skia_dir.joinpath('infra', 'bots', 'buildstats',
-                                 'buildstats_web.py')
-      step_data = api.run(api.step, 'Analyze %s' % f,
-          cmd=['python3', script, f, out_dir, keystr, propstr,
-               TOTAL_SIZE_BYTES_KEY, MAGIC_SEPARATOR],
-          stdout=api.raw_io.output())
-      if step_data and step_data.stdout:
-        sections = step_data.stdout.decode('utf-8').split(MAGIC_SEPARATOR)
-        result = api.step.active_result
-        logs = result.presentation.logs
-        logs['perf_json'] = sections[1].split('\n')
-
-        add_binary_size_output_property(result, api.path.basename(f), (
-            ast.literal_eval(sections[1])
-              .get('results', {})
-              .get(api.path.basename(f), {})
-              .get('default', {})
-              .get(TOTAL_SIZE_BYTES_KEY, {})))
-
-
-=======
->>>>>>> 0235e63f
 # Get the raw size and a few metrics from bloaty
 def analyze_cpp_lib(api, checkout_root, out_dir, files):
   (keystr, propstr) = keys_and_props(api)
@@ -157,80 +127,6 @@
               .get(TOTAL_SIZE_BYTES_KEY, {})))
 
 
-<<<<<<< HEAD
-# Get the size of skia in flutter and a few metrics from bloaty
-def analyze_flutter_lib(api, checkout_root, out_dir, files):
-  (keystr, propstr) = keys_and_props(api)
-  bloaty_exe = api.path.start_dir.joinpath('bloaty', 'bloaty')
-
-  for f in files:
-
-    skia_dir = checkout_root.joinpath('skia')
-    with api.context(cwd=skia_dir):
-      stripped = api.vars.build_dir.joinpath('libflutter_stripped.so')
-      script = skia_dir.joinpath('infra', 'bots', 'buildstats',
-                                 'buildstats_flutter.py')
-      config = "skia_in_flutter"
-      lib_name = "libflutter.so"
-      step_data = api.run(api.step, 'Analyze flutter',
-          cmd=['python3', script, stripped, out_dir, keystr, propstr,
-               bloaty_exe, f, config, TOTAL_SIZE_BYTES_KEY, lib_name,
-               MAGIC_SEPARATOR],
-          stdout=api.raw_io.output())
-      if step_data and step_data.stdout:
-        sections = step_data.stdout.decode('utf-8').split(MAGIC_SEPARATOR)
-        result = api.step.active_result
-        logs = result.presentation.logs
-        # Skip section 0 because it's everything before first print,
-        # which is probably the empty string.
-        logs['bloaty_file_symbol_short'] = sections[1].split('\n')
-        logs['bloaty_file_symbol_full']  = sections[2].split('\n')
-        logs['bloaty_symbol_file_short'] = sections[3].split('\n')
-        logs['bloaty_symbol_file_full']  = sections[4].split('\n')
-        logs['perf_json'] = sections[5].split('\n')
-
-        add_binary_size_output_property(result, lib_name, (
-            ast.literal_eval(sections[5])
-              .get('results', {})
-              .get(lib_name, {})
-              .get(config, {})
-              .get(TOTAL_SIZE_BYTES_KEY, {})))
-
-
-# Get the size of skia in flutter and a few metrics from bloaty
-def analyze_wasm_file(api, checkout_root, out_dir, files):
-  (keystr, propstr) = keys_and_props(api)
-  bloaty_exe = api.path.start_dir.joinpath('bloaty', 'bloaty')
-
-  for f in files:
-
-    skia_dir = checkout_root.joinpath('skia')
-    with api.context(cwd=skia_dir):
-      script = skia_dir.joinpath('infra', 'bots', 'buildstats',
-                                 'buildstats_wasm.py')
-      step_data = api.run(api.step, 'Analyze wasm',
-          cmd=['python3', script, f, out_dir, keystr, propstr, bloaty_exe,
-               TOTAL_SIZE_BYTES_KEY, MAGIC_SEPARATOR],
-               stdout=api.raw_io.output())
-      if step_data and step_data.stdout:
-        sections = step_data.stdout.decode('utf-8').split(MAGIC_SEPARATOR)
-        result = api.step.active_result
-        logs = result.presentation.logs
-        # Skip section 0 because it's everything before first print,
-        # which is probably the empty string.
-        logs['bloaty_symbol_short'] = sections[1].split('\n')
-        logs['bloaty_symbol_full']  = sections[2].split('\n')
-        logs['perf_json']           = sections[3].split('\n')
-        add_binary_size_output_property(result, api.path.basename(f), (
-            ast.literal_eval(str(sections[3]))
-                .get('results', {})
-                .get(api.path.basename(f), {})
-                .get('default', {})
-                .get(TOTAL_SIZE_BYTES_KEY, {})))
-
-
-=======
->>>>>>> 0235e63f
 # make a zip file containing an HTML treemap of the files
 def make_treemap(api, checkout_root, out_dir, files):
   for f in files:
