--- conflicted
+++ resolved
@@ -25,10 +25,6 @@
     "cwd": "[START_DIR]/skia",
     "env": {
       "ADB_VENDOR_KEYS": "/home/chrome-bot/.android/adbkey",
-<<<<<<< HEAD
-      "BUILDTYPE": "Debug",
-=======
->>>>>>> 74907ac6
       "CHROME_HEADLESS": "1",
       "PATH": "<PATH>:RECIPE_PACKAGE_REPO[depot_tools]"
     },
@@ -139,10 +135,6 @@
     "cwd": "[START_DIR]/skia",
     "env": {
       "ADB_VENDOR_KEYS": "/home/chrome-bot/.android/adbkey",
-<<<<<<< HEAD
-      "BUILDTYPE": "Debug",
-=======
->>>>>>> 74907ac6
       "CHROME_HEADLESS": "1",
       "PATH": "<PATH>:RECIPE_PACKAGE_REPO[depot_tools]"
     },
