// Copyright 2016 The Chromium Authors. All rights reserved.
// Use of this source code is governed by a BSD-style license that can be
// found in the LICENSE file.

package gen_tasks_logic

/*
	Generate the tasks.json file.
*/

import (
	"encoding/json"
	"fmt"
	"io/ioutil"
	"log"
	"path"
	"path/filepath"
	"regexp"
	"runtime"
	"sort"
	"strconv"
	"strings"
	"time"

	"go.skia.org/infra/go/cipd"
	"go.skia.org/infra/task_scheduler/go/specs"
)

const (
	BUILD_TASK_DRIVERS_NAME    = "Housekeeper-PerCommit-BuildTaskDrivers"
	BUNDLE_RECIPES_NAME        = "Housekeeper-PerCommit-BundleRecipes"
	ISOLATE_GCLOUD_LINUX_NAME  = "Housekeeper-PerCommit-IsolateGCloudLinux"
	ISOLATE_SKIMAGE_NAME       = "Housekeeper-PerCommit-IsolateSkImage"
	ISOLATE_SKP_NAME           = "Housekeeper-PerCommit-IsolateSKP"
	ISOLATE_MSKP_NAME          = "Housekeeper-PerCommit-IsolateMSKP"
	ISOLATE_SVG_NAME           = "Housekeeper-PerCommit-IsolateSVG"
	ISOLATE_NDK_LINUX_NAME     = "Housekeeper-PerCommit-IsolateAndroidNDKLinux"
	ISOLATE_SDK_LINUX_NAME     = "Housekeeper-PerCommit-IsolateAndroidSDKLinux"
	ISOLATE_WIN_TOOLCHAIN_NAME = "Housekeeper-PerCommit-IsolateWinToolchain"

<<<<<<< HEAD
	DEFAULT_OS_DEBIAN    = "Debian-9.4"
	DEFAULT_OS_LINUX_GCE = "Debian-9.8"
	DEFAULT_OS_MAC       = "Mac-10.14.6"
	DEFAULT_OS_WIN       = "Windows-Server-17763"
=======
	DEFAULT_OS_DEBIAN              = "Debian-10.3"
	DEFAULT_OS_LINUX_GCE           = "Debian-10.3"
	OLD_OS_LINUX_GCE               = "Debian-9.8"
	COMPILE_TASK_NAME_OS_LINUX     = "Debian10"
	COMPILE_TASK_NAME_OS_LINUX_OLD = "Debian9"
	DEFAULT_OS_MAC                 = "Mac-10.14.6"
	DEFAULT_OS_WIN                 = "Windows-Server-17763"
>>>>>>> 21ebdec5

	// Small is a 2-core machine.
	// TODO(dogben): Would n1-standard-1 or n1-standard-2 be sufficient?
	MACHINE_TYPE_SMALL = "n1-highmem-2"
	// Medium is a 16-core machine
	MACHINE_TYPE_MEDIUM = "n1-standard-16"
	// Large is a 64-core machine. (We use "highcpu" because we don't need more than 57GB memory for
	// any of our tasks.)
	MACHINE_TYPE_LARGE = "n1-highcpu-64"

	// Swarming output dirs.
	OUTPUT_NONE  = "output_ignored" // This will result in outputs not being isolated.
	OUTPUT_BUILD = "build"
	OUTPUT_TEST  = "test"
	OUTPUT_PERF  = "perf"

	// Name prefix for upload jobs.
	PREFIX_UPLOAD = "Upload"
)

var (
	// "Constants"

	// Named caches used by tasks.
	CACHES_GIT = []*specs.Cache{
		&specs.Cache{
			Name: "git",
			Path: "cache/git",
		},
		&specs.Cache{
			Name: "git_cache",
			Path: "cache/git_cache",
		},
	}
	CACHES_GO = []*specs.Cache{
		&specs.Cache{
			Name: "go_cache",
			Path: "cache/go_cache",
		},
		&specs.Cache{
			Name: "gopath",
			Path: "cache/gopath",
		},
	}
	CACHES_WORKDIR = []*specs.Cache{
		&specs.Cache{
			Name: "work",
			Path: "cache/work",
		},
	}
	CACHES_CCACHE = []*specs.Cache{
		&specs.Cache{
			Name: "ccache",
			Path: "cache/ccache",
		},
	}
	// The "docker" cache is used as a persistent working directory for
	// tasks which use Docker. It is not to be confused with Docker's own
	// cache, which stores images. We do not currently use a named Swarming
	// cache for the latter.
	// TODO(borenet): We should ensure that any task which uses Docker does
	// not also use the normal "work" cache, to prevent issues like
	// https://bugs.chromium.org/p/skia/issues/detail?id=9749.
	CACHES_DOCKER = []*specs.Cache{
		&specs.Cache{
			Name: "docker",
			Path: "cache/docker",
		},
	}

	// TODO(borenet): This hacky and bad.
	CIPD_PKG_LUCI_AUTH = specs.CIPD_PKGS_KITCHEN[1]
	CIPD_PKGS_KITCHEN  = append(specs.CIPD_PKGS_KITCHEN[:2], specs.CIPD_PKGS_PYTHON[1])
	CIPD_PKG_CPYTHON   = specs.CIPD_PKGS_PYTHON[0]

	CIPD_PKGS_GOLDCTL = []*specs.CipdPackage{cipd.MustGetPackage("skia/tools/goldctl/${platform}")}

	CIPD_PKGS_XCODE = []*specs.CipdPackage{
		// https://chromium.googlesource.com/chromium/tools/build/+/e19b7d9390e2bb438b566515b141ed2b9ed2c7c2/scripts/slave/recipe_modules/ios/api.py#317
		// This package is really just an installer for XCode.
		&specs.CipdPackage{
			Name: "infra/tools/mac_toolchain/${platform}",
			Path: "mac_toolchain",
			// When this is updated, also update
			// https://skia.googlesource.com/skcms.git/+/f1e2b45d18facbae2dece3aca673fe1603077846/infra/bots/gen_tasks.go#56
			Version: "git_revision:796d2b92cff93fc2059623ce0a66284373ceea0a",
		},
	}

	// These properties are required by some tasks, eg. for running
	// bot_update, but they prevent de-duplication, so they should only be
	// used where necessary.
	EXTRA_PROPS = map[string]string{
		"buildbucket_build_id": specs.PLACEHOLDER_BUILDBUCKET_BUILD_ID,
		"patch_issue":          specs.PLACEHOLDER_ISSUE_INT,
		"patch_ref":            specs.PLACEHOLDER_PATCH_REF,
		"patch_repo":           specs.PLACEHOLDER_PATCH_REPO,
		"patch_set":            specs.PLACEHOLDER_PATCHSET_INT,
		"patch_storage":        specs.PLACEHOLDER_PATCH_STORAGE,
		"repository":           specs.PLACEHOLDER_REPO,
		"revision":             specs.PLACEHOLDER_REVISION,
		"task_id":              specs.PLACEHOLDER_TASK_ID,
	}

	// ISOLATE_ASSET_MAPPING maps the name of an asset to the configuration
	// for how the CIPD package should be installed for a given task.
	ISOLATE_ASSET_MAPPING = map[string]isolateAssetCfg{
		"gcloud_linux": {
			isolateTaskName: ISOLATE_GCLOUD_LINUX_NAME,
			path:            "gcloud_linux",
		},
		"skimage": {
			isolateTaskName: ISOLATE_SKIMAGE_NAME,
			path:            "skimage",
		},
		"skp": {
			isolateTaskName: ISOLATE_SKP_NAME,
			path:            "skp",
		},
		"svg": {
			isolateTaskName: ISOLATE_SVG_NAME,
			path:            "svg",
		},
		"mskp": {
			isolateTaskName: ISOLATE_MSKP_NAME,
			path:            "mskp",
		},
		"android_ndk_linux": {
			isolateTaskName: ISOLATE_NDK_LINUX_NAME,
			path:            "android_ndk_linux",
		},
		"android_sdk_linux": {
			isolateTaskName: ISOLATE_SDK_LINUX_NAME,
			path:            "android_sdk_linux",
		},
		"win_toolchain": {
			alwaysIsolate:   true,
			isolateTaskName: ISOLATE_WIN_TOOLCHAIN_NAME,
			path:            "win_toolchain",
		},
	}
)

// Config contains general configuration information.
type Config struct {
	// Directory containing assets. Assumed to be relative to the directory
	// which contains the calling gen_tasks.go file. If not specified, uses
	// the infra/bots/assets from this repo.
	AssetsDir string `json:"assets_dir"`

	// Path to the builder name schema JSON file. Assumed to be relative to
	// the directory which contains the calling gen_tasks.go file. If not
	// specified, uses infra/bots/recipe_modules/builder_name_schema/builder_name_schema.json
	// from this repo.
	BuilderNameSchemaFile string `json:"builder_name_schema"`

	// URL of the Skia Gold known hashes endpoint.
	GoldHashesURL string `json:"gold_hashes_url"`

	// GCS bucket used for GM results.
	GsBucketGm string `json:"gs_bucket_gm"`

	// GCS bucket used for Nanobench results.
	GsBucketNano string `json:"gs_bucket_nano"`

	// Optional function which returns a bot ID for internal devices.
	InternalHardwareLabel func(parts map[string]string) *int `json:"-"`

	// List of task names for which we'll never upload results.
	NoUpload []string `json:"no_upload"`

	// Swarming pool used for triggering tasks.
	Pool string `json:"pool"`

	// LUCI project associated with this repo.
	Project string `json:"project"`

	// Service accounts.
	ServiceAccountCanary       string `json:"service_account_canary"`
	ServiceAccountCompile      string `json:"service_account_compile"`
	ServiceAccountHousekeeper  string `json:"service_account_housekeeper"`
	ServiceAccountRecreateSKPs string `json:"service_account_recreate_skps"`
	ServiceAccountUploadBinary string `json:"service_account_upload_binary"`
	ServiceAccountUploadGM     string `json:"service_account_upload_gm"`
	ServiceAccountUploadNano   string `json:"service_account_upload_nano"`

	// Optional override function which derives Swarming bot dimensions
	// from parts of task names.
	SwarmDimensions func(parts map[string]string) []string `json:"-"`
}

// LoadConfig loads the Config from a cfg.json file which is the sibling of the
// calling gen_tasks.go file.
func LoadConfig() *Config {
	cfgDir := getCallingDirName()
	var cfg Config
	LoadJson(filepath.Join(cfgDir, "cfg.json"), &cfg)
	return &cfg
}

// CheckoutRoot is a wrapper around specs.GetCheckoutRoot which prevents the
// caller from needing a dependency on the specs package.
func CheckoutRoot() string {
	root, err := specs.GetCheckoutRoot()
	if err != nil {
		log.Fatal(err)
	}
	return root
}

// LoadJson loads JSON from the given file and unmarshals it into the given
// destination.
func LoadJson(filename string, dest interface{}) {
	b, err := ioutil.ReadFile(filename)
	if err != nil {
		log.Fatalf("Unable to read %q: %s", filename, err)
	}
	if err := json.Unmarshal(b, dest); err != nil {
		log.Fatalf("Unable to parse %q: %s", filename, err)
	}
}

// In returns true if |s| is *in* |a| slice.
// TODO(borenet): This is copied from go.skia.org/infra/go/util to avoid the
// huge set of additional dependencies added by that package.
func In(s string, a []string) bool {
	for _, x := range a {
		if x == s {
			return true
		}
	}
	return false
}

// GenTasks regenerates the tasks.json file. Loads the job list from a jobs.json
// file which is the sibling of the calling gen_tasks.go file. If cfg is nil, it
// is similarly loaded from a cfg.json file which is the sibling of the calling
// gen_tasks.go file.
func GenTasks(cfg *Config) {
	b := specs.MustNewTasksCfgBuilder()

	// Find the paths to the infra/bots directories in this repo and the
	// repo of the calling file.
	relpathTargetDir := getThisDirName()
	relpathBaseDir := getCallingDirName()

	var jobs []string
	LoadJson(filepath.Join(relpathBaseDir, "jobs.json"), &jobs)

	if cfg == nil {
		cfg = new(Config)
		LoadJson(filepath.Join(relpathBaseDir, "cfg.json"), cfg)
	}

	// Create the JobNameSchema.
	builderNameSchemaFile := filepath.Join(relpathTargetDir, "recipe_modules", "builder_name_schema", "builder_name_schema.json")
	if cfg.BuilderNameSchemaFile != "" {
		builderNameSchemaFile = filepath.Join(relpathBaseDir, cfg.BuilderNameSchemaFile)
	}
	schema, err := NewJobNameSchema(builderNameSchemaFile)
	if err != nil {
		log.Fatal(err)
	}

	// Set the assets dir.
	assetsDir := filepath.Join(relpathTargetDir, "assets")
	if cfg.AssetsDir != "" {
		assetsDir = filepath.Join(relpathBaseDir, cfg.AssetsDir)
	}
	b.SetAssetsDir(assetsDir)

	// Create Tasks and Jobs.
	builder := &builder{
		TasksCfgBuilder:  b,
		cfg:              cfg,
		jobNameSchema:    schema,
		jobs:             jobs,
		relpathBaseDir:   relpathBaseDir,
		relpathTargetDir: relpathTargetDir,
	}
	for _, name := range jobs {
		jb := newJobBuilder(builder, name)
		jb.genTasksForJob()
		jb.finish()
	}
	builder.MustFinish()
}

// getThisDirName returns the infra/bots directory which is an ancestor of this
// file.
func getThisDirName() string {
	_, thisFileName, _, ok := runtime.Caller(0)
	if !ok {
		log.Fatal("Unable to find path to current file.")
	}
	return filepath.Dir(filepath.Dir(thisFileName))
}

// getCallingDirName returns the infra/bots directory which is an ancestor of
// the calling gen_tasks.go file. WARNING: assumes that the calling gen_tasks.go
// file appears two steps up the stack; do not call from a function which is not
// directly called by gen_tasks.go.
func getCallingDirName() string {
	_, callingFileName, _, ok := runtime.Caller(2)
	if !ok {
		log.Fatal("Unable to find path to calling file.")
	}
	return filepath.Dir(callingFileName)
}

// builder is a wrapper for specs.TasksCfgBuilder.
type builder struct {
	*specs.TasksCfgBuilder
	cfg              *Config
	jobNameSchema    *JobNameSchema
	jobs             []string
	relpathBaseDir   string
	relpathTargetDir string
}

// marshalJson encodes the given data as JSON and fixes escaping of '<' which Go
// does by default.
func marshalJson(data interface{}) string {
	j, err := json.Marshal(data)
	if err != nil {
		log.Fatal(err)
	}
	return strings.Replace(string(j), "\\u003c", "<", -1)
}

// kitchenTaskNoBundle sets up the task to run a recipe via Kitchen, without the
// recipe bundle.
func (b *taskBuilder) kitchenTaskNoBundle(recipe string, outputDir string) {
	b.cipd(CIPD_PKGS_KITCHEN...)
	b.usesPython()
	b.recipeProp("swarm_out_dir", outputDir)
	if outputDir != OUTPUT_NONE {
		b.output(outputDir)
	}
	python := "cipd_bin_packages/vpython${EXECUTABLE_SUFFIX}"
	b.cmd(python, "-u", "skia/infra/bots/run_recipe.py", "${ISOLATED_OUTDIR}", recipe, b.getRecipeProps(), b.cfg.Project)
	// Most recipes want this isolate; they can override if necessary.
	b.isolate("swarm_recipe.isolate")
	b.timeout(time.Hour)
	b.addToPATH("cipd_bin_packages", "cipd_bin_packages/bin")
	b.Spec.ExtraTags = map[string]string{
		"log_location": fmt.Sprintf("logdog://logs.chromium.org/%s/${SWARMING_TASK_ID}/+/annotations", b.cfg.Project),
	}

	// Attempts.
	if !b.role("Build", "Upload") && b.extraConfig("ASAN", "MSAN", "TSAN", "Valgrind") {
		// Sanitizers often find non-deterministic issues that retries would hide.
		b.attempts(1)
	} else {
		// Retry by default to hide random bot/hardware failures.
		b.attempts(2)
	}
}

// kitchenTask sets up the task to run a recipe via Kitchen.
func (b *taskBuilder) kitchenTask(recipe string, outputDir string) {
	b.kitchenTaskNoBundle(recipe, outputDir)
	b.dep(b.bundleRecipes())
}

// internalHardwareLabel returns the internal ID for the bot, if any.
func (b *taskBuilder) internalHardwareLabel() *int {
	if b.cfg.InternalHardwareLabel != nil {
		return b.cfg.InternalHardwareLabel(b.parts)
	}
	return nil
}

// linuxGceDimensions adds the Swarming bot dimensions for Linux GCE instances.
func (b *taskBuilder) linuxGceDimensions(machineType string) {
	b.dimension(
		// Specify CPU to avoid running builds on bots with a more unique CPU.
		"cpu:x86-64-Haswell_GCE",
		"gpu:none",
		// Currently all Linux GCE tasks run on 16-CPU machines.
		fmt.Sprintf("machine_type:%s", machineType),
		fmt.Sprintf("os:%s", DEFAULT_OS_LINUX_GCE),
		fmt.Sprintf("pool:%s", b.cfg.Pool),
	)
}

// deriveCompileTaskName returns the name of a compile task based on the given
// job name.
func (b *jobBuilder) deriveCompileTaskName() string {
	if b.role("Test", "Perf", "FM") {
		task_os := b.parts["os"]
		ec := []string{}
		if val := b.parts["extra_config"]; val != "" {
			ec = strings.Split(val, "_")
			ignore := []string{
				"Skpbench", "AbandonGpuContext", "PreAbandonGpuContext", "Valgrind",
				"ReleaseAndAbandonGpuContext", "CCPR", "FSAA", "FAAA", "FDAA", "NativeFonts", "GDI",
				"NoGPUThreads", "ProcDump", "DDL1", "DDL3", "OOPRDDL", "T8888",
				"DDLTotal", "DDLRecord", "9x9", "BonusConfigs", "SkottieTracing", "SkottieWASM",
				"GpuTess", "NonNVPR", "Mskp", "Docker", "PDF", "SkVM", "Puppeteer",
				"SkottieFrames", "RenderSKP", "CanvasPerf", "AllPathsVolatile", "WebGL2",
				"ReduceOpsTaskSplitting"}
			keep := make([]string, 0, len(ec))
			for _, part := range ec {
				if !In(part, ignore) {
					keep = append(keep, part)
				}
			}
			ec = keep
		}
		if b.os("Android") {
			if !In("Android", ec) {
				ec = append([]string{"Android"}, ec...)
			}
			task_os = COMPILE_TASK_NAME_OS_LINUX
		} else if b.os("ChromeOS") {
			ec = append([]string{"Chromebook", "GLES"}, ec...)
			task_os = COMPILE_TASK_NAME_OS_LINUX
			if b.model("Pixelbook") {
				task_os = COMPILE_TASK_NAME_OS_LINUX_OLD
				ec = append(ec, "Docker")
			}
		} else if b.os("iOS") {
			ec = append([]string{task_os}, ec...)
			task_os = "Mac"
			// iPhone11 requires xcode 11.4.1 which requires >10.15.2.
			if b.parts["model"] == "iPhone11" {
				task_os = "Mac10.15.5"
			}
		} else if b.matchOs("Win") {
			task_os = "Win"
		} else if b.compiler("GCC") {
			// GCC compiles are now on a Docker container. We use the same OS and
			// version to compile as to test.
			ec = append(ec, "Docker")
		} else if b.matchOs("Ubuntu", "Debian") {
			task_os = COMPILE_TASK_NAME_OS_LINUX
		} else if b.matchOs("Mac") {
			task_os = "Mac"
		}
		jobNameMap := map[string]string{
			"role":          "Build",
			"os":            task_os,
			"compiler":      b.parts["compiler"],
			"target_arch":   b.parts["arch"],
			"configuration": b.parts["configuration"],
		}
		if b.extraConfig("PathKit") {
			ec = []string{"PathKit"}
		}
		if b.extraConfig("CanvasKit", "SkottieWASM", "Puppeteer") {
			if b.cpu() {
				ec = []string{"CanvasKit_CPU"}
			} else {
				ec = []string{"CanvasKit"}
			}

		}
		if len(ec) > 0 {
			jobNameMap["extra_config"] = strings.Join(ec, "_")
		}
		name, err := b.jobNameSchema.MakeJobName(jobNameMap)
		if err != nil {
			log.Fatal(err)
		}
		return name
	} else if b.parts["role"] == "BuildStats" {
		return strings.Replace(b.Name, "BuildStats", "Build", 1)
	} else {
		return b.Name
	}
}

// swarmDimensions generates swarming bot dimensions for the given task.
func (b *taskBuilder) swarmDimensions() {
	if b.cfg.SwarmDimensions != nil {
		dims := b.cfg.SwarmDimensions(b.parts)
		if dims != nil {
			b.dimension(dims...)
			return
		}
	}
	b.defaultSwarmDimensions()
}

// defaultSwarmDimensions generates default swarming bot dimensions for the given task.
func (b *taskBuilder) defaultSwarmDimensions() {
	d := map[string]string{
		"pool": b.cfg.Pool,
	}
	if os, ok := b.parts["os"]; ok {
		d["os"], ok = map[string]string{
			"Android":    "Android",
			"ChromeOS":   "ChromeOS",
			"Debian9":    DEFAULT_OS_LINUX_GCE, // Runs in Deb9 Docker.
			"Debian10":   DEFAULT_OS_LINUX_GCE,
			"Mac":        DEFAULT_OS_MAC,
			"Mac10.13":   "Mac-10.13.6",
			"Mac10.14":   "Mac-10.14.3",
			"Mac10.15":   "Mac-10.15.1",
			"Mac10.15.5": "Mac-10.15.5", // We have some builders at 10.15.5 to run Xcode 11.4.1
			"Ubuntu18":   "Ubuntu-18.04",
			"Win":        DEFAULT_OS_WIN,
			"Win10":      "Windows-10-18363",
			"Win2019":    DEFAULT_OS_WIN,
			"Win7":       "Windows-7-SP1",
			"Win8":       "Windows-8.1-SP0",
			"iOS":        "iOS-13.3.1",
		}[os]
		if !ok {
			log.Fatalf("Entry %q not found in OS mapping.", os)
		}
		if os == "Win10" && b.parts["model"] == "Golo" {
			// ChOps-owned machines have Windows 10 v1709.
			d["os"] = "Windows-10-16299"
		}
		if os == "Mac10.14" && b.parts["model"] == "VMware7.1" {
			// ChOps VMs are at a newer version of MacOS.
			d["os"] = "Mac-10.14.6"
		}
<<<<<<< HEAD
		if parts["model"] == "LenovoYogaC630" {
=======
		if b.parts["model"] == "LenovoYogaC630" {
>>>>>>> 21ebdec5
			// This is currently a unique snowflake.
			d["os"] = "Windows-10"
		}
		if b.parts["model"] == "iPhone6" {
			// This is the latest iOS that supports iPhone6.
			d["os"] = "iOS-12.4.5"
		}
		if b.parts["model"] == "iPhone11" {
			d["os"] = "iOS-13.6"
		}
		if b.parts["model"] == "iPadPro" {
			d["os"] = "iOS-13.6"
		}
	} else {
		d["os"] = DEFAULT_OS_DEBIAN
	}
	if b.role("Test", "Perf") {
		if b.os("Android") {
			// For Android, the device type is a better dimension
			// than CPU or GPU.
			deviceInfo, ok := map[string][]string{
				"AndroidOne":      {"sprout", "MOB30Q"},
				"GalaxyS6":        {"zerofltetmo", "NRD90M_G920TUVS6FRC1"},
				"GalaxyS7_G930FD": {"herolte", "R16NW_G930FXXS2ERH6"}, // This is Oreo.
				"GalaxyS9":        {"starlte", "QP1A.190711.020"},     // This is Android10.
				"GalaxyS20":       {"exynos990", "QP1A.190711.020"},
				"MotoG4":          {"athene", "NPJS25.93-14.7-8"},
				"NVIDIA_Shield":   {"foster", "OPR6.170623.010_3507953_1441.7411"},
				"Nexus5":          {"hammerhead", "M4B30Z_3437181"},
				"Nexus5x":         {"bullhead", "OPR6.170623.023"},
				"Nexus7":          {"grouper", "LMY47V_1836172"}, // 2012 Nexus 7
				"P30":             {"HWELE", "HUAWEIELE-L29"},
				"Pixel":           {"sailfish", "PPR1.180610.009"},
				"Pixel2XL":        {"taimen", "PPR1.180610.009"},
				"Pixel3":          {"blueline", "PQ1A.190105.004"},
				"Pixel3a":         {"sargo", "QP1A.190711.020"},
				"Pixel4":          {"flame", "RPB2.200611.009"}, // R Preview
				"Pixel4XL":        {"coral", "QD1A.190821.011.C4"},
				"TecnoSpark3Pro":  {"TECNO-KB8", "PPR1.180610.011"},
			}[b.parts["model"]]
			if !ok {
				log.Fatalf("Entry %q not found in Android mapping.", b.parts["model"])
			}
			d["device_type"] = deviceInfo[0]
			d["device_os"] = deviceInfo[1]
		} else if b.os("iOS") {
			device, ok := map[string]string{
				"iPadMini4": "iPad5,1",
				"iPhone6":   "iPhone7,2",
				"iPhone7":   "iPhone9,1",
				"iPhone8":   "iPhone10,1",
				"iPhone11":  "iPhone12,1",
				"iPadPro":   "iPad6,3",
			}[b.parts["model"]]
			if !ok {
				log.Fatalf("Entry %q not found in iOS mapping.", b.parts["model"])
			}
			d["device_type"] = device
			// Temporarily use this dimension to ensure we only use the new libimobiledevice, since the
			// old version won't work with current recipes.
			d["libimobiledevice"] = "1582155448"
		} else if b.extraConfig("SKQP") && b.cpu("Emulator") {
			if !b.model("NUC7i5BNK") || d["os"] != DEFAULT_OS_DEBIAN {
				log.Fatalf("Please update defaultSwarmDimensions for SKQP::Emulator %s %s.", b.parts["os"], b.parts["model"])
			}
			d["cpu"] = "x86-64-i5-7260U"
			d["os"] = DEFAULT_OS_DEBIAN
			// KVM means Kernel-based Virtual Machine, that is, can this vm virtualize commands
			// For us, this means, can we run an x86 android emulator on it.
			// kjlubick tried running this on GCE, but it was a bit too slow on the large install.
			// So, we run on bare metal machines in the Skolo (that should also have KVM).
			d["kvm"] = "1"
			d["docker_installed"] = "true"
		} else if b.cpu() || b.extraConfig("CanvasKit", "Docker", "SwiftShader") {
			modelMapping, ok := map[string]map[string]string{
				"AVX": {
					"VMware7.1": "x86-64-E5-2697_v2",
				},
				"AVX2": {
					"GCE":            "x86-64-Haswell_GCE",
					"MacBookAir7.2":  "x86-64-i5-5350U",
					"MacBookPro11.5": "x86-64-i7-4870HQ",
					"NUC5i7RYH":      "x86-64-i7-5557U",
				},
				"AVX512": {
					"GCE":  "x86-64-Skylake_GCE",
					"Golo": "Intel64_Family_6_Model_85_Stepping_7__GenuineIntel",
				},
				"Rome": {
					"GCE": "x86-64-AMD_Rome_GCE",
				},
				"Snapdragon850": {
					"LenovoYogaC630": "arm64-64-Snapdragon850",
				},
				"SwiftShader": {
					"GCE": "x86-64-Haswell_GCE",
				},
			}[b.parts["cpu_or_gpu_value"]]
			if !ok {
				log.Fatalf("Entry %q not found in CPU mapping.", b.parts["cpu_or_gpu_value"])
			}
			cpu, ok := modelMapping[b.parts["model"]]
			if !ok {
				log.Fatalf("Entry %q not found in %q model mapping.", b.parts["model"], b.parts["cpu_or_gpu_value"])
			}
			d["cpu"] = cpu
			if b.model("GCE") && b.matchOs("Debian") {
				d["os"] = DEFAULT_OS_LINUX_GCE
			}
			if b.model("GCE") && d["cpu"] == "x86-64-Haswell_GCE" {
				d["machine_type"] = MACHINE_TYPE_MEDIUM
			}
		} else {
			if b.matchOs("Win") {
				gpu, ok := map[string]string{
					// At some point this might use the device ID, but for now it's like Chromebooks.
					"Adreno630":     "Adreno630",
					"GT610":         "10de:104a-23.21.13.9101",
					"GTX660":        "10de:11c0-26.21.14.4120",
					"GTX960":        "10de:1401-26.21.14.4120",
					"IntelHD4400":   "8086:0a16-20.19.15.4963",
					"IntelIris540":  "8086:1926-26.20.100.7463",
					"IntelIris6100": "8086:162b-20.19.15.4963",
					"IntelIris655":  "8086:3ea5-26.20.100.7463",
					"RadeonHD7770":  "1002:683d-26.20.13031.18002",
					"RadeonR9M470X": "1002:6646-26.20.13031.18002",
					"QuadroP400":    "10de:1cb3-25.21.14.1678",
				}[b.parts["cpu_or_gpu_value"]]
				if !ok {
					log.Fatalf("Entry %q not found in Win GPU mapping.", b.parts["cpu_or_gpu_value"])
				}
				d["gpu"] = gpu
			} else if b.isLinux() {
				gpu, ok := map[string]string{
					// Intel drivers come from CIPD, so no need to specify the version here.
					"IntelBayTrail": "8086:0f31",
					"IntelHD2000":   "8086:0102",
					"IntelHD405":    "8086:22b1",
					"IntelIris640":  "8086:5926",
					"QuadroP400":    "10de:1cb3-430.14",
				}[b.parts["cpu_or_gpu_value"]]
				if !ok {
					log.Fatalf("Entry %q not found in Ubuntu GPU mapping.", b.parts["cpu_or_gpu_value"])
				}
				d["gpu"] = gpu
			} else if b.matchOs("Mac") {
				gpu, ok := map[string]string{
					"IntelHD6000":   "8086:1626",
					"IntelHD615":    "8086:591e",
					"IntelIris5100": "8086:0a2e",
					"RadeonHD8870M": "1002:6821-4.0.20-3.2.8",
				}[b.parts["cpu_or_gpu_value"]]
				if !ok {
					log.Fatalf("Entry %q not found in Mac GPU mapping.", b.parts["cpu_or_gpu_value"])
				}
				d["gpu"] = gpu
				// Yuck. We have two different types of MacMini7,1 with the same GPU but different CPUs.
				if b.gpu("IntelIris5100") {
					// Run all tasks on Golo machines for now.
					d["cpu"] = "x86-64-i7-4578U"
				}
			} else if b.os("ChromeOS") {
				version, ok := map[string]string{
					"MaliT604":           "10575.22.0",
					"MaliT764":           "10575.22.0",
					"MaliT860":           "10575.22.0",
					"PowerVRGX6250":      "10575.22.0",
					"TegraK1":            "10575.22.0",
					"IntelHDGraphics615": "10575.22.0",
				}[b.parts["cpu_or_gpu_value"]]
				if !ok {
					log.Fatalf("Entry %q not found in ChromeOS GPU mapping.", b.parts["cpu_or_gpu_value"])
				}
				d["gpu"] = b.parts["cpu_or_gpu_value"]
				d["release_version"] = version
			} else {
				log.Fatalf("Unknown GPU mapping for OS %q.", b.parts["os"])
			}
		}
	} else {
		d["gpu"] = "none"
		if d["os"] == DEFAULT_OS_LINUX_GCE {
			if b.extraConfig("CanvasKit", "CMake", "Docker", "PathKit") || b.role("BuildStats") {
				b.linuxGceDimensions(MACHINE_TYPE_MEDIUM)
				return
			}
			// Use many-core machines for Build tasks.
			b.linuxGceDimensions(MACHINE_TYPE_LARGE)
			return
		} else if d["os"] == DEFAULT_OS_WIN {
			// Windows CPU bots.
			d["cpu"] = "x86-64-Haswell_GCE"
			// Use many-core machines for Build tasks.
			d["machine_type"] = MACHINE_TYPE_LARGE
		} else if d["os"] == DEFAULT_OS_MAC {
			// Mac CPU bots.
			d["cpu"] = "x86-64-E5-2697_v2"
		}
	}

	dims := make([]string, 0, len(d))
	for k, v := range d {
		dims = append(dims, fmt.Sprintf("%s:%s", k, v))
	}
	sort.Strings(dims)
	b.dimension(dims...)
}

// relpath returns the relative path to the given file from the config file.
func (b *builder) relpath(f string) string {
	target := filepath.Join(b.relpathTargetDir, f)
	rv, err := filepath.Rel(b.relpathBaseDir, target)
	if err != nil {
		log.Fatal(err)
	}
	return rv
}

// bundleRecipes generates the task to bundle and isolate the recipes. Returns
// the name of the task, which may be added as a dependency.
func (b *jobBuilder) bundleRecipes() string {
	b.addTask(BUNDLE_RECIPES_NAME, func(b *taskBuilder) {
		b.cipd(specs.CIPD_PKGS_GIT_LINUX_AMD64...)
		b.cipd(specs.CIPD_PKGS_PYTHON...)
		b.cmd("/bin/bash", "skia/infra/bots/bundle_recipes.sh", specs.PLACEHOLDER_ISOLATED_OUTDIR)
		b.linuxGceDimensions(MACHINE_TYPE_SMALL)
		b.addToPATH("cipd_bin_packages", "cipd_bin_packages/bin")
		b.idempotent()
		b.isolate("recipes.isolate")
	})
	return BUNDLE_RECIPES_NAME
}

// buildTaskDrivers generates the task to compile the task driver code to run on
// all platforms. Returns the name of the task, which may be added as a
// dependency.
func (b *jobBuilder) buildTaskDrivers() string {
	b.addTask(BUILD_TASK_DRIVERS_NAME, func(b *taskBuilder) {
		b.usesGo()
		b.cmd("/bin/bash", "skia/infra/bots/build_task_drivers.sh", specs.PLACEHOLDER_ISOLATED_OUTDIR)
		b.linuxGceDimensions(MACHINE_TYPE_SMALL)
		b.addToPATH("cipd_bin_packages", "cipd_bin_packages/bin", "go/go/bin")
		b.idempotent()
		b.isolate("task_drivers.isolate")
	})
	return BUILD_TASK_DRIVERS_NAME
}

// updateGoDeps generates the task to update Go dependencies.
func (b *jobBuilder) updateGoDeps() {
	b.addTask(b.Name, func(b *taskBuilder) {
		b.usesGo()
		b.asset("protoc")
		b.cmd(
			"./update_go_deps",
			"--project_id", "skia-swarming-bots",
			"--task_id", specs.PLACEHOLDER_TASK_ID,
			"--task_name", b.Name,
			"--workdir", ".",
			"--gerrit_project", "skia",
			"--gerrit_url", "https://skia-review.googlesource.com",
			"--repo", specs.PLACEHOLDER_REPO,
			"--revision", specs.PLACEHOLDER_REVISION,
			"--patch_issue", specs.PLACEHOLDER_ISSUE,
			"--patch_set", specs.PLACEHOLDER_PATCHSET,
			"--patch_server", specs.PLACEHOLDER_CODEREVIEW_SERVER,
			"--alsologtostderr",
		)
		b.dep(b.buildTaskDrivers())
		b.linuxGceDimensions(MACHINE_TYPE_MEDIUM)
		b.addToPATH("cipd_bin_packages", "cipd_bin_packages/bin", "go/go/bin")
		b.isolate("empty.isolate")
		b.serviceAccount(b.cfg.ServiceAccountRecreateSKPs)
	})
}

// createDockerImage creates the specified docker image. Returns the name of the
// generated task.
func (b *jobBuilder) createDockerImage(wasm bool) string {
	// First, derive the name of the task.
	imageName := "skia-release"
	taskName := "Housekeeper-PerCommit-CreateDockerImage_Skia_Release"
	if wasm {
		imageName = "skia-wasm-release"
		taskName = "Housekeeper-PerCommit-CreateDockerImage_Skia_WASM_Release"
	}
	imageDir := path.Join("docker", imageName)

	// Add the task.
	b.addTask(taskName, func(b *taskBuilder) {
		// TODO(borenet): Make this task not use Git.
		b.usesGit()
		b.cmd(
			"./build_push_docker_image",
			"--image_name", fmt.Sprintf("gcr.io/skia-public/%s", imageName),
			"--dockerfile_dir", imageDir,
			"--project_id", "skia-swarming-bots",
			"--task_id", specs.PLACEHOLDER_TASK_ID,
			"--task_name", b.Name,
			"--workdir", ".",
			"--gerrit_project", "skia",
			"--gerrit_url", "https://skia-review.googlesource.com",
			"--repo", specs.PLACEHOLDER_REPO,
			"--revision", specs.PLACEHOLDER_REVISION,
			"--patch_issue", specs.PLACEHOLDER_ISSUE,
			"--patch_set", specs.PLACEHOLDER_PATCHSET,
			"--patch_server", specs.PLACEHOLDER_CODEREVIEW_SERVER,
			"--swarm_out_dir", specs.PLACEHOLDER_ISOLATED_OUTDIR,
			"--alsologtostderr",
		)
		b.dep(b.buildTaskDrivers())
		b.addToPATH("cipd_bin_packages", "cipd_bin_packages/bin", "go/go/bin")
		b.isolate("empty.isolate")
		b.serviceAccount(b.cfg.ServiceAccountCompile)
		b.linuxGceDimensions(MACHINE_TYPE_MEDIUM)
		b.usesDocker()
		b.cache(CACHES_DOCKER...)
	})
	return taskName
}

// createPushAppsFromSkiaDockerImage creates and pushes docker images of some apps
// (eg: fiddler, debugger, api) using the skia-release docker image.
func (b *jobBuilder) createPushAppsFromSkiaDockerImage() {
	b.addTask(b.Name, func(b *taskBuilder) {
		// TODO(borenet): Make this task not use Git.
		b.usesGit()
		b.cmd(
			"./push_apps_from_skia_image",
			"--project_id", "skia-swarming-bots",
			"--task_id", specs.PLACEHOLDER_TASK_ID,
			"--task_name", b.Name,
			"--workdir", ".",
			"--gerrit_project", "buildbot",
			"--gerrit_url", "https://skia-review.googlesource.com",
			"--repo", specs.PLACEHOLDER_REPO,
			"--revision", specs.PLACEHOLDER_REVISION,
			"--patch_issue", specs.PLACEHOLDER_ISSUE,
			"--patch_set", specs.PLACEHOLDER_PATCHSET,
			"--patch_server", specs.PLACEHOLDER_CODEREVIEW_SERVER,
			"--alsologtostderr",
		)
		b.dep(b.buildTaskDrivers())
		b.dep(b.createDockerImage(false))
		b.addToPATH("cipd_bin_packages", "cipd_bin_packages/bin", "go/go/bin")
		b.isolate("empty.isolate")
		b.serviceAccount(b.cfg.ServiceAccountCompile)
		b.linuxGceDimensions(MACHINE_TYPE_MEDIUM)
		b.usesDocker()
		b.cache(CACHES_DOCKER...)
	})
}

// createPushAppsFromWASMDockerImage creates and pushes docker images of some apps
// (eg: jsfiddle, skottie, particles) using the skia-wasm-release docker image.
func (b *jobBuilder) createPushAppsFromWASMDockerImage() {
	b.addTask(b.Name, func(b *taskBuilder) {
		// TODO(borenet): Make this task not use Git.
		b.usesGit()
		b.cmd(
			"./push_apps_from_wasm_image",
			"--project_id", "skia-swarming-bots",
			"--task_id", specs.PLACEHOLDER_TASK_ID,
			"--task_name", b.Name,
			"--workdir", ".",
			"--gerrit_project", "buildbot",
			"--gerrit_url", "https://skia-review.googlesource.com",
			"--repo", specs.PLACEHOLDER_REPO,
			"--revision", specs.PLACEHOLDER_REVISION,
			"--patch_issue", specs.PLACEHOLDER_ISSUE,
			"--patch_set", specs.PLACEHOLDER_PATCHSET,
			"--patch_server", specs.PLACEHOLDER_CODEREVIEW_SERVER,
			"--alsologtostderr",
		)
		b.dep(b.buildTaskDrivers())
		b.dep(b.createDockerImage(true))
		b.addToPATH("cipd_bin_packages", "cipd_bin_packages/bin", "go/go/bin")
		b.isolate("empty.isolate")
		b.serviceAccount(b.cfg.ServiceAccountCompile)
		b.linuxGceDimensions(MACHINE_TYPE_MEDIUM)
		b.usesDocker()
		b.cache(CACHES_DOCKER...)
	})
}

// createPushAppsFromSkiaWASMDockerImages creates and pushes docker images of some apps
// (eg: debugger-assets) using the skia-release and skia-wasm-release
// docker images.
func (b *jobBuilder) createPushAppsFromSkiaWASMDockerImages() {
	b.addTask(b.Name, func(b *taskBuilder) {
		// TODO(borenet): Make this task not use Git.
		b.usesGit()
		b.cmd(
			"./push_apps_from_skia_wasm_images",
			"--project_id", "skia-swarming-bots",
			"--task_id", specs.PLACEHOLDER_TASK_ID,
			"--task_name", b.Name,
			"--workdir", ".",
			"--gerrit_project", "buildbot",
			"--gerrit_url", "https://skia-review.googlesource.com",
			"--repo", specs.PLACEHOLDER_REPO,
			"--revision", specs.PLACEHOLDER_REVISION,
			"--patch_issue", specs.PLACEHOLDER_ISSUE,
			"--patch_set", specs.PLACEHOLDER_PATCHSET,
			"--patch_server", specs.PLACEHOLDER_CODEREVIEW_SERVER,
			"--alsologtostderr",
		)
		b.dep(b.buildTaskDrivers())
		b.dep(b.createDockerImage(false))
		b.dep(b.createDockerImage(true))
		b.addToPATH("cipd_bin_packages", "cipd_bin_packages/bin", "go/go/bin")
		b.isolate("empty.isolate")
		b.serviceAccount(b.cfg.ServiceAccountCompile)
		b.linuxGceDimensions(MACHINE_TYPE_MEDIUM)
		b.usesDocker()
		b.cache(CACHES_DOCKER...)
	})
}

var iosRegex = regexp.MustCompile(`os:iOS-(.*)`)

func (b *taskBuilder) maybeAddIosDevImage() {
	for _, dim := range b.Spec.Dimensions {
		if m := iosRegex.FindStringSubmatch(dim); len(m) >= 2 {
			var asset string
			switch m[1] {
			// Other patch versions can be added to the same case.
			case "11.4.1":
				asset = "ios-dev-image-11.4"
			case "12.4.5":
				asset = "ios-dev-image-12.4"
			case "13.3.1":
				asset = "ios-dev-image-13.3"
			case "13.4.1":
				asset = "ios-dev-image-13.4"
			case "13.5.1":
				asset = "ios-dev-image-13.5"
			case "13.6":
				asset = "ios-dev-image-13.6"
			default:
				log.Fatalf("Unable to determine correct ios-dev-image asset for %s. If %s is a new iOS release, you must add a CIPD package containing the corresponding iOS dev image; see ios-dev-image-11.4 for an example.", b.Name, m[1])
			}
			b.asset(asset)
			break
		} else if strings.Contains(dim, "iOS") {
			log.Fatalf("Must specify iOS version for %s to obtain correct dev image; os dimension is missing version: %s", b.Name, dim)
		}
	}
}

// compile generates a compile task. Returns the name of the compile task.
func (b *jobBuilder) compile() string {
	name := b.deriveCompileTaskName()
	if b.extraConfig("WasmGMTests") {
		b.compileWasmGMTests(name)
	} else {
		b.addTask(name, func(b *taskBuilder) {
			recipe := "compile"
			isolate := "compile.isolate"
			if b.extraConfig("NoDEPS", "CMake", "CommandBuffer", "Flutter", "SKQP") {
				recipe = "sync_and_compile"
				isolate = "swarm_recipe.isolate"
				b.recipeProps(EXTRA_PROPS)
				b.usesGit()
				if !b.extraConfig("NoDEPS") {
					b.cache(CACHES_WORKDIR...)
				}
			} else {
				b.idempotent()
			}
			b.kitchenTask(recipe, OUTPUT_BUILD)
			b.isolate(isolate)
			b.serviceAccount(b.cfg.ServiceAccountCompile)
			b.swarmDimensions()
			if b.extraConfig("Docker", "LottieWeb", "SKQP", "CMake") || b.compiler("EMCC") {
				b.usesDocker()
				b.cache(CACHES_DOCKER...)
			}

			// Android bots require a toolchain.
			if b.extraConfig("Android") {
				if b.matchOs("Mac") {
					b.asset("android_ndk_darwin")
				} else if b.matchOs("Win") {
					pkg := b.MustGetCipdPackageFromAsset("android_ndk_windows")
					pkg.Path = "n"
					b.cipd(pkg)
				} else if !b.extraConfig("SKQP") {
					b.asset("android_ndk_linux")
				}
			} else if b.extraConfig("Chromebook") {
				b.asset("clang_linux")
				if b.arch("x86_64") {
					b.asset("chromebook_x86_64_gles")
				} else if b.arch("arm") {
					b.asset("armhf_sysroot")
					b.asset("chromebook_arm_gles")
				}
			} else if b.isLinux() {
				if b.compiler("Clang") {
					b.asset("clang_linux")
				}
				if b.extraConfig("SwiftShader") {
					b.asset("cmake_linux")
				}
				if b.extraConfig("OpenCL") {
					b.asset("opencl_headers", "opencl_ocl_icd_linux")
				}
				b.asset("ccache_linux")
				b.usesCCache()
			} else if b.matchOs("Win") {
				b.asset("win_toolchain")
				if b.compiler("Clang") {
					b.asset("clang_win")
				}
				if b.extraConfig("OpenCL") {
					b.asset("opencl_headers")
				}
			} else if b.matchOs("Mac") {
				b.cipd(CIPD_PKGS_XCODE...)
				b.Spec.Caches = append(b.Spec.Caches, &specs.Cache{
					Name: "xcode",
					Path: "cache/Xcode.app",
				})
				b.asset("ccache_mac")
				b.usesCCache()
				if b.extraConfig("CommandBuffer") {
					b.timeout(2 * time.Hour)
				}
				if b.extraConfig("iOS") {
					b.asset("provisioning_profile_ios")
				}
			}
		})
	}

	// All compile tasks are runnable as their own Job. Assert that the Job
	// is listed in jobs.
	if !In(name, b.jobs) {
		log.Fatalf("Job %q is missing from the jobs list! Derived from: %q", name, b.Name)
	}

	return name
}

// recreateSKPs generates a RecreateSKPs task.
func (b *jobBuilder) recreateSKPs() {
	b.addTask(b.Name, func(b *taskBuilder) {
		b.recipeProps(EXTRA_PROPS)
		b.kitchenTask("recreate_skps", OUTPUT_NONE)
		b.serviceAccount(b.cfg.ServiceAccountRecreateSKPs)
		b.dimension(
			"pool:SkiaCT",
			fmt.Sprintf("os:%s", DEFAULT_OS_LINUX_GCE),
		)
		b.usesGo()
		b.cache(CACHES_WORKDIR...)
		b.timeout(4 * time.Hour)
	})
}

// checkGeneratedFiles verifies that no generated SKSL files have been edited
// by hand.
func (b *jobBuilder) checkGeneratedFiles() {
	b.addTask(b.Name, func(b *taskBuilder) {
		b.recipeProps(EXTRA_PROPS)
		b.kitchenTask("check_generated_files", OUTPUT_NONE)
		b.serviceAccount(b.cfg.ServiceAccountCompile)
		b.linuxGceDimensions(MACHINE_TYPE_LARGE)
		b.usesGo()
		b.asset("clang_linux")
		b.asset("ccache_linux")
		b.usesCCache()
		b.cache(CACHES_WORKDIR...)
	})
}

// checkGnToBp verifies that the gn_to_bp.py script continues to work.
func (b *jobBuilder) checkGnToBp() {
	b.addTask(b.Name, func(b *taskBuilder) {
		b.isolate("compile.isolate")
		b.dep(b.buildTaskDrivers())
		b.cmd("./run_gn_to_bp",
			"--local=false",
			"--project_id", "skia-swarming-bots",
			"--task_id", specs.PLACEHOLDER_TASK_ID,
			"--task_name", b.Name,
			"--alsologtostderr")
		b.linuxGceDimensions(MACHINE_TYPE_SMALL)
		b.usesPython()
		b.serviceAccount(b.cfg.ServiceAccountHousekeeper)
	})
}

// housekeeper generates a Housekeeper task.
func (b *jobBuilder) housekeeper() {
	b.addTask(b.Name, func(b *taskBuilder) {
		b.recipeProps(EXTRA_PROPS)
		b.kitchenTask("housekeeper", OUTPUT_NONE)
		b.serviceAccount(b.cfg.ServiceAccountHousekeeper)
		b.linuxGceDimensions(MACHINE_TYPE_SMALL)
		b.usesGit()
		b.cache(CACHES_WORKDIR...)
	})
}

// g3FrameworkCanary generates a G3 Framework Canary task. Returns
// the name of the last task in the generated chain of tasks, which the Job
// should add as a dependency.
func (b *jobBuilder) g3FrameworkCanary() {
	b.addTask(b.Name, func(b *taskBuilder) {
		b.isolate("empty.isolate")
		b.dep(b.buildTaskDrivers())
		b.cmd("./g3_canary",
			"--local=false",
			"--project_id", "skia-swarming-bots",
			"--task_id", specs.PLACEHOLDER_TASK_ID,
			"--task_name", b.Name,
			"--repo", specs.PLACEHOLDER_REPO,
			"--revision", specs.PLACEHOLDER_REVISION,
			"--patch_issue", specs.PLACEHOLDER_ISSUE,
			"--patch_set", specs.PLACEHOLDER_PATCHSET,
			"--patch_server", specs.PLACEHOLDER_CODEREVIEW_SERVER,
			"--alsologtostderr")
		b.linuxGceDimensions(MACHINE_TYPE_SMALL)
		b.cipd(CIPD_PKG_LUCI_AUTH)
		b.serviceAccount("skia-g3-framework-compile@skia-swarming-bots.iam.gserviceaccount.com")
		b.timeout(3 * time.Hour)
		b.attempts(1)
	})
}

// infra generates an infra_tests task.
func (b *jobBuilder) infra() {
	b.addTask(b.Name, func(b *taskBuilder) {
		if b.matchOs("Win") || b.matchExtraConfig("Win") {
			b.dimension(
				// Specify CPU to avoid running builds on bots with a more unique CPU.
				"cpu:x86-64-Haswell_GCE",
				"gpu:none",
				fmt.Sprintf("machine_type:%s", MACHINE_TYPE_MEDIUM), // We don't have any small Windows instances.
				fmt.Sprintf("os:%s", DEFAULT_OS_WIN),
				fmt.Sprintf("pool:%s", b.cfg.Pool),
			)
		} else {
			b.linuxGceDimensions(MACHINE_TYPE_SMALL)
		}
		b.recipeProp("repository", specs.PLACEHOLDER_REPO)
		b.kitchenTask("infra", OUTPUT_NONE)
		b.isolate("infra_tests.isolate")
		b.serviceAccount(b.cfg.ServiceAccountCompile)
		b.cipd(specs.CIPD_PKGS_GSUTIL...)
		b.idempotent()
		// Repos which call into Skia's gen_tasks.go should define their own
		// infra_tests.isolate and therefore should not use relpath().
		b.Spec.Isolate = "infra_tests.isolate"
		b.usesGo()
	})
}

// buildstats generates a builtstats task, which compiles code and generates
// statistics about the build.
func (b *jobBuilder) buildstats() {
	compileTaskName := b.compile()
	b.addTask(b.Name, func(b *taskBuilder) {
		b.recipeProps(EXTRA_PROPS)
		b.kitchenTask("compute_buildstats", OUTPUT_PERF)
		b.dep(compileTaskName)
		b.asset("bloaty")
		b.linuxGceDimensions(MACHINE_TYPE_MEDIUM)
		b.usesDocker()
		b.usesGit()
		b.cache(CACHES_WORKDIR...)
	})
	// Upload release results (for tracking in perf)
	// We have some jobs that are FYI (e.g. Debug-CanvasKit, tree-map generator)
	if b.release() && !b.arch("x86_64") {
		uploadName := fmt.Sprintf("%s%s%s", PREFIX_UPLOAD, b.jobNameSchema.Sep, b.Name)
		depName := b.Name
		b.addTask(uploadName, func(b *taskBuilder) {
			b.recipeProp("gs_bucket", b.cfg.GsBucketNano)
			b.recipeProps(EXTRA_PROPS)
			// TODO(borenet): I'm not sure why the upload task is
			// using the BuildStats task name, but I've done this
			// to maintain existing behavior.
			b.Name = depName
			b.kitchenTask("upload_buildstats_results", OUTPUT_NONE)
			b.Name = uploadName
			b.serviceAccount(b.cfg.ServiceAccountUploadNano)
			b.linuxGceDimensions(MACHINE_TYPE_SMALL)
			b.cipd(specs.CIPD_PKGS_GSUTIL...)
			b.dep(depName)
		})
	}
}

// doUpload indicates whether the given Job should upload its results.
func (b *jobBuilder) doUpload() bool {
	for _, s := range b.cfg.NoUpload {
		m, err := regexp.MatchString(s, b.Name)
		if err != nil {
			log.Fatal(err)
		}
		if m {
			return false
		}
	}
	return true
}

// commonTestPerfAssets adds the assets needed by Test and Perf tasks.
func (b *taskBuilder) commonTestPerfAssets() {
	// Docker-based tests don't need the standard CIPD assets
	if b.extraConfig("CanvasKit", "PathKit") || (b.role("Test") && b.extraConfig("LottieWeb")) {
		return
	}
	if b.extraConfig("Skpbench") {
		// Skpbench only needs skps
		b.asset("skp", "mskp")
	} else if b.os("Android", "ChromeOS", "iOS") {
		b.asset("skp", "svg", "skimage")
	} else {
		// for desktop machines
		b.asset("skimage", "skp", "svg")
	}

	if b.isLinux() && b.matchExtraConfig("SAN") {
		b.asset("clang_linux")
	}

	if b.isLinux() {
		if b.extraConfig("Vulkan") {
			b.asset("linux_vulkan_sdk")
		}
		if b.matchGpu("Intel") {
			b.asset("mesa_intel_driver_linux")
		}
		if b.extraConfig("OpenCL") {
			b.asset("opencl_ocl_icd_linux", "opencl_intel_neo_linux")
		}
	}
	if b.matchOs("Win") && b.extraConfig("ProcDump") {
		b.asset("procdump_win")
	}
}

// dm generates a Test task using dm.
func (b *jobBuilder) dm() {
	compileTaskName := ""
	// LottieWeb doesn't require anything in Skia to be compiled.
	if !b.extraConfig("LottieWeb") {
		compileTaskName = b.compile()
	}
	b.addTask(b.Name, func(b *taskBuilder) {
		isolate := "test_skia_bundled.isolate"
		recipe := "test"
		if b.extraConfig("SKQP") {
			isolate = "skqp.isolate"
			recipe = "skqp_test"
			if b.cpu("Emulator") {
				recipe = "test_skqp_emulator"
			}
		} else if b.extraConfig("OpenCL") {
			// TODO(dogben): Longer term we may not want this to be called a "Test" task, but until we start
			// running hs_bench or kx, it will be easier to fit into the current job name schema.
			recipe = "compute_test"
		} else if b.extraConfig("PathKit") {
			isolate = "pathkit.isolate"
			recipe = "test_pathkit"
		} else if b.extraConfig("CanvasKit") {
			isolate = "canvaskit.isolate"
			recipe = "test_canvaskit"
		} else if b.extraConfig("LottieWeb") {
			// lottie_ci.isolate differs from lottie_web.isolate in that it includes more of the files,
			// especially those brought in via DEPS in the lottie-ci repo. The main difference between
			// Perf.+LottieWeb and Test.+LottieWeb is that the former pulls in the lottie build via
			// npm and the latter always tests at lottie's ToT.
			isolate = "lottie_ci.isolate"
			recipe = "test_lottie_web"
		}
		b.recipeProp("gold_hashes_url", b.cfg.GoldHashesURL)
		b.recipeProps(EXTRA_PROPS)
		iid := b.internalHardwareLabel()
		iidStr := ""
		if iid != nil {
			iidStr = strconv.Itoa(*iid)
		}
		if recipe == "test" {
			b.dmFlags(iidStr)
		}
		b.kitchenTask(recipe, OUTPUT_TEST)
		b.isolate(isolate)
		b.swarmDimensions()
		if b.extraConfig("CanvasKit", "Docker", "LottieWeb", "PathKit", "SKQP") {
			b.usesDocker()
		}
		if compileTaskName != "" {
			b.dep(compileTaskName)
		}
		if b.os("Android") && b.extraConfig("ASAN") {
			b.asset("android_ndk_linux")
		}
		b.commonTestPerfAssets()
		if b.matchExtraConfig("Lottie") {
			b.asset("lottie-samples")
		}
		if b.extraConfig("SKQP") {
			if !b.cpu("Emulator") {
				b.asset("gcloud_linux")
			}
		}
		b.expiration(20 * time.Hour)

		b.timeout(4 * time.Hour)
		if b.extraConfig("Valgrind") {
			b.timeout(9 * time.Hour)
			b.expiration(48 * time.Hour)
			b.asset("valgrind")
			// Since Valgrind runs on the same bots as the CQ, we restrict Valgrind to a subset of the bots
			// to ensure there are always bots free for CQ tasks.
			b.dimension("valgrind:1")
		} else if b.extraConfig("MSAN") {
			b.timeout(9 * time.Hour)
		} else if b.arch("x86") && b.debug() {
			// skia:6737
			b.timeout(6 * time.Hour)
		}
		b.maybeAddIosDevImage()
	})

	// Upload results if necessary. TODO(kjlubick): If we do coverage analysis at the same
	// time as normal tests (which would be nice), cfg.json needs to have Coverage removed.
	if b.doUpload() {
		uploadName := fmt.Sprintf("%s%s%s", PREFIX_UPLOAD, b.jobNameSchema.Sep, b.Name)
		depName := b.Name
		b.addTask(uploadName, func(b *taskBuilder) {
			b.recipeProp("gs_bucket", b.cfg.GsBucketGm)
			b.recipeProps(EXTRA_PROPS)
			// TODO(borenet): I'm not sure why the upload task is
			// using the Test task name, but I've done this
			// to maintain existing behavior.
			b.Name = depName
			b.kitchenTask("upload_dm_results", OUTPUT_NONE)
			b.Name = uploadName
			b.serviceAccount(b.cfg.ServiceAccountUploadGM)
			b.linuxGceDimensions(MACHINE_TYPE_SMALL)
			b.cipd(specs.CIPD_PKGS_GSUTIL...)
			b.dep(depName)
		})
	}
}

func (b *jobBuilder) fm() {
	b.addTask(b.Name, func(b *taskBuilder) {
		b.isolate("test_skia_bundled.isolate")
		b.dep(b.buildTaskDrivers(), b.compile())
		b.cmd("./fm_driver",
			"--local=false",
			"--resources=skia/resources",
			"--project_id", "skia-swarming-bots",
			"--task_id", specs.PLACEHOLDER_TASK_ID,
			"--task_name", b.Name,
			"build/fm")
		b.serviceAccount(b.cfg.ServiceAccountCompile)
		b.swarmDimensions()
		b.expiration(15 * time.Minute)
		b.attempts(1)
	})
}

// canary generates a task that uses TaskDrivers to trigger canary manual rolls on autorollers.
// Canary-G3 does not use this path because it is very different from other autorollers.
func (b *jobBuilder) canary(rollerName string) {
	b.addTask(b.Name, func(b *taskBuilder) {
		b.isolate("empty.isolate")
		b.dep(b.buildTaskDrivers())
		b.cmd("./canary",
			"--local=false",
			"--project_id", "skia-swarming-bots",
			"--task_id", specs.PLACEHOLDER_TASK_ID,
			"--task_name", b.Name,
			"--roller_name", rollerName,
			"--repo", specs.PLACEHOLDER_REPO,
			"--revision", specs.PLACEHOLDER_REVISION,
			"--patch_issue", specs.PLACEHOLDER_ISSUE,
			"--patch_set", specs.PLACEHOLDER_PATCHSET,
			"--patch_server", specs.PLACEHOLDER_CODEREVIEW_SERVER,
			"--alsologtostderr")
		b.linuxGceDimensions(MACHINE_TYPE_SMALL)
		b.cipd(CIPD_PKG_LUCI_AUTH)
		b.serviceAccount(b.cfg.ServiceAccountCanary)
		b.timeout(3 * time.Hour)
		b.attempts(1)
	})
}

// puppeteer generates a task that uses TaskDrivers combined with a node script and puppeteer to
// benchmark something using Chromium (e.g. CanvasKit, LottieWeb).
func (b *jobBuilder) puppeteer() {
	compileTaskName := b.compile()
	b.addTask(b.Name, func(b *taskBuilder) {
		b.defaultSwarmDimensions()
		b.usesNode()
		b.cipd(CIPD_PKG_LUCI_AUTH)
		b.dep(b.buildTaskDrivers(), compileTaskName)
		b.output(OUTPUT_PERF)
		b.timeout(20 * time.Minute)
		b.isolate("perf_puppeteer.isolate")
		b.serviceAccount(b.cfg.ServiceAccountCompile)

		webglversion := "2"
		if b.extraConfig("WebGL1") {
			webglversion = "1"
		}

		if b.extraConfig("SkottieFrames") {
			b.cmd(
				"./perf_puppeteer_skottie_frames",
				"--project_id", "skia-swarming-bots",
				"--git_hash", specs.PLACEHOLDER_REVISION,
				"--task_id", specs.PLACEHOLDER_TASK_ID,
				"--task_name", b.Name,
				"--canvaskit_bin_path", "./build",
				"--lotties_path", "./lotties_with_assets",
				"--node_bin_path", "./node/node/bin",
				"--benchmark_path", "./tools/perf-canvaskit-puppeteer",
				"--output_path", OUTPUT_PERF,
				"--os_trace", b.parts["os"],
				"--model_trace", b.parts["model"],
				"--cpu_or_gpu_trace", b.parts["cpu_or_gpu"],
				"--cpu_or_gpu_value_trace", b.parts["cpu_or_gpu_value"],
				"--webgl_version", webglversion, // ignore when running with cpu backend
				"--alsologtostderr",
			)
			// This CIPD package was made by hand with the following invocation:
			//   cipd create -name skia/internal/lotties_with_assets -in ./lotties/ -tag version:0
			//   cipd acl-edit skia/internal/lotties_with_assets -reader group:project-skia-external-task-accounts
			//   cipd acl-edit skia/internal/lotties_with_assets -reader user:pool-skia@chromium-swarm.iam.gserviceaccount.com
			// Where lotties is a hand-selected set of lottie animations and (optionally) assets used in
			// them (e.g. fonts, images).
			b.cipd(&specs.CipdPackage{
				Name:    "skia/internal/lotties_with_assets",
				Path:    "lotties_with_assets",
				Version: "version:0",
			})
		} else if b.extraConfig("RenderSKP") {
			b.cmd(
				"./perf_puppeteer_render_skps",
				"--project_id", "skia-swarming-bots",
				"--git_hash", specs.PLACEHOLDER_REVISION,
				"--task_id", specs.PLACEHOLDER_TASK_ID,
				"--task_name", b.Name,
				"--canvaskit_bin_path", "./build",
				"--skps_path", "./skp",
				"--node_bin_path", "./node/node/bin",
				"--benchmark_path", "./tools/perf-canvaskit-puppeteer",
				"--output_path", OUTPUT_PERF,
				"--os_trace", b.parts["os"],
				"--model_trace", b.parts["model"],
				"--cpu_or_gpu_trace", b.parts["cpu_or_gpu"],
				"--cpu_or_gpu_value_trace", b.parts["cpu_or_gpu_value"],
				"--webgl_version", webglversion,
				"--alsologtostderr",
			)
			b.asset("skp")
		} else if b.extraConfig("CanvasPerf") { // refers to the canvas_perf.js test suite
			b.cmd(
				"./perf_puppeteer_canvas",
				"--project_id", "skia-swarming-bots",
				"--git_hash", specs.PLACEHOLDER_REVISION,
				"--task_id", specs.PLACEHOLDER_TASK_ID,
				"--task_name", b.Name,
				"--canvaskit_bin_path", "./build",
				"--node_bin_path", "./node/node/bin",
				"--benchmark_path", "./tools/perf-canvaskit-puppeteer",
				"--output_path", OUTPUT_PERF,
				"--os_trace", b.parts["os"],
				"--model_trace", b.parts["model"],
				"--cpu_or_gpu_trace", b.parts["cpu_or_gpu"],
				"--cpu_or_gpu_value_trace", b.parts["cpu_or_gpu_value"],
				"--webgl_version", webglversion,
				"--alsologtostderr",
			)
			b.asset("skp")
		}

	})

	// Upload results to Perf after.
	// TODO(kjlubick,borenet) deduplicate this with the logic in perf().
	uploadName := fmt.Sprintf("%s%s%s", PREFIX_UPLOAD, b.jobNameSchema.Sep, b.Name)
	depName := b.Name
	b.addTask(uploadName, func(b *taskBuilder) {
		b.recipeProp("gs_bucket", b.cfg.GsBucketNano)
		b.recipeProps(EXTRA_PROPS)
		// TODO(borenet): I'm not sure why the upload task is
		// using the Perf task name, but I've done this to
		// maintain existing behavior.
		b.Name = depName
		b.kitchenTask("upload_nano_results", OUTPUT_NONE)
		b.Name = uploadName
		b.serviceAccount(b.cfg.ServiceAccountUploadNano)
		b.linuxGceDimensions(MACHINE_TYPE_SMALL)
		b.cipd(specs.CIPD_PKGS_GSUTIL...)
		b.dep(depName)
	})
}

func (b *jobBuilder) cifuzz() {
	b.addTask(b.Name, func(b *taskBuilder) {
		b.attempts(1)
		b.usesDocker()
		b.linuxGceDimensions(MACHINE_TYPE_MEDIUM)
		b.cipd(CIPD_PKG_LUCI_AUTH)
		b.cipd(specs.CIPD_PKGS_GIT_LINUX_AMD64...)
		b.dep(b.buildTaskDrivers())
		b.output("cifuzz_out")
		b.timeout(60 * time.Minute)
		b.isolate("whole_repo.isolate")
		b.serviceAccount(b.cfg.ServiceAccountCompile)
		b.cmd(
			"./cifuzz",
			"--project_id", "skia-swarming-bots",
			"--task_id", specs.PLACEHOLDER_TASK_ID,
			"--task_name", b.Name,
			"--git_exe_path", "./cipd_bin_packages/git",
			"--out_path", "./cifuzz_out",
			"--skia_path", "./skia",
			"--work_path", "./cifuzz_work",
			"--alsologtostderr",
		)
	})
}

// perf generates a Perf task.
func (b *jobBuilder) perf() {
	compileTaskName := ""
	// LottieWeb doesn't require anything in Skia to be compiled.
	if !b.extraConfig("LottieWeb") {
		compileTaskName = b.compile()
	}
	doUpload := b.release() && b.doUpload()
	b.addTask(b.Name, func(b *taskBuilder) {
		recipe := "perf"
		isolate := "perf_skia_bundled.isolate"
		if b.extraConfig("Skpbench") {
			recipe = "skpbench"
			isolate = "skpbench_skia_bundled.isolate"
		} else if b.extraConfig("PathKit") {
			isolate = "pathkit.isolate"
			recipe = "perf_pathkit"
		} else if b.extraConfig("CanvasKit") {
			isolate = "canvaskit.isolate"
			recipe = "perf_canvaskit"
		} else if b.extraConfig("SkottieTracing") {
			recipe = "perf_skottietrace"
		} else if b.extraConfig("SkottieWASM") {
			recipe = "perf_skottiewasm_lottieweb"
			isolate = "skottie_wasm.isolate"
		} else if b.extraConfig("LottieWeb") {
			recipe = "perf_skottiewasm_lottieweb"
			isolate = "lottie_web.isolate"
		}
		b.recipeProps(EXTRA_PROPS)
		if recipe == "perf" {
			b.nanobenchFlags(doUpload)
		}
		b.kitchenTask(recipe, OUTPUT_PERF)
		b.isolate(isolate)
		b.swarmDimensions()
		if b.extraConfig("CanvasKit", "Docker", "PathKit") {
			b.usesDocker()
		}
		if compileTaskName != "" {
			b.dep(compileTaskName)
		}
		b.commonTestPerfAssets()
		b.expiration(20 * time.Hour)
		b.timeout(4 * time.Hour)

		if b.extraConfig("Valgrind") {
			b.timeout(9 * time.Hour)
			b.expiration(48 * time.Hour)
			b.asset("valgrind")
			// Since Valgrind runs on the same bots as the CQ, we restrict Valgrind to a subset of the bots
			// to ensure there are always bots free for CQ tasks.
			b.dimension("valgrind:1")
		} else if b.extraConfig("MSAN") {
			b.timeout(9 * time.Hour)
		} else if b.parts["arch"] == "x86" && b.parts["configuration"] == "Debug" {
			// skia:6737
			b.timeout(6 * time.Hour)
		} else if b.extraConfig("LottieWeb", "SkottieWASM") {
			b.asset("node", "lottie-samples")
		} else if b.matchExtraConfig("Skottie") {
			b.asset("lottie-samples")
		}

		if b.os("Android") && b.cpu() {
			b.asset("text_blob_traces")
		}
		b.maybeAddIosDevImage()

		iid := b.internalHardwareLabel()
		if iid != nil {
			b.Spec.Command = append(b.Spec.Command, fmt.Sprintf("internal_hardware_label=%d", *iid))
		}
	})

	// Upload results if necessary.
	if doUpload {
		uploadName := fmt.Sprintf("%s%s%s", PREFIX_UPLOAD, b.jobNameSchema.Sep, b.Name)
		depName := b.Name
		b.addTask(uploadName, func(b *taskBuilder) {
			b.recipeProp("gs_bucket", b.cfg.GsBucketNano)
			b.recipeProps(EXTRA_PROPS)
			// TODO(borenet): I'm not sure why the upload task is
			// using the Perf task name, but I've done this to
			// maintain existing behavior.
			b.Name = depName
			b.kitchenTask("upload_nano_results", OUTPUT_NONE)
			b.Name = uploadName
			b.serviceAccount(b.cfg.ServiceAccountUploadNano)
			b.linuxGceDimensions(MACHINE_TYPE_SMALL)
			b.cipd(specs.CIPD_PKGS_GSUTIL...)
			b.dep(depName)
		})
	}
}

// presubmit generates a task which runs the presubmit for this repo.
func (b *jobBuilder) presubmit() {
	b.addTask(b.Name, func(b *taskBuilder) {
		b.recipeProps(map[string]string{
			"category":         "cq",
			"patch_gerrit_url": "https://skia-review.googlesource.com",
			"patch_project":    "skia",
			"patch_ref":        specs.PLACEHOLDER_PATCH_REF,
			"reason":           "CQ",
			"repo_name":        "skia",
		})
		b.recipeProps(EXTRA_PROPS)
		b.kitchenTaskNoBundle("run_presubmit", OUTPUT_NONE)
		b.isolate("run_recipe.isolate")
		b.serviceAccount(b.cfg.ServiceAccountCompile)
		// Use MACHINE_TYPE_LARGE because it seems to save time versus
		// MEDIUM and we want presubmit to be fast.
		b.linuxGceDimensions(MACHINE_TYPE_LARGE)
		b.usesGit()
		b.cipd(&specs.CipdPackage{
			Name:    "infra/recipe_bundles/chromium.googlesource.com/chromium/tools/build",
			Path:    "recipe_bundle",
			Version: "git_revision:a8bcedad6768e206c4d2bd1718caa849f29cd42d",
		})
	})
}

// compileWasmGMTests uses a task driver to compile the GMs and unit tests for Web Assembly (WASM).
// We can use the same build for both CPU and GPU tests since the latter requires the code for the
// former anyway.
func (b *jobBuilder) compileWasmGMTests(compileName string) {
	b.addTask(compileName, func(b *taskBuilder) {
		b.attempts(1)
		b.usesDocker()
		b.linuxGceDimensions(MACHINE_TYPE_MEDIUM)
		b.cipd(CIPD_PKG_LUCI_AUTH)
		b.dep(b.buildTaskDrivers())
		b.output("wasm_out")
		b.timeout(60 * time.Minute)
		b.isolate("compile.isolate")
		b.serviceAccount(b.cfg.ServiceAccountCompile)
		b.cache(CACHES_DOCKER...)
		// For now, we only have one compile mode - a GPU release mode. This should be sufficient to
		// run CPU, WebGL1, and WebGL2 tests. Debug mode is not needed for the waterfall because
		// when using puppeteer, stacktraces from exceptions are hard to get access to, so we do not
		// even bother.
		b.cmd(
			"./compile_wasm_gm_tests",
			"--project_id", "skia-swarming-bots",
			"--task_id", specs.PLACEHOLDER_TASK_ID,
			"--task_name", compileName,
			"--out_path", "./wasm_out",
			"--skia_path", "./skia",
			"--work_path", "./cache/docker/wasm_gm",
			"--alsologtostderr",
		)
	})
}

// compileWasmGMTests uses a task driver to compile the GMs and unit tests for Web Assembly (WASM).
// We can use the same build for both CPU and GPU tests since the latter requires the code for the
// former anyway.
func (b *jobBuilder) runWasmGMTests() {
	compileTaskName := b.compile()

	b.addTask(b.Name, func(b *taskBuilder) {
		b.attempts(1)
		b.usesNode()
		b.swarmDimensions()
		b.cipd(CIPD_PKG_LUCI_AUTH)
		b.cipd(CIPD_PKGS_GOLDCTL...)
		b.dep(b.buildTaskDrivers())
		b.dep(compileTaskName)
		b.timeout(60 * time.Minute)
		b.isolate("wasm_gm_tests.isolate")
		b.serviceAccount(b.cfg.ServiceAccountUploadGM)
		b.cmd(
			"./run_wasm_gm_tests",
			"--project_id", "skia-swarming-bots",
			"--task_id", specs.PLACEHOLDER_TASK_ID,
			"--task_name", b.Name,
			"--test_harness_path", "./tools/run-wasm-gm-tests",
			"--built_path", "./wasm_out",
			"--node_bin_path", "./node/node/bin",
			"--resource_path", "./resources",
			"--work_path", "./wasm_gm/work",
			"--gold_ctl_path", "./cipd_bin_packages/goldctl",
			"--git_commit", specs.PLACEHOLDER_REVISION,
			"--changelist_id", specs.PLACEHOLDER_ISSUE,
			"--patchset_order", specs.PLACEHOLDER_PATCHSET,
			"--tryjob_id", specs.PLACEHOLDER_BUILDBUCKET_BUILD_ID,
			// TODO(kjlubick, nifong) Make these not hard coded if we change the configs we test on.
			"--webgl_version", "2", // 0 means CPU ; this flag controls cpu_or_gpu and extra_config
			"--gold_key", "alpha_type:Premul",
			"--gold_key", "arch:wasm",
			"--gold_key", "browser:Chrome",
			"--gold_key", "color_depth:8888",
			"--gold_key", "config:gles",
			"--gold_key", "configuration:Release",
			"--gold_key", "cpu_or_gpu_value:QuadroP400",
			"--gold_key", "model:Golo",
			"--gold_key", "os:Ubuntu18",
			"--alsologtostderr",
		)
	})
}<|MERGE_RESOLUTION|>--- conflicted
+++ resolved
@@ -38,12 +38,6 @@
 	ISOLATE_SDK_LINUX_NAME     = "Housekeeper-PerCommit-IsolateAndroidSDKLinux"
 	ISOLATE_WIN_TOOLCHAIN_NAME = "Housekeeper-PerCommit-IsolateWinToolchain"
 
-<<<<<<< HEAD
-	DEFAULT_OS_DEBIAN    = "Debian-9.4"
-	DEFAULT_OS_LINUX_GCE = "Debian-9.8"
-	DEFAULT_OS_MAC       = "Mac-10.14.6"
-	DEFAULT_OS_WIN       = "Windows-Server-17763"
-=======
 	DEFAULT_OS_DEBIAN              = "Debian-10.3"
 	DEFAULT_OS_LINUX_GCE           = "Debian-10.3"
 	OLD_OS_LINUX_GCE               = "Debian-9.8"
@@ -51,7 +45,6 @@
 	COMPILE_TASK_NAME_OS_LINUX_OLD = "Debian9"
 	DEFAULT_OS_MAC                 = "Mac-10.14.6"
 	DEFAULT_OS_WIN                 = "Windows-Server-17763"
->>>>>>> 21ebdec5
 
 	// Small is a 2-core machine.
 	// TODO(dogben): Would n1-standard-1 or n1-standard-2 be sufficient?
@@ -572,11 +565,7 @@
 			// ChOps VMs are at a newer version of MacOS.
 			d["os"] = "Mac-10.14.6"
 		}
-<<<<<<< HEAD
-		if parts["model"] == "LenovoYogaC630" {
-=======
 		if b.parts["model"] == "LenovoYogaC630" {
->>>>>>> 21ebdec5
 			// This is currently a unique snowflake.
 			d["os"] = "Windows-10"
 		}
