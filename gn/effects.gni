--- conflicted
+++ resolved
@@ -29,10 +29,6 @@
 ]
 
 skia_effects_sources = [
-<<<<<<< HEAD
-=======
-  "$_src/c/sk_effects.cpp",
->>>>>>> 21ebdec5
   "$_src/effects/Sk1DPathEffect.cpp",
   "$_src/effects/Sk2DPathEffect.cpp",
   "$_src/effects/SkColorMatrix.cpp",
