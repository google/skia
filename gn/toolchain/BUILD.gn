--- conflicted
+++ resolved
@@ -73,13 +73,7 @@
     _target = "amd64_" + target_cpu
   }
   if (is_winrt) {
-<<<<<<< HEAD
-    _target += " uwp 10.0.16299.0 -vcvars_ver=14.2"
-  } else {
-    _target += " 10.0.16299.0 -vcvars_ver=14.2"
-=======
     _target += " uwp"
->>>>>>> 2638bc7a
   }
   _target += " " + win_sdk_version + " -vcvars_ver=14.2"
 
