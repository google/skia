if (is_fuchsia) {
  import("//build/fuchsia/sdk.gni")
}

declare_args() {
  host_ar = ar
  host_cc = cc
  host_cxx = cxx

  if (is_android) {
    if (host_os == "win") {
      target_ar = "$ndk/toolchains/$ndk_gccdir-4.9/prebuilt/$ndk_host/$ndk_target/bin/ar.exe"
      target_cc = "$ndk/toolchains/llvm/prebuilt/$ndk_host/bin/clang.exe"
      target_cxx = "$ndk/toolchains/llvm/prebuilt/$ndk_host/bin/clang++.exe"
    } else {
      target_ar = "$ndk/toolchains/$ndk_gccdir-4.9/prebuilt/$ndk_host/$ndk_target/bin/ar"
      target_cc = "$ndk/toolchains/llvm/prebuilt/$ndk_host/bin/clang"
      target_cxx = "$ndk/toolchains/llvm/prebuilt/$ndk_host/bin/clang++"
    }
  } else if (is_tizen) {
    if (host_os == "win") {
      target_ar = "$ncli/tools/$ncli_gccdir/$ncli_target/bin/ar.exe"
      target_cc = "$ncli/tools/llvm-${ncli_llvm_version}/bin/clang.exe"
      target_cxx = "$ncli/tools/llvm-${ncli_llvm_version}/bin/clang++.exe"
    } else {
      target_ar = "$ncli/tools/$ncli_gccdir/$ncli_target/bin/ar"
      target_cc = "$ncli/tools/llvm-${ncli_llvm_version}/bin/clang"
      target_cxx = "$ncli/tools/llvm-${ncli_llvm_version}/bin/clang++"
    }
  } else if (is_fuchsia && using_fuchsia_sdk) {
    target_ar = rebase_path("$fuchsia_toolchain_path/bin/llvm-ar")
    target_cc = rebase_path("$fuchsia_toolchain_path/bin/clang")
    target_cxx = rebase_path("$fuchsia_toolchain_path/bin/clang++")
    cflags = "--sysroot=" +
             rebase_path("$fuchsia_toolchain_path/$target_cpu/sysroot")
    link = rebase_path("$fuchsia_toolchain_path/bin/ld.lld")
  } else {
    target_ar = ar
    target_cc = cc
    target_cxx = cxx
  }

  cc_wrapper = ""

  # dsymutil seems to kill the machine when too many processes are run in
  # parallel, so we need to use a pool to limit the concurrency when passing
  # large -j to Ninja (e.g. Goma build). Unfortunately this is also one of the
  # slowest steps in a build, so we don't want to limit too much. Use the number
  # of CPUs as a default.
  dlsymutil_pool_depth = exec_script("num_cpus.py", [], "value")

  # Too many linkers running at once causes issues for some builders. Allow
  # such builders to limit the number of concurrent link steps.
  # link_pool_depth < 0 means no pool, 0 means cpu count, > 0 sets pool size.
  link_pool_depth = -1
}

declare_args() {
  host_link = host_cxx
  target_link = target_cxx
}

# For 'shell' see https://ninja-build.org/manual.html#ref_rule_command
if (host_os == "win") {
  shell = "cmd.exe /c "
  stamp = "$shell echo >"
} else {
  shell = ""
  stamp = "touch"
}

if (current_toolchain == default_toolchain) {
  pool("dsymutil_pool") {
    depth = dlsymutil_pool_depth
  }
  if (0 <= link_pool_depth) {
    pool("link_pool") {
      if (link_pool_depth == 0) {
        depth = exec_script("num_cpus.py", [], "value")
      } else {
        depth = link_pool_depth
      }
    }
  }
}

toolchain("msvc") {
  lib_switch = ""
  lib_dir_switch = "/LIBPATH:"

  bin = "$win_vc/Tools/MSVC/$win_toolchain_version/bin/HostX64/$target_cpu"

<<<<<<< HEAD
  if (target_cpu == "x64") {
    _target = "amd64"
  } else {
    _target = "amd64_" + target_cpu
=======
  env_setup = ""
  if (target_cpu == "x86") {
    # Toolchain asset includes a script that configures for x86 building.
    # We don't support x86 builds with local MSVC installations.
    env_setup = "$shell $win_sdk/bin/SetEnv.cmd /x86 && "
  } else if (target_cpu == "arm64") {
    # ARM64 compiler is incomplete - it relies on DLLs located in the host toolchain directory.
    env_setup = "$shell set \"PATH=%PATH%;$win_vc\\Tools\\MSVC\\$win_toolchain_version\\bin\\HostX64\\x64\" && "
>>>>>>> 21ebdec5
  }
  if (is_winrt) {
    _target += " uwp"
  }
  _target += " " + win_sdk_version + " -vcvars_ver=14.2"

  _vcvarsall = "$win_vc/Auxiliary/Build/vcvarsall.bat"
  env_setup = "cmd /c set __VSCMD_ARG_NO_LOGO=1 && set VSCMD_START_DIR=%CD% && \"$_vcvarsall\" $_target && "

  cl_m32_flag = ""

  if (clang_win != "") {
    if (target_cpu == "x86") {
      # cl.exe knows implicitly by the choice of executable that it's targeting
      # x86, but clang-cl.exe needs to be told when targeting non-host
      # platforms. (All our builders are x86-64, so x86 is always non-host.)
      cl_m32_flag = "-m32"
    }
    if (host_os == "win") {
      cl = "\"$clang_win/bin/clang-cl.exe\""
      lib = "\"$clang_win/bin/lld-link.exe\" /lib"
      link = "\"$clang_win/bin/lld-link.exe\""
    } else {
      cl = "\"$clang_win/bin/clang-cl\""
      lib = "\"$clang_win/bin/lld-link\" /lib"
      link = "\"$clang_win/bin/lld-link\""
    }
  } else {
    cl = "\"$bin/cl.exe\""
    lib = "\"$bin/lib.exe\""
    link = "\"$bin/link.exe\""
  }

  tool("asm") {
    _ml = "ml"
    if (target_cpu == "x64") {
      _ml += "64"
    }
    command = "$env_setup \"$bin/$_ml.exe\" {{asmflags}} /nologo /c /Fo {{output}} {{source}}"
    outputs =
        [ "{{source_out_dir}}/{{target_output_name}}.{{source_name_part}}.obj" ]
    description = "assemble {{source}}"
  }

  tool("cc") {
    precompiled_header_type = "msvc"
    pdbname = "{{target_out_dir}}/{{label_name}}_c.pdb"

    # Label names may have spaces so pdbname must be quoted.
    command = "$env_setup $cc_wrapper $cl /nologo /showIncludes /FC {{defines}} {{include_dirs}} {{cflags}} $cl_m32_flag {{cflags_c}} /c {{source}} /Fo{{output}} /Fd\"$pdbname\""
    depsformat = "msvc"
    outputs =
        [ "{{source_out_dir}}/{{target_output_name}}.{{source_name_part}}.obj" ]
    description = "compile {{source}}"
  }

  tool("cxx") {
    precompiled_header_type = "msvc"
    pdbname = "{{target_out_dir}}/{{label_name}}_c.pdb"

    # Label names may have spaces so pdbname must be quoted.
    command = "$env_setup $cc_wrapper $cl /nologo /showIncludes /FC {{defines}} {{include_dirs}} {{cflags}} $cl_m32_flag {{cflags_cc}} /c {{source}} /Fo{{output}} /Fd\"$pdbname\""
    depsformat = "msvc"
    outputs =
        [ "{{source_out_dir}}/{{target_output_name}}.{{source_name_part}}.obj" ]
    description = "compile {{source}}"
  }

  tool("alink") {
    rspfile = "{{output}}.rsp"

    command = "$env_setup $lib /nologo /ignore:4221 {{arflags}} /OUT:{{output}} @$rspfile"
    outputs = [
      # Ignore {{output_extension}} and always use .lib, there's no reason to
      # allow targets to override this extension on Windows.
      "{{root_out_dir}}/{{target_output_name}}{{output_extension}}",
    ]
    default_output_extension = ".lib"
    default_output_dir = "{{target_out_dir}}"

    # inputs_newline works around a fixed per-line buffer size in the linker.
    rspfile_content = "{{inputs_newline}}"
    description = "link {{output}}"
    if (0 <= link_pool_depth) {
      pool = ":link_pool($default_toolchain)"
    }
  }

  tool("solink") {
    output_prefix = "lib"
    dllname_no_ext = "{{output_dir}}/{{target_output_name}}"
    dllname = "${dllname_no_ext}{{output_extension}}"
    libname = "${dllname_no_ext}.lib"
    pdbname = "${dllname_no_ext}.pdb"
    rspfile = "${dllname_no_ext}.rsp"

    command = "$env_setup $link /nologo /IMPLIB:$libname /DLL /OUT:$dllname /PDB:$pdbname @$rspfile"
    outputs = [
      dllname,
      libname,
      pdbname,
    ]
    default_output_extension = ".dll"
    default_output_dir = "{{root_out_dir}}"

    link_output = libname
    depend_output = libname
    runtime_outputs = [
      dllname,
      pdbname,
    ]

    # I don't quite understand this.  Aping Chrome's toolchain/win/BUILD.gn.
    restat = true

    # inputs_newline works around a fixed per-line buffer size in the linker.
    rspfile_content = "{{inputs_newline}} {{libs}} {{solibs}} {{ldflags}}"
    description = "link {{output}}"
    if (0 <= link_pool_depth) {
      pool = ":link_pool($default_toolchain)"
    }
  }

  tool("link") {
    exename = "{{root_out_dir}}/{{target_output_name}}{{output_extension}}"
    pdbname = "$exename.pdb"
    rspfile = "$exename.rsp"

    command = "$env_setup $link /nologo /OUT:$exename /PDB:$pdbname @$rspfile"
    default_output_extension = ".exe"
    default_output_dir = "{{root_out_dir}}"
    outputs = [ exename ]

    # inputs_newline works around a fixed per-line buffer size in the linker.
    rspfile_content = "{{inputs_newline}} {{libs}} {{solibs}} {{ldflags}}"
    description = "link {{output}}"
    if (0 <= link_pool_depth) {
      pool = ":link_pool($default_toolchain)"
    }
  }

  tool("stamp") {
    command = "$stamp {{output}}"
    description = "stamp {{output}}"
  }

  tool("copy") {
    cp_py = rebase_path("../cp.py")
    command = "$shell python \"$cp_py\" {{source}} {{output}}"
    description = "copy {{source}} {{output}}"
  }
}

template("gcc_like_toolchain") {
  toolchain(target_name) {
    ar = invoker.ar
    cc = invoker.cc
    cxx = invoker.cxx
    link = invoker.link
    lib_switch = "-l"
    lib_dir_switch = "-L"

    tool("cc") {
      depfile = "{{output}}.d"
      command = "$cc_wrapper $cc -MD -MF $depfile {{defines}} {{include_dirs}} {{cflags}} {{cflags_c}} -c {{source}} -o {{output}}"
      depsformat = "gcc"
      outputs =
          [ "{{source_out_dir}}/{{target_output_name}}.{{source_name_part}}.o" ]
      description = "compile {{source}}"
    }

    tool("cxx") {
      depfile = "{{output}}.d"
      command = "$cc_wrapper $cxx -MD -MF $depfile {{defines}} {{include_dirs}} {{cflags}} {{cflags_cc}} -c {{source}} -o {{output}}"
      depsformat = "gcc"
      outputs =
          [ "{{source_out_dir}}/{{target_output_name}}.{{source_name_part}}.o" ]
      description = "compile {{source}}"
    }

    tool("objc") {
      depfile = "{{output}}.d"
      command = "$cc_wrapper $cc -MD -MF $depfile {{defines}} {{include_dirs}} {{framework_dirs}} {{cflags}} {{cflags_objc}} -c {{source}} -o {{output}}"
      depsformat = "gcc"
      outputs =
          [ "{{source_out_dir}}/{{target_output_name}}.{{source_name_part}}.o" ]
      description = "compile {{source}}"
    }

    tool("objcxx") {
      depfile = "{{output}}.d"
      command = "$cc_wrapper $cxx -MD -MF $depfile {{defines}} {{include_dirs}} {{framework_dirs}} {{cflags}} {{cflags_cc}} {{cflags_objcc}} -c {{source}} -o {{output}}"
      depsformat = "gcc"
      outputs =
          [ "{{source_out_dir}}/{{target_output_name}}.{{source_name_part}}.o" ]
      description = "compile {{source}}"
    }

    tool("asm") {
      depfile = "{{output}}.d"
      command = "$cc_wrapper $cc -MD -MF $depfile {{defines}} {{include_dirs}} {{asmflags}} -c {{source}} -o {{output}}"
      depsformat = "gcc"
      outputs =
          [ "{{source_out_dir}}/{{target_output_name}}.{{source_name_part}}.o" ]
      description = "assemble {{source}}"
    }

    if (is_mac || is_ios) {
      not_needed([ "ar" ])  # We use libtool instead.
    }

    tool("alink") {
      if (is_mac || is_ios) {
        command = "libtool -static -o {{output}} -no_warning_for_no_symbols {{inputs}}"
      } else {
        rspfile = "{{output}}.rsp"
        rspfile_content = "{{inputs}}"
        rm_py = rebase_path("../rm.py")
        command = "$shell python \"$rm_py\" \"{{output}}\" && $ar rcs {{output}} @$rspfile"
      }

      outputs =
          [ "{{root_out_dir}}/{{target_output_name}}{{output_extension}}" ]
      default_output_extension = ".a"
      output_prefix = "lib"
      description = "link {{output}}"
      if (0 <= link_pool_depth) {
        pool = ":link_pool($default_toolchain)"
      }
    }

    tool("solink") {
      soname = "{{target_output_name}}{{output_extension}}"
      if (is_linux && linux_soname_version != "") {
        soname += ".$linux_soname_version"
      }

      rpath = "-Wl,-soname,$soname"
      if (is_mac || is_ios) {
        rpath = "-Wl,-install_name,@rpath/$soname"
      }

      rspfile = "{{output}}.rsp"
      rspfile_content = "{{inputs}}"

      # --start-group/--end-group let us link multiple .a {{inputs}}
      # without worrying about their relative order on the link line.
      #
      # This is mostly important for traditional linkers like GNU ld and Gold.
      # The Mac/iOS linker neither needs nor accepts these flags.
      # LLD doesn't need these flags, but accepts and ignores them.
      _start_group = "-Wl,--start-group"
      _end_group = "-Wl,--end-group"
      if (is_mac || is_ios || is_fuchsia) {
        _start_group = ""
        _end_group = ""
      }

      command = "$link -shared {{ldflags}} $_start_group @$rspfile {{frameworks}} {{solibs}} $_end_group {{libs}} $rpath -o {{output}}"
      outputs = [ "{{root_out_dir}}/$soname" ]
      output_prefix = "lib"
      default_output_extension = ".so"
      description = "link {{output}}"
      if (0 <= link_pool_depth) {
        pool = ":link_pool($default_toolchain)"
      }
    }

    tool("link") {
      exe_name = "{{root_out_dir}}/{{target_output_name}}{{output_extension}}"
      rspfile = "$exe_name.rsp"
      rspfile_content = "{{inputs}}"

      # --start-group/--end-group let us link multiple .a {{inputs}}
      # without worrying about their relative order on the link line.
      #
      # This is mostly important for traditional linkers like GNU ld and Gold.
      # The Mac/iOS linker neither needs nor accepts these flags.
      # LLD doesn't need these flags, but accepts and ignores them.
      _start_group = "-Wl,--start-group"
      _end_group = "-Wl,--end-group"
      if (is_mac || is_ios || is_fuchsia) {
        _start_group = ""
        _end_group = ""
      }
      command = "$link {{ldflags}} $_start_group @$rspfile {{frameworks}} {{solibs}} $_end_group {{libs}} -o $exe_name"

      outputs = [ "$exe_name" ]
      description = "link {{output}}"
      if (0 <= link_pool_depth) {
        pool = ":link_pool($default_toolchain)"
      }
    }

    tool("stamp") {
      command = "$stamp {{output}}"
      description = "stamp {{output}}"
    }

    tool("copy") {
      cp_py = rebase_path("../cp.py")
      command = "python \"$cp_py\" {{source}} {{output}}"
      description = "copy {{source}} {{output}}"
    }

    tool("copy_bundle_data") {
      cp_py = rebase_path("../cp.py")
      command = "python \"$cp_py\" {{source}} {{output}}"
      description = "copy_bundle_data {{source}} {{output}}"
    }

    # We don't currently have any xcasset files so make this a NOP
    tool("compile_xcassets") {
      command = "true"
      description = "compile_xcassets {{output}}"
    }

    toolchain_args = {
      current_cpu = invoker.cpu
      current_os = invoker.os
    }
  }
}

gcc_like_toolchain("gcc_like") {
  cpu = current_cpu
  os = current_os
  ar = target_ar
  cc = target_cc
  cxx = target_cxx
  link = target_link
}

gcc_like_toolchain("gcc_like_host") {
  cpu = host_cpu
  os = host_os
  ar = host_ar
  cc = host_cc
  cxx = host_cxx
  link = host_link
}<|MERGE_RESOLUTION|>--- conflicted
+++ resolved
@@ -90,21 +90,10 @@
 
   bin = "$win_vc/Tools/MSVC/$win_toolchain_version/bin/HostX64/$target_cpu"
 
-<<<<<<< HEAD
   if (target_cpu == "x64") {
     _target = "amd64"
   } else {
     _target = "amd64_" + target_cpu
-=======
-  env_setup = ""
-  if (target_cpu == "x86") {
-    # Toolchain asset includes a script that configures for x86 building.
-    # We don't support x86 builds with local MSVC installations.
-    env_setup = "$shell $win_sdk/bin/SetEnv.cmd /x86 && "
-  } else if (target_cpu == "arm64") {
-    # ARM64 compiler is incomplete - it relies on DLLs located in the host toolchain directory.
-    env_setup = "$shell set \"PATH=%PATH%;$win_vc\\Tools\\MSVC\\$win_toolchain_version\\bin\\HostX64\\x64\" && "
->>>>>>> 21ebdec5
   }
   if (is_winrt) {
     _target += " uwp"
