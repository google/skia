--- conflicted
+++ resolved
@@ -62,15 +62,9 @@
     _target = "amd64_" + target_cpu
   }
   if (is_winrt) {
-<<<<<<< HEAD
-    _target += " uwp 10.0.16299.0 -vcvars_ver=14.1"
-  } else {
-    _target += " 10.0.16299.0 -vcvars_ver=14.1"
-=======
     _target += " uwp 10.0.16299.0 -vcvars_ver=14.2"
   } else {
     _target += " 10.0.16299.0 -vcvars_ver=14.2"
->>>>>>> f2d47bda
   }
 
   _vcvarsall = "$win_vc/Auxiliary/Build/vcvarsall.bat"
