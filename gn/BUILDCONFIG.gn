# Copyright 2016 Google Inc.
#
# Use of this source code is governed by a BSD-style license that can be
# found in the LICENSE file.

is_skia_standalone = true

# It's best to keep the names and defaults of is_foo flags consistent with Chrome.

declare_args() {
  is_official_build = false
  is_component_build = false
  is_static_skiasharp = false
  ndk = ""

  # Android 5.0, Lollipop
  ndk_api = 21

  linux_soname_version = ""
  sanitize = ""

  ar = "ar"
  cc = "cc"
  cxx = "c++"

  win_sdk = ""
  min_win_sdk_version = "10.0.16299.0"
  win_sdk_version = ""

  win_vc = ""
  win_toolchain_version = ""

  clang_win = ""
<<<<<<< HEAD

  skia_moltenvk_path = ""

  ncli = ""
  ncli_version = "4.0"
  ncli_gcc_version = "9.2.0"
  ncli_gcc_version_short = "9.2"
  ncli_llvm_version = "10"

  werror = false
=======
  clang_win_version = ""
>>>>>>> 21ebdec5
}
declare_args() {
  is_debug = !is_official_build
}

assert(!(is_debug && is_official_build))

if (target_cpu == "wasm") {
  target_os = "wasm"
}

# Platform detection
if (target_os == "") {
  target_os = host_os
  if (ndk != "") {
    target_os = "android"
  }
}
if (current_os == "") {
  current_os = target_os
}

is_android = current_os == "android"
is_fuchsia = current_os == "fuchsia"
is_ios = current_os == "ios" || current_os == "tvos" || current_os == "watchos"
is_tvos = current_os == "tvos"
is_watchos = current_os == "watchos"
is_linux = current_os == "linux" || current_os == "tizen"
is_mac = current_os == "mac"
is_win = current_os == "win" || current_os == "winrt"
is_winrt = current_os == "winrt"
is_tizen = current_os == "tizen"

# This is just to make the Dawn build files happy. Skia itself uses target_os = "linux"
# for ChromeOS, so this variable will not affect Skia proper.
is_chromeos = false

if (target_cpu == "") {
  target_cpu = host_cpu
  if (is_android || is_ios) {
    target_cpu = "arm64"
  }
}
if (target_cpu == "x86_64") {
  target_cpu = "x64"
}
if (current_cpu == "") {
  current_cpu = target_cpu
}

is_clang = is_android || is_ios || is_mac || is_fuchsia || is_tizen ||
           (cc == "clang" && cxx == "clang++") || clang_win != ""
if (!is_clang && !is_win) {
  is_clang = exec_script("//gn/is_clang.py",
                         [
                           cc,
                           cxx,
                         ],
                         "value")
}

if (is_android) {
  ndk_host = ""
  ndk_target = ""
  ndk_platform = ""
  ndk_stdlib = ""
  ndk_gccdir = ""
  ndk_gdbserver = ""

  if (host_os == "linux") {
    ndk_host = "linux-x86_64"
  } else if (host_os == "mac") {
    ndk_host = "darwin-x86_64"
  } else if (host_os == "win") {
    ndk_host = "windows-x86_64"
  }

  if (target_cpu == "arm64") {
    ndk_target = "aarch64-linux-android"
    ndk_platform = "android-${ndk_api}/arch-arm64"
    ndk_stdlib = "arm64-v8a"
    ndk_gccdir = ndk_target
    ndk_gdbserver = "prebuilt/android-arm64/gdbserver/gdbserver"
  } else if (target_cpu == "arm") {
    ndk_target = "arm-linux-androideabi"
    ndk_platform = "android-${ndk_api}/arch-arm"
    ndk_stdlib = "armeabi-v7a"
    ndk_gccdir = ndk_target
    ndk_gdbserver = "prebuilt/android-arm64/gdbserver/gdbserver"
  } else if (target_cpu == "x64") {
    ndk_target = "x86_64-linux-android"
    ndk_platform = "android-${ndk_api}/arch-x86_64"
    ndk_stdlib = "x86_64"
    ndk_gccdir = ndk_stdlib
    ndk_gdbserver = "prebuilt/android-x86_64/gdbserver/gdbserver"
  } else if (target_cpu == "x86") {
    ndk_target = "i686-linux-android"
    ndk_platform = "android-${ndk_api}/arch-x86"
    ndk_stdlib = "x86"
    ndk_gccdir = ndk_stdlib
    ndk_gdbserver = "prebuilt/android-x86/gdbserver/gdbserver"
  }
}

if (is_win) {
  # By default we look for 2017 (Enterprise, Pro, and Community), then 2015. If MSVC is installed in a
  # non-default location, you can set win_vc to inform us where it is.

  if (win_vc == "") {
    win_vc = exec_script("//gn/find_msvc.py", [], "trim string")
  }
<<<<<<< HEAD
  if (win_vc != "" && win_toolchain_version == "") {
    win_toolchain_version = exec_script("//gn/highest_version_dir.py", [ "$win_vc/Tools/MSVC", "[0-9]{2}\.[0-9]{2}\.[0-9]{5}" ], "trim string")
  }
  if (win_sdk == "") {
    win_sdk = exec_script("//gn/find_winsdk.py", [], "trim string")
  }
  if (win_sdk != "" && win_sdk_version == "") {
    win_sdk_version = exec_script("//gn/lowest_version_dir.py", [ "$win_sdk/Include", "[0-9]{2}\.[0-9]\.[0-9]{5}\.[0-9]", min_win_sdk_version ], "trim string")
  }
=======
  assert(win_vc != "")  # Could not find VC installation. Set win_vc to your VC
                        # directory.
>>>>>>> 21ebdec5
}

if (is_tizen) {
  ncli_target = ""
  ncli_platform = ""
  ncli_gccdir = ""

  if (target_cpu == "arm") {
    ncli_target = "arm-tizen-linux-gnueabi"
    ncli_platform = "tizen-${ncli_version}/mobile/rootstraps/mobile-${ncli_version}-device.core"
    ncli_gccdir = "arm-linux-gnueabi-gcc-${ncli_gcc_version_short}"
  } else if (target_cpu == "x86") {
    ncli_target = "i586-tizen-linux-gnueabi"
    ncli_platform = "tizen-${ncli_version}/mobile/rootstraps/mobile-${ncli_version}-emulator.core"
    ncli_gccdir = "i586-linux-gnueabi-gcc-${ncli_gcc_version_short}"
  }
  if (clang_win != "" && clang_win_version == "") {
    clang_win_version = exec_script("//gn/highest_version_dir.py",
                                    [
                                      "$clang_win/lib/clang",
                                      "[0-9]+\.[0-9]+\.[0-9]+",
                                    ],
                                    "trim string")
  }
}

# A component is either a static or a shared library.
template("component") {
  _component_mode = "static_library"
  if (is_component_build) {
    _component_mode = "shared_library"
  }

  target(_component_mode, target_name) {
    forward_variables_from(invoker, "*")
  }
}

# SkiaSharp differs depending on the platform
template("skiasharp_build") {
  _skiasharp_mode = "shared_library"
  if (is_static_skiasharp) {
    _skiasharp_mode = "static_library"
  }

  target(_skiasharp_mode, target_name) {
    forward_variables_from(invoker, "*")
  }
}

# Default configs
default_configs = [
  "//gn:default",
  "//gn:no_exceptions",
  "//gn:no_rtti",
]
if (!is_debug) {
  default_configs += [
    "//gn:optimize",
    "//gn:NDEBUG",
  ]
}
if (!is_official_build) {
  default_configs += [
    "//gn:debug_symbols",
    "//gn:warnings",
  ]
}
default_configs += [
  "//gn:warnings_except_public_headers",
  "//gn:extra_flags",
]

set_defaults("executable") {
  configs = [ "//gn:executable" ] + default_configs
}

set_defaults("source_set") {
  configs = default_configs
}

set_defaults("static_library") {
  configs = default_configs
}

set_defaults("shared_library") {
  configs = default_configs
}

set_defaults("component") {
  configs = default_configs
  if (!is_component_build) {
    complete_static_lib = true
  }
}

set_defaults("skiasharp_build") {
  configs = default_configs
  if (is_static_skiasharp) {
    complete_static_lib = true
  }
}

if (is_win) {
  # Windows tool chain
  set_default_toolchain("//gn/toolchain:msvc")
  default_toolchain_name = "msvc"
  host_toolchain = "msvc"
} else {
  # GCC-like toolchains, including Clang.
  set_default_toolchain("//gn/toolchain:gcc_like")
  default_toolchain_name = "gcc_like"
  host_toolchain = "gcc_like_host"
}<|MERGE_RESOLUTION|>--- conflicted
+++ resolved
@@ -31,7 +31,7 @@
   win_toolchain_version = ""
 
   clang_win = ""
-<<<<<<< HEAD
+  clang_win_version = ""
 
   skia_moltenvk_path = ""
 
@@ -42,9 +42,6 @@
   ncli_llvm_version = "10"
 
   werror = false
-=======
-  clang_win_version = ""
->>>>>>> 21ebdec5
 }
 declare_args() {
   is_debug = !is_official_build
@@ -156,7 +153,6 @@
   if (win_vc == "") {
     win_vc = exec_script("//gn/find_msvc.py", [], "trim string")
   }
-<<<<<<< HEAD
   if (win_vc != "" && win_toolchain_version == "") {
     win_toolchain_version = exec_script("//gn/highest_version_dir.py", [ "$win_vc/Tools/MSVC", "[0-9]{2}\.[0-9]{2}\.[0-9]{5}" ], "trim string")
   }
@@ -166,10 +162,6 @@
   if (win_sdk != "" && win_sdk_version == "") {
     win_sdk_version = exec_script("//gn/lowest_version_dir.py", [ "$win_sdk/Include", "[0-9]{2}\.[0-9]\.[0-9]{5}\.[0-9]", min_win_sdk_version ], "trim string")
   }
-=======
-  assert(win_vc != "")  # Could not find VC installation. Set win_vc to your VC
-                        # directory.
->>>>>>> 21ebdec5
 }
 
 if (is_tizen) {
