--- conflicted
+++ resolved
@@ -35,13 +35,11 @@
 
   clang_win = ""
 
-<<<<<<< HEAD
+  skia_vulkan_sdk = getenv("VULKAN_SDK")
+  skia_moltenvk_path = ""
+
   ncli = ""
   ncli_version = "4.0"
-=======
-  skia_vulkan_sdk = getenv("VULKAN_SDK")
-  skia_moltenvk_path = ""
->>>>>>> 74907ac6
 }
 declare_args() {
   is_debug = !is_official_build
