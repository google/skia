# Copyright 2016 Google Inc.
#
# Use of this source code is governed by a BSD-style license that can be
# found in the LICENSE file.

# Things are easiest for everyone if these source paths are absolute.
_src = get_path_info("../src", "abspath")
_include = get_path_info("../include", "abspath")

skia_core_sources = [
  "$_include/c/sk_bitmap.h",
  "$_include/c/sk_canvas.h",
  "$_include/c/sk_codec.h",
  "$_include/c/sk_colorfilter.h",
  "$_include/c/sk_colortable.h",
  "$_include/c/sk_data.h",
  "$_include/c/sk_document.h",
  "$_include/c/sk_image.h",
  "$_include/c/sk_imagefilter.h",
  "$_include/c/sk_mask.h",
  "$_include/c/sk_maskfilter.h",
  "$_include/c/sk_matrix.h",
  "$_include/c/sk_paint.h",
  "$_include/c/sk_path.h",
  "$_include/c/sk_patheffect.h",
  "$_include/c/sk_picture.h",
  "$_include/c/sk_pixmap.h",
  "$_include/c/sk_region.h",
  "$_include/c/sk_shader.h",
  "$_include/c/sk_stream.h",
  "$_include/c/sk_string.h",
  "$_include/c/sk_surface.h",
  "$_include/c/sk_typeface.h",
  "$_include/c/sk_types.h",
  "$_include/c/sk_xml.h",
  "$_include/c/sk_svg.h",
<<<<<<< HEAD
  "$_include/c/sk_vertices.h",
=======
  "$_include/c/sk_colorspace.h",
>>>>>>> 79502c21
  "$_include/c/gr_context.h",
  "$_src/c/sk_bitmap.cpp",
  "$_src/c/sk_canvas.cpp",
  "$_src/c/sk_codec.cpp",
  "$_src/c/sk_colorfilter.cpp",
  "$_src/c/sk_colortable.cpp",
  "$_src/c/sk_data.cpp",
  "$_src/c/sk_document.cpp",
  "$_src/c/sk_enums.cpp",
  "$_src/c/sk_image.cpp",
  "$_src/c/sk_imagefilter.cpp",
  "$_src/c/sk_mask.cpp",
  "$_src/c/sk_maskfilter.cpp",
  "$_src/c/sk_matrix.cpp",
  "$_src/c/sk_paint.cpp",
  "$_src/c/sk_path.cpp",
  "$_src/c/sk_patheffect.cpp",
  "$_src/c/sk_picture.cpp",
  "$_src/c/sk_pixmap.cpp",
  "$_src/c/sk_region.cpp",
  "$_src/c/sk_shader.cpp",
  "$_src/c/sk_stream.cpp",
  "$_src/c/sk_string.cpp",
  "$_src/c/sk_surface.cpp",
  "$_src/c/sk_typeface.cpp",
  "$_src/c/sk_xml.cpp",
  "$_src/c/sk_svg.cpp",
<<<<<<< HEAD
  "$_src/c/sk_vertices.cpp",
=======
  "$_src/c/sk_colorspace.cpp",
>>>>>>> 79502c21
  "$_src/c/sk_types_priv.h",
  "$_src/c/gr_context.cpp",
  "$_src/c/sk_structs.cpp",

  "$_src/core/Sk4px.h",
  "$_src/core/SkAAClip.cpp",
  "$_src/core/SkAnnotation.cpp",
  "$_src/core/SkAdvancedTypefaceMetrics.h",
  "$_src/core/SkAlphaRuns.cpp",
  "$_src/core/SkAntiRun.h",
  "$_src/core/SkATrace.cpp",
  "$_src/core/SkATrace.h",
  "$_src/core/SkAutoKern.h",
  "$_src/core/SkAutoPixmapStorage.h",
  "$_src/core/SkAutoPixmapStorage.cpp",
  "$_src/core/SkBBHFactory.cpp",
  "$_src/core/SkBBoxHierarchy.h",
  "$_src/core/SkBigPicture.cpp",
  "$_src/core/SkBitmap.cpp",
  "$_src/core/SkBitmapCache.cpp",
  "$_src/core/SkBitmapController.cpp",
  "$_src/core/SkBitmapDevice.cpp",
  "$_src/core/SkBitmapDevice.h",
  "$_src/core/SkThreadedBMPDevice.cpp",
  "$_src/core/SkThreadedBMPDevice.h",
  "$_src/core/SkBitmapFilter.h",
  "$_src/core/SkBitmapProcShader.cpp",
  "$_src/core/SkBitmapProcShader.h",
  "$_src/core/SkBitmapProcState.cpp",
  "$_src/core/SkBitmapProcState.h",
  "$_src/core/SkBitmapProcState_filter.h",
  "$_src/core/SkBitmapProcState_matrix.h",
  "$_src/core/SkBitmapProcState_matrix_template.h",
  "$_src/core/SkBitmapProcState_matrixProcs.cpp",
  "$_src/core/SkBitmapProcState_procs.h",
  "$_src/core/SkBitmapProcState_sample.h",
  "$_src/core/SkBitmapProcState_shaderproc.h",
  "$_src/core/SkBitmapProcState_utils.h",
  "$_src/core/SkBitmapProvider.cpp",
  "$_src/core/SkBitmapProvider.h",
  "$_src/core/SkBitmapScaler.h",
  "$_src/core/SkBitmapScaler.cpp",
  "$_src/core/SkBlitBWMaskTemplate.h",
  "$_src/core/SkBlitMask.h",
  "$_src/core/SkBlitMask_D32.cpp",
  "$_src/core/SkBlitRow.h",
  "$_src/core/SkBlitRow_D16.cpp",
  "$_src/core/SkBlitRow_D32.cpp",
  "$_src/core/SkBlitter.h",
  "$_src/core/SkBlitter.cpp",
  "$_src/core/SkBlitter_A8.cpp",
  "$_src/core/SkBlitter_ARGB32.cpp",
  "$_src/core/SkBlitter_PM4f.cpp",
  "$_src/core/SkBlitter_RGB16.cpp",
  "$_src/core/SkBlitter_Sprite.cpp",
  "$_src/core/SkBlurImageFilter.cpp",
  "$_src/core/SkBuffer.cpp",
  "$_src/core/SkCachedData.cpp",
  "$_src/core/SkCanvas.cpp",
  "$_src/core/SkCanvasPriv.h",
  "$_src/core/SkClipStack.cpp",
  "$_src/core/SkClipStack.h",
  "$_src/core/SkClipStackDevice.cpp",
  "$_src/core/SkClipStackDevice.h",
  "$_src/core/SkColor.cpp",
  "$_src/core/SkColorFilter.cpp",
  "$_src/core/SkColorFilterShader.cpp",
  "$_src/core/SkColorLookUpTable.cpp",
  "$_src/core/SkColorLookUpTable.h",
  "$_src/core/SkColorMatrixFilterRowMajor255.cpp",
  "$_src/core/SkColorMatrixFilterRowMajor255.h",
  "$_src/core/SkColorShader.cpp",
  "$_src/core/SkColorShader.h",
  "$_src/core/SkColorSpace.cpp",
  "$_src/core/SkColorSpace_A2B.cpp",
  "$_src/core/SkColorSpace_A2B.h",
  "$_src/core/SkColorSpace_XYZ.cpp",
  "$_src/core/SkColorSpace_XYZ.h",
  "$_src/core/SkColorSpace_ICC.cpp",
  "$_src/core/SkColorSpaceXform.cpp",
  "$_src/core/SkColorSpaceXformCanvas.cpp",
  "$_src/core/SkColorSpaceXformer.cpp",
  "$_src/core/SkColorSpaceXformer.h",
  "$_src/core/SkColorSpaceXform_A2B.cpp",
  "$_src/core/SkColorSpaceXform_A2B.h",
  "$_src/core/SkColorTable.cpp",
  "$_src/core/SkComposeShader.cpp",
  "$_src/core/SkConvertPixels.cpp",
  "$_src/core/SkConvertPixels.h",
  "$_src/core/SkConvolver.cpp",
  "$_src/core/SkConvolver.h",
  "$_src/core/SkCoreBlitters.h",
  "$_src/core/SkCpu.cpp",
  "$_src/core/SkCpu.h",
  "$_src/core/SkCubicClipper.cpp",
  "$_src/core/SkCubicClipper.h",
  "$_src/core/SkData.cpp",
  "$_src/core/SkDataTable.cpp",
  "$_src/core/SkDebug.cpp",
  "$_src/core/SkDeque.cpp",
  "$_src/core/SkDescriptor.h",
  "$_src/core/SkDevice.cpp",
  "$_src/core/SkDevice.h",
  "$_src/core/SkDeviceLooper.cpp",
  "$_src/core/SkDeviceProfile.cpp",
  "$_src/core/SkDiscardableMemory.h",
  "$_src/lazy/SkDiscardableMemoryPool.cpp",
  "$_src/core/SkDistanceFieldGen.cpp",
  "$_src/core/SkDistanceFieldGen.h",
  "$_src/core/SkDither.cpp",
  "$_src/core/SkDither.h",
  "$_src/core/SkDocument.cpp",
  "$_src/core/SkDraw.cpp",
  "$_src/core/SkDraw.h",
  "$_src/core/SkDrawable.cpp",
  "$_src/core/SkDrawLooper.cpp",
  "$_src/core/SkDrawProcs.h",
  "$_src/core/SkEdgeBuilder.cpp",
  "$_src/core/SkEdgeBuilder.h",
  "$_src/core/SkEdgeClipper.cpp",
  "$_src/core/SkEdgeClipper.h",
  "$_src/core/SkEmptyShader.h",
  "$_src/core/SkEndian.h",
  "$_src/core/SkExecutor.cpp",
  "$_src/core/SkAnalyticEdge.cpp",
  "$_src/core/SkFDot6Constants.h",
  "$_src/core/SkEdge.cpp",
  "$_src/core/SkEdge.h",
  "$_src/core/SkFDot6.h",
  "$_src/core/SkFilterProc.cpp",
  "$_src/core/SkFilterProc.h",
  "$_src/core/SkFindAndPlaceGlyph.h",
  "$_src/core/SkArenaAlloc.cpp",
  "$_src/core/SkArenaAlloc.h",
  "$_src/core/SkFlattenable.cpp",
  "$_src/core/SkFlattenableSerialization.cpp",
  "$_src/core/SkFont.cpp",
  "$_src/core/SkFontLCDConfig.cpp",
  "$_src/core/SkFontMgr.cpp",
  "$_src/core/SkFontStyle.cpp",
  "$_src/core/SkFontDescriptor.cpp",
  "$_src/core/SkFontDescriptor.h",
  "$_src/core/SkFontStream.cpp",
  "$_src/core/SkFontStream.h",
  "$_src/core/SkFuzzLogging.h",
  "$_src/core/SkGeometry.cpp",
  "$_src/core/SkGeometry.h",
  "$_src/core/SkGlobalInitialization_core.cpp",
  "$_src/core/SkGlyph.h",
  "$_src/core/SkGlyphCache.cpp",
  "$_src/core/SkGlyphCache.h",
  "$_src/core/SkGlyphCache_Globals.h",
  "$_src/core/SkGpuBlurUtils.h",
  "$_src/core/SkGpuBlurUtils.cpp",
  "$_src/core/SkGraphics.cpp",
  "$_src/core/SkHalf.cpp",
  "$_src/core/SkHalf.h",
  "$_src/core/SkICC.cpp",
  "$_src/core/SkImageFilter.cpp",
  "$_src/core/SkImageFilterCache.cpp",
  "$_src/core/SkImageFilterCache.h",
  "$_src/core/SkImageInfo.cpp",
  "$_src/core/SkImageCacherator.h",
  "$_src/core/SkImageCacherator.cpp",
  "$_src/core/SkImageGenerator.cpp",
  "$_src/core/SkLightingShader.h",
  "$_src/core/SkLightingShader.cpp",
  "$_src/core/SkLights.cpp",
  "$_src/core/SkLinearBitmapPipeline.cpp",
  "$_src/core/SkLinearBitmapPipeline.h",
  "$_src/core/SkLinearBitmapPipeline_core.h",
  "$_src/core/SkLinearBitmapPipeline_matrix.h",
  "$_src/core/SkLinearBitmapPipeline_tile.h",
  "$_src/core/SkLinearBitmapPipeline_sample.h",
  "$_src/core/SkLineClipper.cpp",
  "$_src/core/SkLiteDL.cpp",
  "$_src/core/SkLiteRecorder.cpp",
  "$_src/core/SkLocalMatrixImageFilter.cpp",
  "$_src/core/SkLocalMatrixImageFilter.h",
  "$_src/core/SkLocalMatrixShader.cpp",
  "$_src/core/SkMD5.cpp",
  "$_src/core/SkMD5.h",
  "$_src/core/SkMallocPixelRef.cpp",
  "$_src/core/SkMask.cpp",
  "$_src/core/SkMaskCache.cpp",
  "$_src/core/SkMaskFilter.cpp",
  "$_src/core/SkMaskGamma.cpp",
  "$_src/core/SkMaskGamma.h",
  "$_src/core/SkMath.cpp",
  "$_src/core/SkMathPriv.h",
  "$_src/core/SkMatrix.cpp",
  "$_src/core/SkMatrix44.cpp",
  "$_src/core/SkMatrixImageFilter.cpp",
  "$_src/core/SkMatrixImageFilter.h",
  "$_src/core/SkMatrixUtils.h",
  "$_src/core/SkMetaData.cpp",
  "$_src/core/SkMipMap.cpp",
  "$_src/core/SkMipMap.h",
  "$_src/core/SkMiniRecorder.cpp",
  "$_src/core/SkModeColorFilter.cpp",
  "$_src/core/SkMultiPictureDraw.cpp",
  "$_src/core/SkNextID.h",
  "$_src/core/SkLatticeIter.cpp",
  "$_src/core/SkLatticeIter.h",
  "$_src/core/SkNormalBevelSource.cpp",
  "$_src/core/SkNormalBevelSource.h",
  "$_src/core/SkNormalMapSource.cpp",
  "$_src/core/SkNormalMapSource.h",
  "$_src/core/SkNormalFlatSource.cpp",
  "$_src/core/SkNormalFlatSource.h",
  "$_src/core/SkNormalSource.cpp",
  "$_src/core/SkNormalSource.h",
  "$_src/core/SkNormalSourcePriv.h",
  "$_src/core/SkNx.h",
  "$_src/core/SkOpts.cpp",
  "$_src/core/SkOpts.h",
  "$_src/core/SkOrderedReadBuffer.h",
  "$_src/core/SkOSFile.h",
  "$_src/core/SkOverdrawCanvas.cpp",
  "$_src/core/SkOverdrawCanvas.h",
  "$_src/core/SkPaint.cpp",
  "$_src/core/SkPaintDefaults.h",
  "$_src/core/SkPaintPriv.cpp",
  "$_src/core/SkPaintPriv.h",
  "$_src/core/SkPath.cpp",
  "$_src/core/SkPathEffect.cpp",
  "$_src/core/SkPathMeasure.cpp",
  "$_src/core/SkPathPriv.h",
  "$_src/core/SkPathRef.cpp",
  "$_src/core/SkPerspIter.h",
  "$_src/core/SkPicture.cpp",
  "$_src/core/SkPictureAnalyzer.cpp",
  "$_src/core/SkPictureCommon.h",
  "$_src/core/SkPictureContentInfo.cpp",
  "$_src/core/SkPictureContentInfo.h",
  "$_src/core/SkPictureData.cpp",
  "$_src/core/SkPictureData.h",
  "$_src/core/SkPictureFlat.cpp",
  "$_src/core/SkPictureFlat.h",
  "$_src/core/SkPictureImageGenerator.cpp",
  "$_src/core/SkPicturePlayback.cpp",
  "$_src/core/SkPicturePlayback.h",
  "$_src/core/SkPictureRecord.cpp",
  "$_src/core/SkPictureRecord.h",
  "$_src/core/SkPictureRecorder.cpp",
  "$_src/core/SkPictureShader.cpp",
  "$_src/core/SkPictureShader.h",
  "$_src/core/SkPixelRef.cpp",
  "$_src/core/SkPixmap.cpp",
  "$_src/core/SkPoint.cpp",
  "$_src/core/SkPoint3.cpp",
  "$_src/core/SkPtrRecorder.cpp",
  "$_src/core/SkQuadClipper.cpp",
  "$_src/core/SkQuadClipper.h",
  "$_src/core/SkRadialShadowMapShader.cpp",
  "$_src/core/SkRadialShadowMapShader.h",
  "$_src/core/SkRasterClip.cpp",
  "$_src/core/SkRasterPipeline.cpp",
  "$_src/core/SkRasterPipelineBlitter.cpp",
  "$_src/core/SkRasterizer.cpp",
  "$_src/core/SkReadBuffer.h",
  "$_src/core/SkReadBuffer.cpp",
  "$_src/core/SkReader32.h",
  "$_src/core/SkRecord.cpp",
  "$_src/core/SkRecords.cpp",
  "$_src/core/SkRecordDraw.cpp",
  "$_src/core/SkRecordOpts.cpp",
  "$_src/core/SkRecordOpts.h",
  "$_src/core/SkRecordPattern.h",
  "$_src/core/SkRecordedDrawable.cpp",
  "$_src/core/SkRecorder.cpp",
  "$_src/core/SkRect.cpp",
  "$_src/core/SkRefDict.cpp",
  "$_src/core/SkRegion.cpp",
  "$_src/core/SkRegionPriv.h",
  "$_src/core/SkRegion_path.cpp",
  "$_src/core/SkResourceCache.cpp",
  "$_src/core/SkRRect.cpp",
  "$_src/core/SkRTree.h",
  "$_src/core/SkRTree.cpp",
  "$_src/core/SkRWBuffer.cpp",
  "$_src/core/SkScalar.cpp",
  "$_src/core/SkScalerContext.cpp",
  "$_src/core/SkScalerContext.h",
  "$_src/core/SkScan.cpp",
  "$_src/core/SkScan.h",
  "$_src/core/SkScanPriv.h",
  "$_src/core/SkScan_AAAPath.cpp",
  "$_src/core/SkScan_AntiPath.cpp",
  "$_src/core/SkScan_Antihair.cpp",
  "$_src/core/SkScan_Hairline.cpp",
  "$_src/core/SkScan_Path.cpp",
  "$_src/core/SkSemaphore.cpp",
  "$_src/core/SkShader.cpp",
  "$_src/core/SkSharedMutex.cpp",
  "$_src/core/SkSharedMutex.h",
  "$_src/core/SkSinglyLinkedList.h",
  "$_src/core/SkSpanProcs.cpp",
  "$_src/core/SkSpecialImage.cpp",
  "$_src/core/SkSpecialImage.h",
  "$_src/core/SkSpecialSurface.cpp",
  "$_src/core/SkSpecialSurface.h",
  "$_src/core/SkSpinlock.cpp",
  "$_src/core/SkSpriteBlitter_ARGB32.cpp",
  "$_src/core/SkSpriteBlitter_RGB16.cpp",
  "$_src/core/SkSpriteBlitter.h",
  "$_src/core/SkSpriteBlitterTemplate.h",
  "$_src/core/SkSpriteBlitter4f.cpp",
  "$_src/core/SkStream.cpp",
  "$_src/core/SkStreamPriv.h",
  "$_src/core/SkString.cpp",
  "$_src/core/SkStringUtils.cpp",
  "$_src/core/SkStroke.h",
  "$_src/core/SkStroke.cpp",
  "$_src/core/SkStrokeRec.cpp",
  "$_src/core/SkStrokerPriv.cpp",
  "$_src/core/SkStrokerPriv.h",
  "$_src/core/SkSurfacePriv.h",
  "$_src/core/SkSwizzle.cpp",
  "$_src/core/SkSRGB.cpp",
  "$_src/core/SkTaskGroup.cpp",
  "$_src/core/SkTaskGroup.h",
  "$_src/core/SkTDPQueue.h",
  "$_src/core/SkTDynamicHash.h",
  "$_src/core/SkTInternalLList.h",
  "$_src/core/SkTextBlob.cpp",
  "$_src/core/SkTextFormatParams.h",
  "$_src/core/SkTextMapStateProc.h",
  "$_src/core/SkTextToPathIter.h",
  "$_src/core/SkTime.cpp",
  "$_src/core/SkTDPQueue.h",
  "$_src/core/SkThreadID.cpp",
  "$_src/core/SkTLList.h",
  "$_src/core/SkTLS.cpp",
  "$_src/core/SkTMultiMap.h",
  "$_src/core/SkTraceEvent.h",
  "$_src/core/SkTraceEventCommon.h",
  "$_src/core/SkTSearch.cpp",
  "$_src/core/SkTSort.h",
  "$_src/core/SkTTopoSort.h",
  "$_src/core/SkTypeface.cpp",
  "$_src/core/SkTypefaceCache.cpp",
  "$_src/core/SkTypefaceCache.h",
  "$_src/core/SkTypefacePriv.h",
  "$_src/core/SkUnPreMultiply.cpp",
  "$_src/core/SkUtils.cpp",
  "$_src/core/SkUtils.h",
  "$_src/core/SkValidatingReadBuffer.cpp",
  "$_src/core/SkValidatingReadBuffer.h",
  "$_src/core/SkValidationUtils.h",
  "$_src/core/SkVarAlloc.cpp",
  "$_src/core/SkVertices.cpp",
  "$_src/core/SkVertState.cpp",
  "$_src/core/SkWriteBuffer.cpp",
  "$_src/core/SkWriter32.cpp",
  "$_src/core/SkXfermode.cpp",
  "$_src/core/SkXfermode4f.cpp",
  "$_src/core/SkXfermodeF16.cpp",
  "$_src/core/SkXfermode_proccoeff.h",
  "$_src/core/SkXfermodeInterpretation.cpp",
  "$_src/core/SkXfermodeInterpretation.h",
  "$_src/core/SkYUVPlanesCache.cpp",
  "$_src/core/SkYUVPlanesCache.h",
  "$_src/core/SkShadowShader.cpp",
  "$_src/core/SkShadowShader.h",

  "$_src/image/SkImage.cpp",
  "$_src/image/SkImage_Generator.cpp",

  #        "$_src/image/SkImage_Gpu.cpp",
  "$_src/image/SkImage_Raster.cpp",
  "$_src/image/SkImageShader.cpp",
  "$_src/image/SkImageShader.h",
  "$_src/image/SkSurface.cpp",
  "$_src/image/SkSurface_Base.h",

  #        "$_src/image/SkSurface_Gpu.cpp",
  "$_src/image/SkSurface_Raster.cpp",

  "$_src/pipe/SkPipeCanvas.cpp",
  "$_src/pipe/SkPipeReader.cpp",

  "$_include/core/SkBBHFactory.h",
  "$_include/core/SkBitmap.h",
  "$_include/core/SkCanvas.h",
  "$_include/core/SkColor.h",
  "$_include/core/SkColorFilter.h",
  "$_include/core/SkColorPriv.h",
  "$_include/core/SkCrossContextImageData.h",
  "$_include/core/SkData.h",
  "$_include/core/SkDeque.h",
  "$_include/core/SkDrawable.h",
  "$_include/core/SkDrawFilter.h",
  "$_include/core/SkDrawLooper.h",
  "$_include/core/SkFlattenable.h",
  "$_include/core/SkFlattenableSerialization.h",
  "$_include/core/SkFontArguments.h",
  "$_include/core/SkFontLCDConfig.h",
  "$_include/core/SkFontStyle.h",
  "$_include/core/SkGraphics.h",
  "$_include/core/SkImage.h",
  "$_include/core/SkImageEncoder.h",
  "$_include/core/SkImageFilter.h",
  "$_include/core/SkImageInfo.h",
  "$_include/core/SkLights.h",
  "$_include/core/SkMallocPixelRef.h",
  "$_include/core/SkMask.h",
  "$_include/core/SkMaskFilter.h",
  "$_include/core/SkMath.h",
  "$_include/core/SkMatrix.h",
  "$_include/core/SkMatrix44.h",
  "$_include/core/SkMetaData.h",
  "$_include/core/SkMultiPictureDraw.h",
  "$_include/core/SkPaint.h",
  "$_include/core/SkPath.h",
  "$_include/core/SkPathEffect.h",
  "$_include/core/SkPathMeasure.h",
  "$_include/core/SkPathRef.h",
  "$_include/core/SkPicture.h",
  "$_include/core/SkPictureAnalyzer.h",
  "$_include/core/SkPictureRecorder.h",
  "$_include/core/SkPixelRef.h",
  "$_include/core/SkPoint.h",
  "$_include/core/SkPoint3.h",
  "$_include/core/SkPreConfig.h",
  "$_include/core/SkRasterizer.h",
  "$_include/core/SkRect.h",
  "$_include/core/SkRefCnt.h",
  "$_include/core/SkRegion.h",
  "$_include/core/SkRRect.h",
  "$_include/core/SkScalar.h",
  "$_include/core/SkShader.h",
  "$_include/core/SkStream.h",
  "$_include/core/SkString.h",
  "$_include/core/SkStrokeRec.h",
  "$_include/core/SkSurface.h",
  "$_include/core/SkSwizzle.h",
  "$_include/core/SkTextBlob.h",
  "$_include/core/SkTime.h",
  "$_include/core/SkTLazy.h",
  "$_include/core/SkTypeface.h",
  "$_include/core/SkTypes.h",
  "$_include/core/SkUnPreMultiply.h",
  "$_include/core/SkVertices.h",
  "$_include/core/SkWriter32.h",

  # private
  "$_include/private/SkAtomics.h",
  "$_include/private/SkChecksum.h",
  "$_include/private/SkFixed.h",
  "$_include/private/SkFloatBits.h",
  "$_include/private/SkFloatingPoint.h",
  "$_include/private/SkMalloc.h",
  "$_include/private/SkMessageBus.h",
  "$_include/private/SkMiniRecorder.h",
  "$_include/private/SkMutex.h",
  "$_include/private/SkOnce.h",
  "$_include/private/SkRecords.h",
  "$_include/private/SkSemaphore.h",
  "$_include/private/SkShadowFlags.h",
  "$_include/private/SkShadowParams.h",
  "$_include/private/SkSpinlock.h",
  "$_include/private/SkTemplates.h",
  "$_include/private/SkTArray.h",
  "$_include/private/SkTDArray.h",
  "$_include/private/SkTFitsIn.h",
  "$_include/private/SkTHash.h",
  "$_include/private/SkThreadID.h",
  "$_include/private/SkTSearch.h",
  "$_include/private/SkTLogic.h",
  "$_include/private/SkWeakRefCnt.h",

  # Path ops
  "$_include/pathops/SkPathOps.h",

  "$_src/pathops/SkAddIntersections.cpp",
  "$_src/pathops/SkDConicLineIntersection.cpp",
  "$_src/pathops/SkDCubicLineIntersection.cpp",
  "$_src/pathops/SkDCubicToQuads.cpp",
  "$_src/pathops/SkDLineIntersection.cpp",
  "$_src/pathops/SkDQuadLineIntersection.cpp",
  "$_src/pathops/SkIntersections.cpp",
  "$_src/pathops/SkOpAngle.cpp",
  "$_src/pathops/SkOpBuilder.cpp",
  "$_src/pathops/SkOpCoincidence.cpp",
  "$_src/pathops/SkOpContour.cpp",
  "$_src/pathops/SkOpCubicHull.cpp",
  "$_src/pathops/SkOpEdgeBuilder.cpp",
  "$_src/pathops/SkOpSegment.cpp",
  "$_src/pathops/SkOpSpan.cpp",
  "$_src/pathops/SkPathOpsCommon.cpp",
  "$_src/pathops/SkPathOpsConic.cpp",
  "$_src/pathops/SkPathOpsCubic.cpp",
  "$_src/pathops/SkPathOpsCurve.cpp",
  "$_src/pathops/SkPathOpsDebug.cpp",
  "$_src/pathops/SkPathOpsLine.cpp",
  "$_src/pathops/SkPathOpsOp.cpp",
  "$_src/pathops/SkPathOpsPoint.cpp",
  "$_src/pathops/SkPathOpsQuad.cpp",
  "$_src/pathops/SkPathOpsRect.cpp",
  "$_src/pathops/SkPathOpsSimplify.cpp",
  "$_src/pathops/SkPathOpsTSect.cpp",
  "$_src/pathops/SkPathOpsTightBounds.cpp",
  "$_src/pathops/SkPathOpsTypes.cpp",
  "$_src/pathops/SkPathOpsWinding.cpp",
  "$_src/pathops/SkPathWriter.cpp",
  "$_src/pathops/SkReduceOrder.cpp",

  "$_src/pathops/SkAddIntersections.h",
  "$_src/pathops/SkIntersectionHelper.h",
  "$_src/pathops/SkIntersections.h",
  "$_src/pathops/SkLineParameters.h",
  "$_src/pathops/SkOpAngle.h",
  "$_src/pathops/SkOpCoincidence.h",
  "$_src/pathops/SkOpContour.h",
  "$_src/pathops/SkOpEdgeBuilder.h",
  "$_src/pathops/SkOpSegment.h",
  "$_src/pathops/SkOpSpan.h",
  "$_src/pathops/SkOpTAllocator.h",
  "$_src/pathops/SkPathOpsBounds.h",
  "$_src/pathops/SkPathOpsCommon.h",
  "$_src/pathops/SkPathOpsConic.h",
  "$_src/pathops/SkPathOpsCubic.h",
  "$_src/pathops/SkPathOpsCurve.h",
  "$_src/pathops/SkPathOpsDebug.h",
  "$_src/pathops/SkPathOpsLine.h",
  "$_src/pathops/SkPathOpsPoint.h",
  "$_src/pathops/SkPathOpsQuad.h",
  "$_src/pathops/SkPathOpsRect.h",
  "$_src/pathops/SkPathOpsTSect.h",
  "$_src/pathops/SkPathOpsTypes.h",
  "$_src/pathops/SkPathWriter.h",
  "$_src/pathops/SkReduceOrder.h",
]

skia_core_sources += [
  "$_src/jumper/SkJumper.cpp",
  "$_src/jumper/SkJumper_stages.cpp",
]
if (is_win) {
  skia_core_sources += [ "$_src/jumper/SkJumper_generated_win.S" ]
} else if (!is_tvos) {
  skia_core_sources += [ "$_src/jumper/SkJumper_generated.S" ]
}<|MERGE_RESOLUTION|>--- conflicted
+++ resolved
@@ -34,11 +34,8 @@
   "$_include/c/sk_types.h",
   "$_include/c/sk_xml.h",
   "$_include/c/sk_svg.h",
-<<<<<<< HEAD
+  "$_include/c/sk_colorspace.h",
   "$_include/c/sk_vertices.h",
-=======
-  "$_include/c/sk_colorspace.h",
->>>>>>> 79502c21
   "$_include/c/gr_context.h",
   "$_src/c/sk_bitmap.cpp",
   "$_src/c/sk_canvas.cpp",
@@ -66,11 +63,8 @@
   "$_src/c/sk_typeface.cpp",
   "$_src/c/sk_xml.cpp",
   "$_src/c/sk_svg.cpp",
-<<<<<<< HEAD
+  "$_src/c/sk_colorspace.cpp",
   "$_src/c/sk_vertices.cpp",
-=======
-  "$_src/c/sk_colorspace.cpp",
->>>>>>> 79502c21
   "$_src/c/sk_types_priv.h",
   "$_src/c/gr_context.cpp",
   "$_src/c/sk_structs.cpp",
