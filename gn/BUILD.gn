# Copyright 2016 Google Inc.
#
# Use of this source code is governed by a BSD-style license that can be
# found in the LICENSE file.

exec_script("xamarin_inject_compat.py", [ rebase_path("..") ])

declare_args() {
<<<<<<< HEAD
=======
  ar = "ar"
  cc = "cc"
  cxx = "c++"

  if (is_android) {
    if (host_os == "win") {
      ar = "$ndk/toolchains/$ndk_gccdir-4.9/prebuilt/$ndk_host/$ndk_target/bin/ar.exe"
      cc = "$ndk/toolchains/llvm/prebuilt/$ndk_host/bin/clang.exe"
      cxx = "$ndk/toolchains/llvm/prebuilt/$ndk_host/bin/clang++.exe"
    } else {
      ar = "$ndk/toolchains/$ndk_gccdir-4.9/prebuilt/$ndk_host/$ndk_target/bin/ar"
      cc = "$ndk/toolchains/llvm/prebuilt/$ndk_host/bin/clang"
      cxx = "$ndk/toolchains/llvm/prebuilt/$ndk_host/bin/clang++"
    }
  } else if (is_tizen) {
    if (host_os == "win") {
      ar = "$ncli/tools/$ncli_gccdir/$ncli_target/bin/ar.exe"
      cc = "$ncli/tools/llvm-4.0.0/bin/clang.exe"
      cxx = "$ncli/tools/llvm-4.0.0/bin/clang++.exe"
    } else {
      ar = "$ncli/tools/$ncli_gccdir/$ncli_target/bin/ar"
      cc = "$ncli/tools/llvm-4.0.0/bin/clang"
      cxx = "$ncli/tools/llvm-4.0.0/bin/clang++"
    }
  }

  run_vcvars = true

>>>>>>> ebb49711
  extra_asmflags = []
  extra_cflags = []
  extra_cflags_c = []
  extra_cflags_cc = []
  extra_ldflags = []

  malloc = ""

  enable_bitcode = false
  if (is_tvos || is_watchos) {
    enable_bitcode = true
  }
}
<<<<<<< HEAD
=======
declare_args() {
  windk = exec_script("find_windk.py", [ ], "trim string")
}
declare_args() {
  msvc_root = exec_script("find_msvc_root.py", [ windk ], "trim string")
  win_kits = "$windk/../../../Windows Kits"
}

if (host_os == "win") {
  python = "python.exe"
  stamp = "cmd.exe /c echo >"
} else {
  python = "python"
  stamp = "touch"
}
>>>>>>> ebb49711

is_clang = is_android || is_ios || is_mac || is_tizen || (cc == "clang" && cxx == "clang++")

if (!is_clang && !is_win) {
  is_clang = exec_script("is_clang.py",
                         [
                           cc,
                           cxx,
                         ],
                         "value")
}

if (is_ios) {
  if (is_tvos) {
    sdk = "appletv"
  } else if (is_watchos) {
    sdk = "watch"
  } else {
    sdk = "iphone"
  }
  if (target_cpu == "x86" || target_cpu == "x64") {
    sdk += "simulator"
  } else {
    sdk += "os"
  }
  ios_sysroot = exec_script("find_ios_sysroot.py", [ sdk ], "trim string")
}

config("default") {
  asmflags = []
  cflags = []
  cflags_c = []
  cflags_cc = []
  defines = []
  ldflags = []
  libs = []

  if (is_win) {
    cflags += [
      "/FS",  # Preserve previous PDB behavior.
      "/bigobj",  # Some of our files are bigger than the regular limits.
      "/WX",  # Treat warnings as errors.
      "/utf-8",  # Set Source and Executable character sets to UTF-8.
    ]
    defines += [
      "_CRT_SECURE_NO_WARNINGS",  # Disables warnings about sscanf().
      "_HAS_EXCEPTIONS=0",  # Disables exceptions in MSVC STL.
      "WIN32_LEAN_AND_MEAN",
      "NOMINMAX",
    ]

    include_dirs = [ ]
    lib_dirs = [ ]
    include_dirs += [
      "$msvc_root/include",
      "$win_kits/10/Include/10.0.10240.0/ucrt",
      "$win_kits/10/Include/10.0.10240.0/um",
      "$win_kits/10/Include/10.0.10240.0/shared",
      "$win_kits/10/Include/10.0.10240.0/winrt",
    ]
    _is_store = ""
    if (is_winrt) {
      _is_store = "/store"
    }
    lib_dirs += [
      "$msvc_root/lib/$target_cpu$_is_store",
      "$win_kits/10/lib/10.0.10240.0/ucrt/$target_cpu",
      "$win_kits/10/lib/10.0.10240.0/um/$target_cpu",
    ]
  } else {
    cflags += [
      "-fstrict-aliasing",
      "-fPIC",
      "-fvisibility=hidden",
      "-Werror",
    ]
    cflags_cc += [
      "-std=c++11",
      "-fno-threadsafe-statics",
      "-fvisibility-inlines-hidden",
    ]
  }

  if (current_cpu == "arm" && !is_win) {
    cflags += [
      "-march=armv7-a",
      "-mfpu=neon",
      "-mthumb",
    ]
<<<<<<< HEAD
  } else if (current_cpu == "mipsel") {
    cflags += [ "-march=mips32r2" ]
  } else if (current_cpu == "mips64el") {
    asmflags += [ "-integrated-as" ]
    cflags += [ "-integrated-as" ]
=======
  } else if (current_cpu == "mipsel" && !is_win) {
    cflags += [
      "-no-integrated-as",  # Clang <4.0 doesn't understand 'usw' mnemonic.
      "-march=mips32r2",
    ]
>>>>>>> ebb49711
  } else if (current_cpu == "x86" && !is_win) {
    asmflags += [ "-m32" ]
    cflags += [
      "-m32",
      "-msse2",
      "-mfpmath=sse",
    ]
    ldflags += [ "-m32" ]
  }

  if (malloc != "" && !is_win) {
    cflags += [
      "-fno-builtin-malloc",
      "-fno-builtin-calloc",
      "-fno-builtin-realloc",
      "-fno-builtin-free",
    ]
    libs += [ malloc ]
  }

  if (is_android) {
    asmflags += [ "--target=$ndk_target" ]
    cflags += [
      "--sysroot=$ndk/sysroot",
      "-isystem$ndk/sysroot/usr/include/$ndk_target",
      "-D__ANDROID_API__=$ndk_api",
      "--target=$ndk_target",
    ]
    cflags_cc += [
      "-isystem$ndk/sources/android/support/include",
      "-isystem$ndk/sources/cxx-stl/gnu-libstdc++/4.9/include",
      "-isystem$ndk/sources/cxx-stl/gnu-libstdc++/4.9/libs/$ndk_stdlib/include",
    ]
    ldflags += [
      "--sysroot=$ndk/platforms/$ndk_platform",
      "--target=$ndk_target",
      "-B$ndk/toolchains/$ndk_gccdir-4.9/prebuilt/$ndk_host/$ndk_target/bin",
    ]
    lib_dirs = [
      "$ndk/sources/cxx-stl/gnu-libstdc++/4.9/libs/$ndk_stdlib",
      "$ndk/toolchains/$ndk_gccdir-4.9/prebuilt/$ndk_host/lib/gcc/$ndk_target/4.9.x",
    ]

    if (current_cpu == "mips64el") {
      # The r15b NDK deployed on our bots fails to find /usr/lib64 in  the
      # MIPS64 sysroots, so we must point Clang at /usr/lib64 manually.
      lib_dirs += [ "$ndk/platforms/$ndk_platform/usr/lib64" ]
      ldflags += [ "-B$ndk/platforms/$ndk_platform/usr/lib64" ]
    }

    libs += [ "gnustl_static" ]
  }

  if (is_tizen) {
    asmflags += [
      "--target=$ncli_target",
      "-B$ncli/tools/$ncli_gccdir/$ncli_target/bin",
    ]
    cflags += [
      "--sysroot=$ncli/platforms/$ncli_platform",
      "--target=$ncli_target",
      "-B$ncli/tools/$ncli_gccdir/$ncli_target/bin",
    ]
    cflags_cc += [
      "-isystem$ncli/tools/$ncli_gccdir/$ncli_target/include/c++/6.2.1",
      "-isystem$ncli/tools/$ncli_gccdir/$ncli_target/include/c++/6.2.1/$ncli_target",
    ]
    ldflags += [
      "--sysroot=$ncli/platforms/$ncli_platform",
      "--target=$ncli_target",
      "-B$ncli/tools/$ncli_gccdir/$ncli_target/bin",
    ]
    lib_dirs = [
      "$ncli/platforms/$ncli_platform/usr/lib",
    ]
  }

  if (is_ios) {
    _target = target_cpu
    if (target_cpu == "arm") {
      _target = "armv7"
    } else if (target_cpu == "x86") {
      _target = "i386"
    } else if (target_cpu == "x64") {
      _target = "x86_64"
    }
    if (is_watchos && _target == "armv7") {
      _target = "armv7k"
    }
    asmflags += [
      "-isysroot",
      ios_sysroot,
      "-arch",
      _target,
    ]
    cflags += [
      "-isysroot",
      ios_sysroot,
      "-arch",
      _target,
    ]
    cflags_cc += [ "-stdlib=libc++" ]
    ldflags += [
      "-isysroot",
      ios_sysroot,
      "-arch",
      _target,
      "-stdlib=libc++",
    ]
    libs += [ "objc" ]
  }

  if (enable_bitcode) {
    cflags += [
      "-fembed-bitcode"
    ]
  }

  if (is_linux) {
    libs += [ "pthread" ]
  }

  if (sanitize != "") {
    # You can either pass the sanitizers directly, e.g. "address,undefined",
    # or pass one of the couple common aliases used by the bots.
    sanitizers = sanitize
    if (sanitize == "ASAN") {
      sanitizers = "address,bool,function,integer-divide-by-zero,nonnull-attribute,null,object-size,return,returns-nonnull-attribute,shift,signed-integer-overflow,unreachable,vla-bound,vptr"
    } else if (sanitize == "TSAN") {
      sanitizers = "thread"
    } else if (sanitize == "MSAN") {
      sanitizers = "memory"
    }

    cflags += [
      "-fsanitize=$sanitizers",
      "-fno-sanitize-recover=$sanitizers",
      "-fsanitize-blacklist=" + rebase_path("../tools/xsan.blacklist"),
    ]
    ldflags += [ "-fsanitize=$sanitizers" ]
    if (sanitizers == "memory") {
      cflags += [ "-fsanitize-memory-track-origins" ]
      cflags_cc += [ "-stdlib=libc++" ]
      ldflags += [ "-stdlib=libc++" ]
    }
  }
}

config("no_exceptions") {
  # Exceptions are disabled by default on Windows.  (Use /EHsc to enable them.)
  if (!is_win) {
    cflags_cc = [ "-fno-exceptions" ]
  }
}

config("warnings") {
  cflags = []
  cflags_cc = []
  cflags_objc = []
  cflags_objcc = []
  if (is_win) {
    cflags += [
      "/W3",  # Turn on lots of warnings.

      # Disable a bunch of warnings:
      "/wd4244",  # conversion from 'float' to 'int', possible loss of data
      "/wd4267",  # conversion from 'size_t' to 'int', possible loss of data
      "/wd4800",  # forcing value to bool 'true' or 'false' (performance warning)

      # Probably only triggers when /EHsc is enabled.
      "/wd4291",  # no matching operator delete found;
                  # memory will not be freed if initialization throws an exception
    ]
  } else {
    cflags += [
      "-Wall",
      "-Wextra",
      "-Winit-self",
      "-Wpointer-arith",
      "-Wsign-compare",
      "-Wvla",

      "-Wno-deprecated-declarations",
      "-Wno-maybe-uninitialized",
    ]
    cflags_cc += [ "-Wnon-virtual-dtor" ]

    if (is_clang) {
      cflags += [
        "-Weverything",
        "-Wno-unknown-warning-option",  # Let older Clangs ignore newer Clangs' warnings.
      ]

      if ((target_cpu == "x86" && is_android) ||
          (target_cpu == "arm" && is_ios)) {
        # Clang seems to think new/malloc will only be 4-byte aligned on x86 Android and 32-bit iOS.
        # We're pretty sure it's actually 8-byte alignment.
        cflags += [ "-Wno-over-aligned" ]
      }

      cflags += [
        "-Wno-cast-align",
        "-Wno-cast-qual",
        "-Wno-conditional-uninitialized",
        "-Wno-conversion",
        "-Wno-disabled-macro-expansion",
        "-Wno-documentation",
        "-Wno-documentation-unknown-command",
        "-Wno-double-promotion",
        "-Wno-exit-time-destructors",  # TODO: OK outside libskia
        "-Wno-float-conversion",
        "-Wno-float-equal",
        "-Wno-format-nonliteral",
        "-Wno-global-constructors",  # TODO: OK outside libskia
        "-Wno-gnu-zero-variadic-macro-arguments",
        "-Wno-missing-prototypes",
        "-Wno-missing-variable-declarations",
        "-Wno-pedantic",
        "-Wno-reserved-id-macro",
        "-Wno-shadow",
        "-Wno-shift-sign-overflow",
        "-Wno-sign-conversion",
        "-Wno-signed-enum-bitfield",
        "-Wno-switch-enum",
        "-Wno-undef",
        "-Wno-unreachable-code",
        "-Wno-unreachable-code-break",
        "-Wno-unreachable-code-return",
        "-Wno-unused-macros",
        "-Wno-unused-member-function",
        "-Wno-unused-template",
        "-Wno-zero-as-null-pointer-constant",
      ]
      cflags_cc += [
        "-Wno-abstract-vbase-init",
        "-Wno-weak-vtables",
      ]

      # We are unlikely to want to fix these.
      cflags += [
        "-Wno-covered-switch-default",
        "-Wno-deprecated",
        "-Wno-missing-noreturn",
        "-Wno-old-style-cast",
        "-Wno-padded",
      ]
      cflags_cc += [
        "-Wno-c++98-compat",
        "-Wno-c++98-compat-pedantic",
        "-Wno-undefined-func-template",
      ]
      cflags_objc += [
        "-Wno-direct-ivar-access",
        "-Wno-objc-interface-ivars",
      ]
      cflags_objcc += [
        "-Wno-direct-ivar-access",
        "-Wno-objcc-interface-ivars",
      ]
    }
  }
  if (!is_win || is_clang) {
    cflags += [ "-Wno-implicit-fallthrough" ]
  }
}
config("warnings_except_public_headers") {
  if (!is_win) {
    cflags = [ "-Wno-unused-parameter" ]
  }
}

config("extra_flags") {
  asmflags = extra_asmflags
  cflags = extra_cflags
  cflags_c = extra_cflags_c
  cflags_cc = extra_cflags_cc
  ldflags = extra_ldflags
}

config("debug_symbols") {
  # It's annoying to wait for full debug symbols to push over
  # to Android devices.  -gline-tables-only is a lot slimmer.
  if (is_android) {
    cflags = [ "-gline-tables-only" ]
  } else if (is_win) {
    cflags = [ "/Zi" ]
    ldflags = [ "/DEBUG" ]
  } else {
    cflags = [ "-g" ]
  }
}

config("no_rtti") {
  if (sanitize != "ASAN") {  # -fsanitize=vptr requires RTTI
    if (is_win) {
      cflags_cc = [ "/GR-" ]
    } else {
      cflags_cc = [ "-fno-rtti" ]
    }
  }
}

config("release") {
  if (is_win) {
    cflags = [
      "/O2",
      "/Zc:inline",
      "/GS-",
    ]
    ldflags = [
      "/OPT:ICF",
      "/OPT:REF",
    ]
  } else {
    cflags = [
      "-Os",
    ]
    if (!enable_bitcode) {
      cflags += [
        "-fdata-sections",
        "-ffunction-sections",
      ]
    }
    if (is_mac || is_ios) {
      ldflags = [ "-dead_strip" ]
    } else {
      ldflags = [ "-Wl,--gc-sections" ]
    }
  }
  defines = [ "NDEBUG" ]
}

config("executable") {
  if (is_android) {
    ldflags = [ "-pie" ]
  } else if (is_mac) {
    ldflags = [ "-Wl,-rpath,@loader_path/." ]
  } else if (is_linux) {
    ldflags = [
      "-rdynamic",
      "-Wl,-rpath,\$ORIGIN",
    ]
  } else if (is_win) {
    ldflags = [
      "/SUBSYSTEM:CONSOLE",  # Quiet "no subsystem specified; CONSOLE assumed".
      "/INCREMENTAL:NO",  # Quiet warnings about failing to incrementally link by never trying to.
    ]
  }
<<<<<<< HEAD
=======
}

toolchain("msvc") {
  lib_dir_switch = "/LIBPATH:"

  env_setup = ""
  env_setup_end = ""

  if (target_cpu == "x64") {
    _target = "amd64"
  } else {
    _target = "amd64_" + target_cpu
  }
  if (is_winrt) {
    _target  += " store"
  }

  _vcvarsall = "$msvc_root/../../../Auxiliary/Build/vcvarsall.bat"
  if (run_vcvars) {
    env_setup = "cmd /c \"set __VSCMD_ARG_NO_LOGO=1 && set VSCMD_START_DIR=%CD% && \"$_vcvarsall\" $_target && "
    env_setup_end = "\""
  } else {
    print("Be sure to run")
    print("\"$_vcvarsall\" $_target")
    print("to set up your environment before running ninja.")
  }
  bin = "$msvc_root/bin/HostX64/$target_cpu"

  tool("asm") {
    _ml = "ml"
    if (target_cpu == "x64") {
      _ml += "64"
    }
    command = "$env_setup\"$bin/$_ml.exe\" /nologo /c /Fo {{output}} {{source}}$env_setup_end"
    outputs = [
      "{{source_out_dir}}/{{target_output_name}}.{{source_name_part}}.obj",
    ]
    description = "assemble {{source}}"
  }

  tool("cc") {
    rspfile = "{{output}}.rsp"
    precompiled_header_type = "msvc"
    pdbname = "{{target_out_dir}}/{{label_name}}_c.pdb"

    # Label names may have spaces so pdbname must be quoted.
    command = "$env_setup\"$bin/cl.exe\" /nologo /showIncludes /FC @$rspfile /c {{source}} /Fo{{output}} /Fd\"$pdbname\"$env_setup_end"
    depsformat = "msvc"
    outputs = [
      "{{source_out_dir}}/{{target_output_name}}.{{source_name_part}}.obj",
    ]
    rspfile_content = "{{defines}} {{include_dirs}} {{cflags}} {{cflags_c}}"
    description = "compile {{source}}"
  }

  tool("cxx") {
    rspfile = "{{output}}.rsp"
    precompiled_header_type = "msvc"
    pdbname = "{{target_out_dir}}/{{label_name}}_c.pdb"

    # Label names may have spaces so pdbname must be quoted.
    command = "$env_setup\"$bin/cl.exe\" /nologo /showIncludes /FC @$rspfile /c {{source}} /Fo{{output}} /Fd\"$pdbname\"$env_setup_end"
    depsformat = "msvc"
    outputs = [
      "{{source_out_dir}}/{{target_output_name}}.{{source_name_part}}.obj",
    ]
    rspfile_content = "{{defines}} {{include_dirs}} {{cflags}} {{cflags_cc}}"
    description = "compile {{source}}"
  }

  tool("alink") {
    rspfile = "{{output}}.rsp"

    command = "$env_setup\"$bin/lib.exe\" /nologo /ignore:4221 {{arflags}} /OUT:{{output}} @$rspfile$env_setup_end"
    outputs = [
      # Ignore {{output_extension}} and always use .lib, there's no reason to
      # allow targets to override this extension on Windows.
      "{{root_out_dir}}/{{target_output_name}}{{output_extension}}",
    ]
    default_output_extension = ".lib"
    default_output_dir = "{{target_out_dir}}"

    # inputs_newline works around a fixed per-line buffer size in the linker.
    rspfile_content = "{{inputs_newline}}"
    description = "link {{output}}"
  }

  tool("solink") {
    output_prefix = "lib"
    dllname_no_ext = "{{output_dir}}/{{target_output_name}}"
    dllname = "${dllname_no_ext}{{output_extension}}"
    libname = "${dllname_no_ext}.lib"
    pdbname = "${dllname_no_ext}.pdb"
    rspfile = "${dllname_no_ext}.rsp"

    command = "$env_setup\"$bin/link.exe\" /nologo /IMPLIB:$libname /DLL /OUT:$dllname /PDB:$pdbname @$rspfile$env_setup_end"
    outputs = [
      dllname,
      libname,
      pdbname,
    ]
    default_output_extension = ".dll"
    default_output_dir = "{{root_out_dir}}"

    link_output = libname
    depend_output = libname
    runtime_outputs = [
      dllname,
      pdbname,
    ]

    # I don't quite understand this.  Aping Chrome's toolchain/win/BUILD.gn.
    restat = true

    # inputs_newline works around a fixed per-line buffer size in the linker.
    rspfile_content = "{{inputs_newline}} {{libs}} {{solibs}} {{ldflags}}"
    description = "link {{output}}"
  }

  tool("link") {
    exename = "{{root_out_dir}}/{{target_output_name}}{{output_extension}}"
    pdbname = "$exename.pdb"
    rspfile = "$exename.rsp"

    command =
        "$env_setup\"$bin/link.exe\" /nologo /OUT:$exename /PDB:$pdbname @$rspfile$env_setup_end"

    default_output_extension = ".exe"
    default_output_dir = "{{root_out_dir}}"
    outputs = [
      exename,
    ]

    # inputs_newline works around a fixed per-line buffer size in the linker.
    rspfile_content = "{{inputs_newline}} {{libs}} {{solibs}} {{ldflags}}"
    description = "link {{output}}"
  }

  tool("stamp") {
    command = "$stamp {{output}}"
    description = "stamp {{output}}"
  }

  tool("copy") {
    cp_py = rebase_path("cp.py")
    command = "$python $cp_py {{source}} {{output}}"
    description = "copy {{source}} {{output}}"
  }
}

toolchain("gcc_like") {
  lib_switch = "-l"
  lib_dir_switch = "-L"

  tool("cc") {
    depfile = "{{output}}.d"
    command = "$cc_wrapper $cc -MMD -MF $depfile {{defines}} {{include_dirs}} {{cflags}} {{cflags_c}} -c {{source}} -o {{output}}"
    depsformat = "gcc"
    outputs = [
      "{{source_out_dir}}/{{target_output_name}}.{{source_name_part}}.o",
    ]
    description = "compile {{source}}"
  }

  tool("cxx") {
    depfile = "{{output}}.d"
    command = "$cc_wrapper $cxx -MMD -MF $depfile {{defines}} {{include_dirs}} {{cflags}} {{cflags_cc}} -c {{source}} -o {{output}}"
    depsformat = "gcc"
    outputs = [
      "{{source_out_dir}}/{{target_output_name}}.{{source_name_part}}.o",
    ]
    description = "compile {{source}}"
  }

  tool("objc") {
    depfile = "{{output}}.d"
    command = "$cc_wrapper $cc -MMD -MF $depfile {{defines}} {{include_dirs}} {{cflags}} {{cflags_objc}} -c {{source}} -o {{output}}"
    depsformat = "gcc"
    outputs = [
      "{{source_out_dir}}/{{target_output_name}}.{{source_name_part}}.o",
    ]
    description = "compile {{source}}"
  }

  tool("objcxx") {
    depfile = "{{output}}.d"
    command = "$cc_wrapper $cxx -MMD -MF $depfile {{defines}} {{include_dirs}} {{cflags}} {{cflags_cc}} {{cflags_objc}} -c {{source}} -o {{output}}"
    depsformat = "gcc"
    outputs = [
      "{{source_out_dir}}/{{target_output_name}}.{{source_name_part}}.o",
    ]
    description = "compile {{source}}"
  }

  tool("asm") {
    depfile = "{{output}}.d"
    command = "$cc_wrapper $cc -MMD -MF $depfile {{defines}} {{include_dirs}} {{asmflags}} -c {{source}} -o {{output}}"
    depsformat = "gcc"
    outputs = [
      "{{source_out_dir}}/{{target_output_name}}.{{source_name_part}}.o",
    ]
    description = "assemble {{source}}"
  }

  tool("alink") {
    rspfile = "{{output}}.rsp"
    rspfile_content = "{{inputs}}"
    ar_py = rebase_path("ar.py")
    command = "$python $ar_py $ar {{output}} $rspfile"
    outputs = [
      "{{root_out_dir}}/{{target_output_name}}{{output_extension}}",
    ]
    default_output_extension = ".a"
    output_prefix = "lib"
    description = "link {{output}}"
  }

  tool("solink") {
    soname = "{{target_output_name}}{{output_extension}}"
    if (is_linux && linux_soname_version != "") {
      soname += ".$linux_soname_version"
    }

    rpath = "-Wl,-soname,$soname"
    if (is_mac) {
      rpath = "-Wl,-install_name,@rpath/$soname"
    }

    command = "$cc_wrapper $cxx -shared {{ldflags}} {{inputs}} {{solibs}} {{libs}} $rpath -o {{output}}"
    outputs = [
      "{{root_out_dir}}/$soname",
    ]
    output_prefix = "lib"
    default_output_extension = ".so"
    description = "link {{output}}"
  }

  tool("link") {
    command = "$cc_wrapper $cxx {{ldflags}} {{inputs}} {{solibs}} {{libs}} -o {{output}}"
    outputs = [
      "{{root_out_dir}}/{{target_output_name}}{{output_extension}}",
    ]
    description = "link {{output}}"
  }

  tool("stamp") {
    command = "$stamp {{output}}"
    description = "stamp {{output}}"
  }

  tool("copy") {
    cp_py = rebase_path("cp.py")
    command = "$python $cp_py {{source}} {{output}}"
    description = "copy {{source}} {{output}}"
  }
>>>>>>> ebb49711
}<|MERGE_RESOLUTION|>--- conflicted
+++ resolved
@@ -3,40 +3,9 @@
 # Use of this source code is governed by a BSD-style license that can be
 # found in the LICENSE file.
 
-exec_script("xamarin_inject_compat.py", [ rebase_path("..") ])
+exec_script("//gn/xamarin_inject_compat.py", [ rebase_path("..") ])
 
 declare_args() {
-<<<<<<< HEAD
-=======
-  ar = "ar"
-  cc = "cc"
-  cxx = "c++"
-
-  if (is_android) {
-    if (host_os == "win") {
-      ar = "$ndk/toolchains/$ndk_gccdir-4.9/prebuilt/$ndk_host/$ndk_target/bin/ar.exe"
-      cc = "$ndk/toolchains/llvm/prebuilt/$ndk_host/bin/clang.exe"
-      cxx = "$ndk/toolchains/llvm/prebuilt/$ndk_host/bin/clang++.exe"
-    } else {
-      ar = "$ndk/toolchains/$ndk_gccdir-4.9/prebuilt/$ndk_host/$ndk_target/bin/ar"
-      cc = "$ndk/toolchains/llvm/prebuilt/$ndk_host/bin/clang"
-      cxx = "$ndk/toolchains/llvm/prebuilt/$ndk_host/bin/clang++"
-    }
-  } else if (is_tizen) {
-    if (host_os == "win") {
-      ar = "$ncli/tools/$ncli_gccdir/$ncli_target/bin/ar.exe"
-      cc = "$ncli/tools/llvm-4.0.0/bin/clang.exe"
-      cxx = "$ncli/tools/llvm-4.0.0/bin/clang++.exe"
-    } else {
-      ar = "$ncli/tools/$ncli_gccdir/$ncli_target/bin/ar"
-      cc = "$ncli/tools/llvm-4.0.0/bin/clang"
-      cxx = "$ncli/tools/llvm-4.0.0/bin/clang++"
-    }
-  }
-
-  run_vcvars = true
-
->>>>>>> ebb49711
   extra_asmflags = []
   extra_cflags = []
   extra_cflags_c = []
@@ -50,24 +19,6 @@
     enable_bitcode = true
   }
 }
-<<<<<<< HEAD
-=======
-declare_args() {
-  windk = exec_script("find_windk.py", [ ], "trim string")
-}
-declare_args() {
-  msvc_root = exec_script("find_msvc_root.py", [ windk ], "trim string")
-  win_kits = "$windk/../../../Windows Kits"
-}
-
-if (host_os == "win") {
-  python = "python.exe"
-  stamp = "cmd.exe /c echo >"
-} else {
-  python = "python"
-  stamp = "touch"
-}
->>>>>>> ebb49711
 
 is_clang = is_android || is_ios || is_mac || is_tizen || (cc == "clang" && cxx == "clang++")
 
@@ -157,19 +108,11 @@
       "-mfpu=neon",
       "-mthumb",
     ]
-<<<<<<< HEAD
-  } else if (current_cpu == "mipsel") {
+  } else if (current_cpu == "mipsel" && !is_win) {
     cflags += [ "-march=mips32r2" ]
-  } else if (current_cpu == "mips64el") {
+  } else if (current_cpu == "mips64el" && !is_win) {
     asmflags += [ "-integrated-as" ]
     cflags += [ "-integrated-as" ]
-=======
-  } else if (current_cpu == "mipsel" && !is_win) {
-    cflags += [
-      "-no-integrated-as",  # Clang <4.0 doesn't understand 'usw' mnemonic.
-      "-march=mips32r2",
-    ]
->>>>>>> ebb49711
   } else if (current_cpu == "x86" && !is_win) {
     asmflags += [ "-m32" ]
     cflags += [
@@ -518,262 +461,4 @@
       "/INCREMENTAL:NO",  # Quiet warnings about failing to incrementally link by never trying to.
     ]
   }
-<<<<<<< HEAD
-=======
-}
-
-toolchain("msvc") {
-  lib_dir_switch = "/LIBPATH:"
-
-  env_setup = ""
-  env_setup_end = ""
-
-  if (target_cpu == "x64") {
-    _target = "amd64"
-  } else {
-    _target = "amd64_" + target_cpu
-  }
-  if (is_winrt) {
-    _target  += " store"
-  }
-
-  _vcvarsall = "$msvc_root/../../../Auxiliary/Build/vcvarsall.bat"
-  if (run_vcvars) {
-    env_setup = "cmd /c \"set __VSCMD_ARG_NO_LOGO=1 && set VSCMD_START_DIR=%CD% && \"$_vcvarsall\" $_target && "
-    env_setup_end = "\""
-  } else {
-    print("Be sure to run")
-    print("\"$_vcvarsall\" $_target")
-    print("to set up your environment before running ninja.")
-  }
-  bin = "$msvc_root/bin/HostX64/$target_cpu"
-
-  tool("asm") {
-    _ml = "ml"
-    if (target_cpu == "x64") {
-      _ml += "64"
-    }
-    command = "$env_setup\"$bin/$_ml.exe\" /nologo /c /Fo {{output}} {{source}}$env_setup_end"
-    outputs = [
-      "{{source_out_dir}}/{{target_output_name}}.{{source_name_part}}.obj",
-    ]
-    description = "assemble {{source}}"
-  }
-
-  tool("cc") {
-    rspfile = "{{output}}.rsp"
-    precompiled_header_type = "msvc"
-    pdbname = "{{target_out_dir}}/{{label_name}}_c.pdb"
-
-    # Label names may have spaces so pdbname must be quoted.
-    command = "$env_setup\"$bin/cl.exe\" /nologo /showIncludes /FC @$rspfile /c {{source}} /Fo{{output}} /Fd\"$pdbname\"$env_setup_end"
-    depsformat = "msvc"
-    outputs = [
-      "{{source_out_dir}}/{{target_output_name}}.{{source_name_part}}.obj",
-    ]
-    rspfile_content = "{{defines}} {{include_dirs}} {{cflags}} {{cflags_c}}"
-    description = "compile {{source}}"
-  }
-
-  tool("cxx") {
-    rspfile = "{{output}}.rsp"
-    precompiled_header_type = "msvc"
-    pdbname = "{{target_out_dir}}/{{label_name}}_c.pdb"
-
-    # Label names may have spaces so pdbname must be quoted.
-    command = "$env_setup\"$bin/cl.exe\" /nologo /showIncludes /FC @$rspfile /c {{source}} /Fo{{output}} /Fd\"$pdbname\"$env_setup_end"
-    depsformat = "msvc"
-    outputs = [
-      "{{source_out_dir}}/{{target_output_name}}.{{source_name_part}}.obj",
-    ]
-    rspfile_content = "{{defines}} {{include_dirs}} {{cflags}} {{cflags_cc}}"
-    description = "compile {{source}}"
-  }
-
-  tool("alink") {
-    rspfile = "{{output}}.rsp"
-
-    command = "$env_setup\"$bin/lib.exe\" /nologo /ignore:4221 {{arflags}} /OUT:{{output}} @$rspfile$env_setup_end"
-    outputs = [
-      # Ignore {{output_extension}} and always use .lib, there's no reason to
-      # allow targets to override this extension on Windows.
-      "{{root_out_dir}}/{{target_output_name}}{{output_extension}}",
-    ]
-    default_output_extension = ".lib"
-    default_output_dir = "{{target_out_dir}}"
-
-    # inputs_newline works around a fixed per-line buffer size in the linker.
-    rspfile_content = "{{inputs_newline}}"
-    description = "link {{output}}"
-  }
-
-  tool("solink") {
-    output_prefix = "lib"
-    dllname_no_ext = "{{output_dir}}/{{target_output_name}}"
-    dllname = "${dllname_no_ext}{{output_extension}}"
-    libname = "${dllname_no_ext}.lib"
-    pdbname = "${dllname_no_ext}.pdb"
-    rspfile = "${dllname_no_ext}.rsp"
-
-    command = "$env_setup\"$bin/link.exe\" /nologo /IMPLIB:$libname /DLL /OUT:$dllname /PDB:$pdbname @$rspfile$env_setup_end"
-    outputs = [
-      dllname,
-      libname,
-      pdbname,
-    ]
-    default_output_extension = ".dll"
-    default_output_dir = "{{root_out_dir}}"
-
-    link_output = libname
-    depend_output = libname
-    runtime_outputs = [
-      dllname,
-      pdbname,
-    ]
-
-    # I don't quite understand this.  Aping Chrome's toolchain/win/BUILD.gn.
-    restat = true
-
-    # inputs_newline works around a fixed per-line buffer size in the linker.
-    rspfile_content = "{{inputs_newline}} {{libs}} {{solibs}} {{ldflags}}"
-    description = "link {{output}}"
-  }
-
-  tool("link") {
-    exename = "{{root_out_dir}}/{{target_output_name}}{{output_extension}}"
-    pdbname = "$exename.pdb"
-    rspfile = "$exename.rsp"
-
-    command =
-        "$env_setup\"$bin/link.exe\" /nologo /OUT:$exename /PDB:$pdbname @$rspfile$env_setup_end"
-
-    default_output_extension = ".exe"
-    default_output_dir = "{{root_out_dir}}"
-    outputs = [
-      exename,
-    ]
-
-    # inputs_newline works around a fixed per-line buffer size in the linker.
-    rspfile_content = "{{inputs_newline}} {{libs}} {{solibs}} {{ldflags}}"
-    description = "link {{output}}"
-  }
-
-  tool("stamp") {
-    command = "$stamp {{output}}"
-    description = "stamp {{output}}"
-  }
-
-  tool("copy") {
-    cp_py = rebase_path("cp.py")
-    command = "$python $cp_py {{source}} {{output}}"
-    description = "copy {{source}} {{output}}"
-  }
-}
-
-toolchain("gcc_like") {
-  lib_switch = "-l"
-  lib_dir_switch = "-L"
-
-  tool("cc") {
-    depfile = "{{output}}.d"
-    command = "$cc_wrapper $cc -MMD -MF $depfile {{defines}} {{include_dirs}} {{cflags}} {{cflags_c}} -c {{source}} -o {{output}}"
-    depsformat = "gcc"
-    outputs = [
-      "{{source_out_dir}}/{{target_output_name}}.{{source_name_part}}.o",
-    ]
-    description = "compile {{source}}"
-  }
-
-  tool("cxx") {
-    depfile = "{{output}}.d"
-    command = "$cc_wrapper $cxx -MMD -MF $depfile {{defines}} {{include_dirs}} {{cflags}} {{cflags_cc}} -c {{source}} -o {{output}}"
-    depsformat = "gcc"
-    outputs = [
-      "{{source_out_dir}}/{{target_output_name}}.{{source_name_part}}.o",
-    ]
-    description = "compile {{source}}"
-  }
-
-  tool("objc") {
-    depfile = "{{output}}.d"
-    command = "$cc_wrapper $cc -MMD -MF $depfile {{defines}} {{include_dirs}} {{cflags}} {{cflags_objc}} -c {{source}} -o {{output}}"
-    depsformat = "gcc"
-    outputs = [
-      "{{source_out_dir}}/{{target_output_name}}.{{source_name_part}}.o",
-    ]
-    description = "compile {{source}}"
-  }
-
-  tool("objcxx") {
-    depfile = "{{output}}.d"
-    command = "$cc_wrapper $cxx -MMD -MF $depfile {{defines}} {{include_dirs}} {{cflags}} {{cflags_cc}} {{cflags_objc}} -c {{source}} -o {{output}}"
-    depsformat = "gcc"
-    outputs = [
-      "{{source_out_dir}}/{{target_output_name}}.{{source_name_part}}.o",
-    ]
-    description = "compile {{source}}"
-  }
-
-  tool("asm") {
-    depfile = "{{output}}.d"
-    command = "$cc_wrapper $cc -MMD -MF $depfile {{defines}} {{include_dirs}} {{asmflags}} -c {{source}} -o {{output}}"
-    depsformat = "gcc"
-    outputs = [
-      "{{source_out_dir}}/{{target_output_name}}.{{source_name_part}}.o",
-    ]
-    description = "assemble {{source}}"
-  }
-
-  tool("alink") {
-    rspfile = "{{output}}.rsp"
-    rspfile_content = "{{inputs}}"
-    ar_py = rebase_path("ar.py")
-    command = "$python $ar_py $ar {{output}} $rspfile"
-    outputs = [
-      "{{root_out_dir}}/{{target_output_name}}{{output_extension}}",
-    ]
-    default_output_extension = ".a"
-    output_prefix = "lib"
-    description = "link {{output}}"
-  }
-
-  tool("solink") {
-    soname = "{{target_output_name}}{{output_extension}}"
-    if (is_linux && linux_soname_version != "") {
-      soname += ".$linux_soname_version"
-    }
-
-    rpath = "-Wl,-soname,$soname"
-    if (is_mac) {
-      rpath = "-Wl,-install_name,@rpath/$soname"
-    }
-
-    command = "$cc_wrapper $cxx -shared {{ldflags}} {{inputs}} {{solibs}} {{libs}} $rpath -o {{output}}"
-    outputs = [
-      "{{root_out_dir}}/$soname",
-    ]
-    output_prefix = "lib"
-    default_output_extension = ".so"
-    description = "link {{output}}"
-  }
-
-  tool("link") {
-    command = "$cc_wrapper $cxx {{ldflags}} {{inputs}} {{solibs}} {{libs}} -o {{output}}"
-    outputs = [
-      "{{root_out_dir}}/{{target_output_name}}{{output_extension}}",
-    ]
-    description = "link {{output}}"
-  }
-
-  tool("stamp") {
-    command = "$stamp {{output}}"
-    description = "stamp {{output}}"
-  }
-
-  tool("copy") {
-    cp_py = rebase_path("cp.py")
-    command = "$python $cp_py {{source}} {{output}}"
-    description = "copy {{source}} {{output}}"
-  }
->>>>>>> ebb49711
 }