--- conflicted
+++ resolved
@@ -15,17 +15,15 @@
   extra_cflags_c = []
   extra_cflags_cc = []
   extra_ldflags = []
+  use_PIC = true
 
   malloc = ""
-<<<<<<< HEAD
 
   enable_bitcode =
     (is_tvos || is_watchos) &&
     (target_cpu == "arm" || target_cpu == "arm64")
 
-=======
   werror = false
->>>>>>> 21ebdec5
   xcode_sysroot = ""
 
   visibility_hidden = true
@@ -148,7 +146,6 @@
       "$win_vc/Tools/MSVC/$win_toolchain_version/lib/$target_cpu$_is_store",
     ]
   } else {
-<<<<<<< HEAD
     if (use_PIC) {
       cflags += [ "-fPIC" ]
     }
@@ -161,17 +158,6 @@
       cflags += [ "-fvisibility=hidden" ]
       cflags_cc += [ "-fvisibility-inlines-hidden" ]
     }
-=======
-    cflags += [
-      "-fstrict-aliasing",
-      "-fPIC",
-      "-fvisibility=hidden",
-    ]
-    cflags_cc += [
-      "-std=c++17",
-      "-fvisibility-inlines-hidden",
-    ]
->>>>>>> 21ebdec5
   }
 
   if (current_cpu == "arm" && !is_win) {
@@ -180,20 +166,6 @@
       "-mfpu=neon",
       "-mthumb",
     ]
-<<<<<<< HEAD
-  } else if (current_cpu == "loongson3a" && !is_win) {
-    asmflags += [ "-march=loongson3a" ]
-    cflags += [
-      "-march=loongson3a",
-
-      # Causes an internal compiler error.
-      "-DSKCMS_PORTABLE",
-    ]
-  } else if (current_cpu == "mips64el" && !is_win) {
-    asmflags += [ "-march=mips64" ]
-    cflags += [ "-march=mips64" ]
-=======
->>>>>>> 21ebdec5
   } else if (current_cpu == "x86" && !is_win) {
     asmflags += [ "-m32" ]
     cflags += [
@@ -215,7 +187,6 @@
   }
 
   if (is_android) {
-<<<<<<< HEAD
     asmflags += [ "--target=$ndk_target" ]
     cflags += [
       "--sysroot=$ndk/sysroot",
@@ -271,14 +242,6 @@
     lib_dirs = [
       "$ncli/platforms/$ncli_platform/usr/lib",
     ]
-=======
-    cflags += [ "--sysroot=$ndk/sysroot" ]
-    cflags_cc += [
-      "-isystem$ndk/sources/cxx-stl/llvm-libc++/include",
-      "-isystem$ndk/sources/cxx-stl/llvm-libc++abi/include",
-    ]
-    ldflags += [ "-static-libstdc++" ]
->>>>>>> 21ebdec5
   }
 
   if (is_ios) {
@@ -310,7 +273,6 @@
         target_cpu,
       ]
     }
-<<<<<<< HEAD
     if (is_watchos) {
       if (target_cpu == "arm") {
         _target = "armv7k"
@@ -318,9 +280,6 @@
         _target = "arm64_32"
       }
     }
-=======
-
->>>>>>> 21ebdec5
     asmflags += [
                   "-isysroot",
                   xcode_sysroot,
