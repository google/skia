--- conflicted
+++ resolved
@@ -3,13 +3,11 @@
 # Use of this source code is governed by a BSD-style license that can be
 # found in the LICENSE file.
 
-<<<<<<< HEAD
 exec_script("xamarin_inject_compat.py", [ rebase_path("..") ])
-=======
+
 if (is_fuchsia) {
   import("//build/fuchsia/sdk.gni")
 }
->>>>>>> a91f9f61
 
 declare_args() {
   extra_asmflags = []
@@ -20,14 +18,12 @@
   use_PIC = true
 
   malloc = ""
-<<<<<<< HEAD
 
   enable_bitcode =
     (is_tvos || is_watchos) &&
     (target_cpu == "arm" || target_cpu == "arm64")
-=======
+
   xcode_sysroot = ""
->>>>>>> a91f9f61
 }
 
 if (is_ios && xcode_sysroot == "") {
