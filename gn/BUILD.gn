# Copyright 2016 Google Inc.
#
# Use of this source code is governed by a BSD-style license that can be
# found in the LICENSE file.

exec_script("xamarin_inject_compat.py", [ rebase_path("..") ])

declare_args() {
  extra_asmflags = []
  extra_cflags = []
  extra_cflags_c = []
  extra_cflags_cc = []
  extra_ldflags = []

  malloc = ""

  enable_bitcode = false
  if (is_tvos || is_watchos) {
    enable_bitcode = true
  }
}

if (is_ios) {
  if (is_tvos) {
    sdk = "appletv"
  } else if (is_watchos) {
    sdk = "watch"
  } else {
    sdk = "iphone"
  }
  if (target_cpu == "x86" || target_cpu == "x64") {
    sdk += "simulator"
  } else {
    sdk += "os"
  }
  ios_sysroot = exec_script("find_ios_sysroot.py", [ sdk ], "trim string")
}

config("default") {
  asmflags = []
  cflags = []
  cflags_c = []
  cflags_cc = []
  defines = []
  ldflags = []
  libs = []

  if (is_win) {
    cflags += [
      "/bigobj",  # Some of our files are bigger than the regular limits.
      "/utf-8",  # Set Source and Executable character sets to UTF-8.
    ]
    if (is_clang) {
      cflags += [ "-fms-compatibility-version=19" ]  # 2015
    }
    defines += [
      "_CRT_SECURE_NO_WARNINGS",  # Disables warnings about sscanf().
      "_HAS_EXCEPTIONS=0",  # Disables exceptions in MSVC STL.
      "WIN32_LEAN_AND_MEAN",
      "NOMINMAX",
    ]

    if (msvc == 2015) {
      _include_dirs = [ "$win_vc/include" ]
    } else {  # 2017
      _include_dirs = [ "$win_vc/Tools/MSVC/$win_toolchain_version/include" ]
    }
    _include_dirs += [
      "$win_sdk/Include/$win_sdk_version/shared",
      "$win_sdk/Include/$win_sdk_version/ucrt",
      "$win_sdk/Include/$win_sdk_version/um",
      "$win_sdk/Include/$win_sdk_version/winrt",
    ]

    if (is_clang) {
      foreach(dir, _include_dirs) {
        cflags += [
          "-imsvc",
          dir,
        ]
      }
    } else {
      include_dirs = _include_dirs
    }

    lib_dirs = [
      "$win_sdk/Lib/$win_sdk_version/ucrt/$target_cpu",
      "$win_sdk/Lib/$win_sdk_version/um/$target_cpu",
    ]
    if (msvc == 2015) {
      if (target_cpu == "x86") {
        lib_dirs += [ "$win_vc/lib" ]
      } else {
        lib_dirs += [ "$win_vc/lib/amd64" ]
      }
    } else {  # 2017
      _is_store = ""
      if (is_winrt) {
        _is_store = "/store"
      }
      lib_dirs +=
          [ "$win_vc/Tools/MSVC/$win_toolchain_version/lib/$target_cpu$_is_store" ]
    }
  } else {
    cflags += [
      "-fstrict-aliasing",
      "-fPIC",
    ]
    cflags_cc += [ "-std=c++11" ]

    # The main idea is to slim the exported API, but these flags also improve link time on Mac.
    # These would make stack traces worse on Linux, so we don't just set them willy-nilly.
    cflags += [ "-fvisibility=hidden" ]
    cflags_cc += [ "-fvisibility-inlines-hidden" ]
  }

  if (current_cpu == "arm" && !is_win) {
    cflags += [
      "-march=armv7-a",
      "-mfpu=neon",
      "-mthumb",
    ]
  } else if (current_cpu == "loongson3a" && !is_win) {
    asmflags += [ "-march=loongson3a" ]
    cflags += [
      "-march=loongson3a",

      # Causes an internal compiler error.
      "-DSKCMS_PORTABLE",
    ]
  } else if (current_cpu == "mips64el" && !is_win) {
    asmflags += [ "-march=mips64" ]
    cflags += [ "-march=mips64" ]
  } else if (current_cpu == "x86" && !is_win) {
    asmflags += [ "-m32" ]
    cflags += [
      "-m32",
      "-msse2",
      "-mfpmath=sse",
    ]
    ldflags += [ "-m32" ]
  }

  if (malloc != "" && !is_win) {
    cflags += [
      "-fno-builtin-malloc",
      "-fno-builtin-calloc",
      "-fno-builtin-realloc",
      "-fno-builtin-free",
    ]
    libs += [ malloc ]
  }

  if (is_android) {
    asmflags += [ "--target=$ndk_target" ]
    cflags += [
      "--sysroot=$ndk/sysroot",
      "-isystem$ndk/sysroot/usr/include/$ndk_target",
      "-D__ANDROID_API__=$ndk_api",
      "--target=$ndk_target",
    ]
    cflags_cc += [
      "-isystem$ndk/sources/cxx-stl/llvm-libc++/include",
      "-isystem$ndk/sources/cxx-stl/llvm-libc++abi/include",
      "-isystem$ndk/sources/android/support/include",
    ]
    ldflags += [
      "--sysroot=$ndk/platforms/$ndk_platform",
      "--target=$ndk_target",
      "-B$ndk/toolchains/$ndk_gccdir-4.9/prebuilt/$ndk_host/$ndk_target/bin",
    ]
    lib_dirs = [
      "$ndk/sources/cxx-stl/llvm-libc++/libs/$ndk_stdlib",
      "$ndk/toolchains/$ndk_gccdir-4.9/prebuilt/$ndk_host/lib/gcc/$ndk_target/4.9.x",
    ]

    libs += [
      "c++_static",
      "c++abi",
    ]
    if (ndk_api < 21) {
      libs += [ "android_support" ]
    }
  }

  if (is_tizen) {
    asmflags += [
      "--target=$ncli_target",
      "-B$ncli/tools/$ncli_gccdir/$ncli_target/bin",
    ]
    cflags += [
      "--sysroot=$ncli/platforms/$ncli_platform",
      "--target=$ncli_target",
      "-B$ncli/tools/$ncli_gccdir/$ncli_target/bin",
    ]
    cflags_cc += [
      "-isystem$ncli/tools/$ncli_gccdir/$ncli_target/include/c++/6.2.1",
      "-isystem$ncli/tools/$ncli_gccdir/$ncli_target/include/c++/6.2.1/$ncli_target",
    ]
    ldflags += [
      "--sysroot=$ncli/platforms/$ncli_platform",
      "--target=$ncli_target",
      "-B$ncli/tools/$ncli_gccdir/$ncli_target/bin",
    ]
    lib_dirs = [
      "$ncli/platforms/$ncli_platform/usr/lib",
    ]
  }

  if (is_ios) {
    _target = target_cpu
    if (target_cpu == "arm") {
      _target = "armv7"
    } else if (target_cpu == "x86") {
      _target = "i386"
    } else if (target_cpu == "x64") {
      _target = "x86_64"
    }
    if (is_watchos && _target == "armv7") {
      _target = "armv7k"
    }
    asmflags += [
      "-isysroot",
      ios_sysroot,
      "-arch",
      _target,
    ]
    cflags += [
      "-isysroot",
      ios_sysroot,
      "-arch",
      _target,
    ]
    cflags_cc += [ "-stdlib=libc++" ]
    ldflags += [
      "-isysroot",
      ios_sysroot,
      "-arch",
      _target,
      "-stdlib=libc++",
    ]
    libs += [ "objc" ]
  }

  if (enable_bitcode) {
    cflags += [
      "-fembed-bitcode"
    ]
  }

  if (is_linux) {
    libs += [ "pthread" ]
  }
  if (is_mac) {
    # Disable linker warnings.  They're usually just annoyances like,
    #   ld: warning: text-based stub file
    #     /System/Library/Frameworks/foo.framework/foo.tbd and library file
    #     /System/Library/Frameworks/foo.framework/foo are out of sync.
    #     Falling back to library file for linking.
    ldflags += [ "-Wl,-w" ]
  }

  if (sanitize != "") {
    # You can either pass the sanitizers directly, e.g. "address,undefined",
    # or pass one of the couple common aliases used by the bots.
    sanitizers = sanitize

    # fyi_sanitizers only print out stacktraces of their issues
    fyi_sanitizers = fyi_sanitize
    if (sanitize == "ASAN" || sanitize == "UBSAN") {
      # ASAN implicitly runs all UBSAN checks also.
      sanitizers = "bool,float-cast-overflow,integer-divide-by-zero,nonnull-attribute,null,return,returns-nonnull-attribute,shift,signed-integer-overflow,unreachable,vla-bound"

      if (fyi_sanitize == "" && !is_android) {
        fyi_sanitizers = "float-divide-by-zero"
      }

      if (!is_mac && !is_win) {
        sanitizers += ",function"  # Not supported on Mac or Win.
      }
      if (!is_win) {
        sanitizers += ",vptr"  # Not supported on Win.
      }
      if (!is_debug && !is_win) {
        # No-op with somewhat annoying warning at -O0.
        # Seems to be broken on Win.
        sanitizers += ",object-size"
      }
      if (sanitize == "ASAN") {
        sanitizers += ",address"
      }
      if (is_android) {
        # Android only easily supports address for now
        # UBSAN runs into linking errors
        sanitizers = "address"

        # recommended by
        # https://github.com/google/sanitizers/wiki/AddressSanitizerOnAndroid
        cflags += [ "-fno-omit-frame-pointer" ]
      }
    } else if (sanitize == "TSAN") {
      sanitizers = "thread"
    } else if (sanitize == "MSAN") {
      sanitizers = "memory"
    }

    cflags += [
      "-fsanitize=$sanitizers,$fyi_sanitizers",
      "-fno-sanitize-recover=$sanitizers",
    ]
    if (!is_win) {
      cflags += [ "-fno-omit-frame-pointer" ]
    }
    if (is_linux) {
      cflags_cc += [ "-stdlib=libc++" ]
      ldflags += [ "-stdlib=libc++" ]
    }
    ldflags += [ "-fsanitize=$sanitizers" ]
    if (sanitizers == "memory") {
      cflags += [ "-fsanitize-memory-track-origins" ]
    }
  }
}

config("no_exceptions") {
  # Exceptions are disabled by default on Windows.  (Use /EHsc to enable them.)
  if (!is_win) {
    cflags_cc = [ "-fno-exceptions" ]
  }
}

config("warnings") {
  cflags = []
  cflags_cc = []
  cflags_objc = []
  cflags_objcc = []
  if (is_win) {
    cflags += [
      "/WX",  # Treat warnings as errors.
      "/W3",  # Turn on lots of warnings.

      # Disable a bunch of warnings:
      "/wd4244",  # conversion from 'float' to 'int', possible loss of data
      "/wd4267",  # conversion from 'size_t' to 'int', possible loss of data
      "/wd4800",  # forcing value to bool 'true' or 'false' (performance warning)

      # Probably only triggers when /EHsc is enabled.
      "/wd4291",  # no matching operator delete found;
                  # memory will not be freed if initialization throws an exception
    ]
  } else {
    cflags += [
      "-Werror",
      "-Wall",
      "-Wextra",
      "-Winit-self",
      "-Wpointer-arith",
      "-Wsign-compare",
      "-Wvla",

      "-Wno-deprecated-declarations",
      "-Wno-maybe-uninitialized",
    ]
    cflags_cc += [
      "-Wnon-virtual-dtor",
      "-Wno-noexcept-type",
    ]
  }

  if (is_clang) {
    cflags += [
      "-Weverything",
      "-Wno-unknown-warning-option",  # Let older Clangs ignore newer Clangs' warnings.
    ]

    if (target_cpu == "arm" && is_ios) {
      # Clang seems to think new/malloc will only be 4-byte aligned on 32-bit iOS.
      # We're pretty sure it's actually 8-byte alignment.
      cflags += [ "-Wno-over-aligned" ]
    }
    if (target_cpu == "x86" && is_android) {
      # Clang seems to think new/malloc will only be 4-byte aligned on 32-bit x86 Android builds.
      # We're pretty sure it's actually 8-byte alignment.  See OverAlignedTest.cpp for more info.
      cflags += [ "-Wno-over-aligned" ]
    }

    # Shouldn't be necessary for local builds. With distributed Windows builds, files may lose
    # their case during copy, causing case-sensitivity mismatch on remote machines.
    cflags += [
      "-Wno-nonportable-include-path",
      "-Wno-nonportable-system-include-path",
    ]

    # TODO: These would all be really great warnings to turn on.
    cflags += [
      "-Wno-cast-align",
      "-Wno-cast-qual",
      "-Wno-conversion",
      "-Wno-disabled-macro-expansion",
      "-Wno-documentation",
      "-Wno-documentation-unknown-command",
      "-Wno-double-promotion",
      "-Wno-exit-time-destructors",  # TODO: OK outside libskia
      "-Wno-float-equal",
      "-Wno-format-nonliteral",
      "-Wno-global-constructors",  # TODO: OK outside libskia
      "-Wno-missing-prototypes",
      "-Wno-missing-variable-declarations",
      "-Wno-pedantic",
      "-Wno-reserved-id-macro",
      "-Wno-shadow",
      "-Wno-shift-sign-overflow",
      "-Wno-signed-enum-bitfield",
      "-Wno-switch-enum",
      "-Wno-undef",
      "-Wno-unreachable-code",
      "-Wno-unreachable-code-break",
      "-Wno-unreachable-code-return",
      "-Wno-unused-macros",
      "-Wno-unused-member-function",
      "-Wno-unused-template",
      "-Wno-zero-as-null-pointer-constant",
    ]
    cflags_cc += [
      "-Wno-abstract-vbase-init",
      "-Wno-weak-vtables",
    ]

    # We are unlikely to want to fix these.
    cflags += [
      "-Wno-bad-function-cast",
      "-Wno-covered-switch-default",
      "-Wno-deprecated",
      "-Wno-missing-noreturn",
      "-Wno-old-style-cast",
      "-Wno-padded",
      "-Wno-newline-eof",
    ]
    cflags_cc += [
      "-Wno-c++98-compat",
      "-Wno-c++98-compat-pedantic",
      "-Wno-undefined-func-template",
    ]
    cflags_objc += [
      "-Wno-direct-ivar-access",
      "-Wno-objc-interface-ivars",
    ]
    cflags_objcc += [
      "-Wno-direct-ivar-access",
      "-Wno-objcc-interface-ivars",
    ]
  }
  if (!is_win || is_clang) {
    cflags += [ "-Wno-implicit-fallthrough" ]
  }
}
config("warnings_except_public_headers") {
  if (!is_win || is_clang) {
    cflags = [ "-Wno-unused-parameter" ]
  }
}

config("extra_flags") {
  asmflags = extra_asmflags
  cflags = extra_cflags
  cflags_c = extra_cflags_c
  cflags_cc = extra_cflags_cc
  ldflags = extra_ldflags
}

config("debug_symbols") {
  # It's annoying to wait for full debug symbols to push over
  # to Android devices.  -gline-tables-only is a lot slimmer.
  if (is_android) {
    cflags = [
      "-gline-tables-only",
      "-funwind-tables",  # Helps make in-process backtraces fuller.
    ]
  } else if (is_win) {
    cflags = [ "/Z7" ]
    ldflags = [ "/DEBUG:FASTLINK" ]
  } else {
    cflags = [ "-g" ]
  }
}

config("no_rtti") {
  if (sanitize != "ASAN") {  # -fsanitize=vptr requires RTTI
    if (is_win) {
      cflags_cc = [ "/GR-" ]
    } else {
      cflags_cc = [ "-fno-rtti" ]
    }
  }
}

config("release") {
  if (is_win) {
    cflags = [
      "/O2",
      "/Zc:inline",
    ]
    ldflags = [
      "/OPT:ICF",
      "/OPT:REF",
    ]
  } else {
    cflags = [
      "-Os",
    ]
    if (!enable_bitcode) {
      cflags += [
        "-fdata-sections",
        "-ffunction-sections",
      ]
    }
    if (is_mac || is_ios) {
      ldflags = [ "-dead_strip" ]
    } else {
      ldflags = [ "-s", "-Wl,--gc-sections" ]
<<<<<<< HEAD
    }
    if (target_cpu == "wasm") {
      # The compiler asks us to add an optimization flag to both cflags
      # and ldflags to cut down on the local variables,
      # for performance reasons.
      # The "linking" step is the conversion to javascript.
      ldflags += [ "-O3" ]
=======
>>>>>>> 9217b237
    }
  }
  defines = [ "NDEBUG" ]
}

config("executable") {
  if (is_android) {
    ldflags = [
      "-pie",
      "-rdynamic",
    ]
  } else if (is_mac) {
    ldflags = [ "-Wl,-rpath,@loader_path/." ]
  } else if (is_linux) {
    ldflags = [
      "-rdynamic",
      "-Wl,-rpath,\$ORIGIN",
    ]
  } else if (is_win) {
    ldflags = [
      "/SUBSYSTEM:CONSOLE",  # Quiet "no subsystem specified; CONSOLE assumed".
      "/INCREMENTAL:NO",  # Quiet warnings about failing to incrementally link by never trying to.
    ]
  }
}<|MERGE_RESOLUTION|>--- conflicted
+++ resolved
@@ -518,16 +518,13 @@
       ldflags = [ "-dead_strip" ]
     } else {
       ldflags = [ "-s", "-Wl,--gc-sections" ]
-<<<<<<< HEAD
     }
     if (target_cpu == "wasm") {
       # The compiler asks us to add an optimization flag to both cflags
       # and ldflags to cut down on the local variables,
       # for performance reasons.
       # The "linking" step is the conversion to javascript.
-      ldflags += [ "-O3" ]
-=======
->>>>>>> 9217b237
+      ldflags += [ "-Os" ]
     }
   }
   defines = [ "NDEBUG" ]
