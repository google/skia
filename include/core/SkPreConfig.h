/*
 * Copyright 2006 The Android Open Source Project
 *
 * Use of this source code is governed by a BSD-style license that can be
 * found in the LICENSE file.
 */

// IWYU pragma: private, include "SkTypes.h"

#ifndef SkPreConfig_DEFINED
#define SkPreConfig_DEFINED

// Allows embedders that want to disable macros that take arguments to just
// define that symbol to be one of these
#define SK_NOTHING_ARG1(arg1)
#define SK_NOTHING_ARG2(arg1, arg2)
#define SK_NOTHING_ARG3(arg1, arg2, arg3)

//////////////////////////////////////////////////////////////////////

#if !defined(SK_BUILD_FOR_ANDROID) && !defined(SK_BUILD_FOR_IOS) && !defined(SK_BUILD_FOR_WIN32) && !defined(SK_BUILD_FOR_UNIX) && !defined(SK_BUILD_FOR_MAC)

    #ifdef __APPLE__
        #include "TargetConditionals.h"
    #endif

    #if defined(_WIN32) || defined(__SYMBIAN32__)
        #define SK_BUILD_FOR_WIN32
    #elif defined(ANDROID) || defined(__ANDROID__)
        #define SK_BUILD_FOR_ANDROID
    #elif defined(linux) || defined(__linux) || defined(__FreeBSD__) || \
          defined(__OpenBSD__) || defined(__sun) || defined(__NetBSD__) || \
          defined(__DragonFly__) || defined(__Fuchsia__) || \
          defined(__GLIBC__) || defined(__GNU__) || defined(__unix__)
        #define SK_BUILD_FOR_UNIX
    #elif TARGET_OS_IPHONE || TARGET_IPHONE_SIMULATOR
        #define SK_BUILD_FOR_IOS
    #else
        #define SK_BUILD_FOR_MAC
    #endif

#endif

/* Even if the user only defined the framework variant we still need to build
 * the default (NDK-compliant) Android code. Therefore, when attempting to
 * include/exclude something from the framework variant check first that we are
 * building for Android then check the status of the framework define.
 */
#if defined(SK_BUILD_FOR_ANDROID_FRAMEWORK) && !defined(SK_BUILD_FOR_ANDROID)
    #define SK_BUILD_FOR_ANDROID
#endif

//////////////////////////////////////////////////////////////////////

#ifdef SK_BUILD_FOR_WIN32
    #if !defined(SK_RESTRICT)
        #define SK_RESTRICT __restrict
    #endif
    #if !defined(SK_WARN_UNUSED_RESULT)
        #define SK_WARN_UNUSED_RESULT
    #endif
#endif

#if !defined(SK_RESTRICT)
    #define SK_RESTRICT __restrict__
#endif

#if !defined(SK_WARN_UNUSED_RESULT)
    #define SK_WARN_UNUSED_RESULT __attribute__((warn_unused_result))
#endif

//////////////////////////////////////////////////////////////////////

#if !defined(SK_CPU_BENDIAN) && !defined(SK_CPU_LENDIAN)
    #if defined(__BYTE_ORDER__) && (__BYTE_ORDER__ == __ORDER_BIG_ENDIAN__)
        #define SK_CPU_BENDIAN
    #elif defined(__BYTE_ORDER__) && (__BYTE_ORDER__ == __ORDER_LITTLE_ENDIAN__)
        #define SK_CPU_LENDIAN
    #elif defined(__sparc) || defined(__sparc__) || \
      defined(_POWER) || defined(__powerpc__) || \
      defined(__ppc__) || defined(__hppa) || \
      defined(__PPC__) || defined(__PPC64__) || \
      defined(_MIPSEB) || defined(__ARMEB__) || \
      defined(__s390__) || \
      (defined(__sh__) && defined(__BIG_ENDIAN__)) || \
      (defined(__ia64) && defined(__BIG_ENDIAN__))
         #define SK_CPU_BENDIAN
    #else
        #define SK_CPU_LENDIAN
    #endif
#endif

//////////////////////////////////////////////////////////////////////

#if defined(__i386) || defined(_M_IX86) ||  defined(__x86_64__) || defined(_M_X64)
  #define SK_CPU_X86 1
#endif

/**
 *  SK_CPU_SSE_LEVEL
 *
 *  If defined, SK_CPU_SSE_LEVEL should be set to the highest supported level.
 *  On non-intel CPU this should be undefined.
 */

#define SK_CPU_SSE_LEVEL_SSE1     10
#define SK_CPU_SSE_LEVEL_SSE2     20
#define SK_CPU_SSE_LEVEL_SSE3     30
#define SK_CPU_SSE_LEVEL_SSSE3    31
#define SK_CPU_SSE_LEVEL_SSE41    41
#define SK_CPU_SSE_LEVEL_SSE42    42
#define SK_CPU_SSE_LEVEL_AVX      51
#define SK_CPU_SSE_LEVEL_AVX2     52

// When targetting iOS and using gyp to generate the build files, it is not
// possible to select files to build depending on the architecture (i.e. it
// is not possible to use hand optimized assembly implementation). In that
// configuration SK_BUILD_NO_OPTS is defined. Remove optimisation then.
#ifdef SK_BUILD_NO_OPTS
    #define SK_CPU_SSE_LEVEL 0
#endif

// Are we in GCC?
#ifndef SK_CPU_SSE_LEVEL
    // These checks must be done in descending order to ensure we set the highest
    // available SSE level.
    #if defined(__AVX2__)
        #define SK_CPU_SSE_LEVEL    SK_CPU_SSE_LEVEL_AVX2
    #elif defined(__AVX__)
        #define SK_CPU_SSE_LEVEL    SK_CPU_SSE_LEVEL_AVX
    #elif defined(__SSE4_2__)
        #define SK_CPU_SSE_LEVEL    SK_CPU_SSE_LEVEL_SSE42
    #elif defined(__SSE4_1__)
        #define SK_CPU_SSE_LEVEL    SK_CPU_SSE_LEVEL_SSE41
    #elif defined(__SSSE3__)
        #define SK_CPU_SSE_LEVEL    SK_CPU_SSE_LEVEL_SSSE3
    #elif defined(__SSE3__)
        #define SK_CPU_SSE_LEVEL    SK_CPU_SSE_LEVEL_SSE3
    #elif defined(__SSE2__)
        #define SK_CPU_SSE_LEVEL    SK_CPU_SSE_LEVEL_SSE2
    #endif
#endif

// Are we in VisualStudio?
#ifndef SK_CPU_SSE_LEVEL
    // These checks must be done in descending order to ensure we set the highest
    // available SSE level. 64-bit intel guarantees at least SSE2 support.
    #if defined(__AVX2__)
        #define SK_CPU_SSE_LEVEL        SK_CPU_SSE_LEVEL_AVX2
    #elif defined(__AVX__)
        #define SK_CPU_SSE_LEVEL        SK_CPU_SSE_LEVEL_AVX
    #elif defined(_M_X64) || defined(_M_AMD64)
        #define SK_CPU_SSE_LEVEL        SK_CPU_SSE_LEVEL_SSE2
    #elif defined(_M_IX86_FP)
        #if _M_IX86_FP >= 2
            #define SK_CPU_SSE_LEVEL    SK_CPU_SSE_LEVEL_SSE2
        #elif _M_IX86_FP == 1
            #define SK_CPU_SSE_LEVEL    SK_CPU_SSE_LEVEL_SSE1
        #endif
    #endif
#endif

//////////////////////////////////////////////////////////////////////
// ARM defines

#if defined(__arm__) && (!defined(__APPLE__) || !TARGET_IPHONE_SIMULATOR)
    #define SK_CPU_ARM32

    #if defined(__GNUC__)
        #if defined(__ARM_ARCH_7__) || defined(__ARM_ARCH_7A__) \
                || defined(__ARM_ARCH_7R__) || defined(__ARM_ARCH_7M__) \
                || defined(__ARM_ARCH_7EM__) || defined(_ARM_ARCH_7)
            #define SK_ARM_ARCH 7
        #elif defined(__ARM_ARCH_6__) || defined(__ARM_ARCH_6J__) \
                || defined(__ARM_ARCH_6K__) || defined(__ARM_ARCH_6Z__) \
                || defined(__ARM_ARCH_6ZK__) || defined(__ARM_ARCH_6T2__) \
                || defined(__ARM_ARCH_6M__) || defined(_ARM_ARCH_6)
            #define SK_ARM_ARCH 6
        #elif defined(__ARM_ARCH_5__) || defined(__ARM_ARCH_5T__) \
                || defined(__ARM_ARCH_5E__) || defined(__ARM_ARCH_5TE__) \
                || defined(__ARM_ARCH_5TEJ__) || defined(_ARM_ARCH_5)
            #define SK_ARM_ARCH 5
        #elif defined(__ARM_ARCH_4__) || defined(__ARM_ARCH_4T__) || defined(_ARM_ARCH_4)
            #define SK_ARM_ARCH 4
        #else
            #define SK_ARM_ARCH 3
        #endif
    #endif
#endif

<<<<<<< HEAD
// Disable ARM64 optimizations for iOS due to complications regarding gyp and iOS.
#if defined(__aarch64__) /*&& !defined(SK_BUILD_FOR_IOS) */
=======
#if defined(__aarch64__) && !defined(SK_BUILD_NO_OPTS)
>>>>>>> c34a946d
    #define SK_CPU_ARM64
#endif

// All 64-bit ARM chips have NEON.  Many 32-bit ARM chips do too.
#if !defined(SK_ARM_HAS_NEON) && !defined(SK_BUILD_NO_OPTS) && (defined(__ARM_NEON__) || defined(__ARM_NEON))
    #define SK_ARM_HAS_NEON
#endif

// Really this __APPLE__ check shouldn't be necessary, but it seems that Apple's Clang defines
// __ARM_FEATURE_CRC32 for -arch arm64, even though their chips don't support those instructions!
#if defined(__ARM_FEATURE_CRC32) && !defined(__APPLE__)
    #define SK_ARM_HAS_CRC32
#endif

//////////////////////////////////////////////////////////////////////

#if !defined(SKIA_IMPLEMENTATION)
    #define SKIA_IMPLEMENTATION 0
#endif

#if !defined(SK_API)
    #if defined(SKIA_DLL)
        #if defined(_MSC_VER)
            #if SKIA_IMPLEMENTATION
                #define SK_API __declspec(dllexport)
            #else
                #define SK_API __declspec(dllimport)
            #endif
        #else
            #define SK_API __attribute__((visibility("default")))
        #endif
    #else
        #define SK_API
    #endif
#endif

//////////////////////////////////////////////////////////////////////

/**
 * Use SK_PURE_FUNC as an attribute to indicate that a function's
 * return value only depends on the value of its parameters. This
 * can help the compiler optimize out successive calls.
 *
 * Usage:
 *      void  function(int params)  SK_PURE_FUNC;
 */
#if defined(__GNUC__)
#  define  SK_PURE_FUNC  __attribute__((pure))
#else
#  define  SK_PURE_FUNC  /* nothing */
#endif

//////////////////////////////////////////////////////////////////////

/**
 * SK_HAS_ATTRIBUTE(<name>) should return true iff the compiler
 * supports __attribute__((<name>)). Mostly important because
 * Clang doesn't support all of GCC attributes.
 */
#if defined(__has_attribute)
#   define SK_HAS_ATTRIBUTE(x) __has_attribute(x)
#elif defined(__GNUC__)
#   define SK_HAS_ATTRIBUTE(x) 1
#else
#   define SK_HAS_ATTRIBUTE(x) 0
#endif

/**
 * SK_ATTRIBUTE_OPTIMIZE_O1 can be used as a function attribute
 * to specify individual optimization level of -O1, if the compiler
 * supports it.
 *
 * NOTE: Clang/ARM (r161757) does not support the 'optimize' attribute.
 */
#if SK_HAS_ATTRIBUTE(optimize)
#   define SK_ATTRIBUTE_OPTIMIZE_O1 __attribute__((optimize("O1")))
#else
#   define SK_ATTRIBUTE_OPTIMIZE_O1 /* nothing */
#endif

#endif<|MERGE_RESOLUTION|>--- conflicted
+++ resolved
@@ -188,12 +188,7 @@
     #endif
 #endif
 
-<<<<<<< HEAD
-// Disable ARM64 optimizations for iOS due to complications regarding gyp and iOS.
-#if defined(__aarch64__) /*&& !defined(SK_BUILD_FOR_IOS) */
-=======
 #if defined(__aarch64__) && !defined(SK_BUILD_NO_OPTS)
->>>>>>> c34a946d
     #define SK_CPU_ARM64
 #endif
 
