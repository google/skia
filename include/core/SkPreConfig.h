/*
 * Copyright 2006 The Android Open Source Project
 *
 * Use of this source code is governed by a BSD-style license that can be
 * found in the LICENSE file.
 */

// IWYU pragma: private, include "SkTypes.h"

#ifndef SkPreConfig_DEFINED
#define SkPreConfig_DEFINED

// Allows embedders that want to disable macros that take arguments to just
// define that symbol to be one of these
#define SK_NOTHING_ARG1(arg1)
#define SK_NOTHING_ARG2(arg1, arg2)
#define SK_NOTHING_ARG3(arg1, arg2, arg3)

//////////////////////////////////////////////////////////////////////

#if !defined(SK_BUILD_FOR_ANDROID) && !defined(SK_BUILD_FOR_IOS) && !defined(SK_BUILD_FOR_WIN32) && !defined(SK_BUILD_FOR_UNIX) && !defined(SK_BUILD_FOR_MAC)

    #ifdef __APPLE__
        #include "TargetConditionals.h"
    #endif

    #if defined(WIN32) || defined(_WIN32) || defined(__SYMBIAN32__)
        #define SK_BUILD_FOR_WIN32
    #elif defined(ANDROID)
        #define SK_BUILD_FOR_ANDROID
    #elif defined(linux) || defined(__linux) || defined(__FreeBSD__) || \
          defined(__OpenBSD__) || defined(__sun) || defined(__NetBSD__) || \
          defined(__DragonFly__) || defined(__GLIBC__) || defined(__GNU__) || \
          defined(__unix__)
        #define SK_BUILD_FOR_UNIX
    #elif TARGET_OS_IPHONE || TARGET_IPHONE_SIMULATOR
        #define SK_BUILD_FOR_IOS
    #else
        #define SK_BUILD_FOR_MAC
    #endif

#endif

/* Even if the user only defined the framework variant we still need to build
 * the default (NDK-compliant) Android code. Therefore, when attempting to
 * include/exclude something from the framework variant check first that we are
 * building for Android then check the status of the framework define.
 */
#if defined(SK_BUILD_FOR_ANDROID_FRAMEWORK) && !defined(SK_BUILD_FOR_ANDROID)
    #define SK_BUILD_FOR_ANDROID
#endif

//////////////////////////////////////////////////////////////////////

#if !defined(SK_DEBUG) && !defined(SK_RELEASE)
    #ifdef NDEBUG
        #define SK_RELEASE
    #else
        #define SK_DEBUG
    #endif
#endif

#ifdef SK_BUILD_FOR_WIN32
    #if !defined(SK_RESTRICT)
        #define SK_RESTRICT __restrict
    #endif
    #if !defined(SK_WARN_UNUSED_RESULT)
        #define SK_WARN_UNUSED_RESULT
    #endif
#endif

//////////////////////////////////////////////////////////////////////

#if !defined(SK_RESTRICT)
    #define SK_RESTRICT __restrict__
#endif

#if !defined(SK_WARN_UNUSED_RESULT)
    #define SK_WARN_UNUSED_RESULT __attribute__((warn_unused_result))
#endif

//////////////////////////////////////////////////////////////////////

#if !defined(SK_CPU_BENDIAN) && !defined(SK_CPU_LENDIAN)
    #if defined(__sparc) || defined(__sparc__) || \
      defined(_POWER) || defined(__powerpc__) || \
      defined(__ppc__) || defined(__hppa) || \
      defined(__PPC__) || defined(__PPC64__) || \
      defined(_MIPSEB) || defined(__ARMEB__) || \
      defined(__s390__) || \
      (defined(__sh__) && defined(__BIG_ENDIAN__)) || \
      (defined(__ia64) && defined(__BIG_ENDIAN__))
         #define SK_CPU_BENDIAN
    #else
        #define SK_CPU_LENDIAN
    #endif
#endif

//////////////////////////////////////////////////////////////////////

#if defined(__i386) || defined(_M_IX86) ||  defined(__x86_64__) || defined(_M_X64)
  #define SK_CPU_X86 1
#endif

/**
 *  SK_CPU_SSE_LEVEL
 *
 *  If defined, SK_CPU_SSE_LEVEL should be set to the highest supported level.
 *  On non-intel CPU this should be undefined.
 */

#define SK_CPU_SSE_LEVEL_SSE1     10
#define SK_CPU_SSE_LEVEL_SSE2     20
#define SK_CPU_SSE_LEVEL_SSE3     30
#define SK_CPU_SSE_LEVEL_SSSE3    31
#define SK_CPU_SSE_LEVEL_SSE41    41
#define SK_CPU_SSE_LEVEL_SSE42    42
#define SK_CPU_SSE_LEVEL_AVX      51
#define SK_CPU_SSE_LEVEL_AVX2     52

// When targetting iOS and using gyp to generate the build files, it is not
// possible to select files to build depending on the architecture (i.e. it
// is not possible to use hand optimized assembly implementation). In that
// configuration SK_BUILD_NO_OPTS is defined. Remove optimisation then.
#ifdef SK_BUILD_NO_OPTS
    #define SK_CPU_SSE_LEVEL 0
#endif

// Are we in GCC?
#ifndef SK_CPU_SSE_LEVEL
    // These checks must be done in descending order to ensure we set the highest
    // available SSE level.
    #if defined(__AVX2__)
        #define SK_CPU_SSE_LEVEL    SK_CPU_SSE_LEVEL_AVX2
    #elif defined(__AVX__)
        #define SK_CPU_SSE_LEVEL    SK_CPU_SSE_LEVEL_AVX
    #elif defined(__SSE4_2__)
        #define SK_CPU_SSE_LEVEL    SK_CPU_SSE_LEVEL_SSE42
    #elif defined(__SSE4_1__)
        #define SK_CPU_SSE_LEVEL    SK_CPU_SSE_LEVEL_SSE41
    #elif defined(__SSSE3__)
        #define SK_CPU_SSE_LEVEL    SK_CPU_SSE_LEVEL_SSSE3
    #elif defined(__SSE3__)
        #define SK_CPU_SSE_LEVEL    SK_CPU_SSE_LEVEL_SSE3
    #elif defined(__SSE2__)
        #define SK_CPU_SSE_LEVEL    SK_CPU_SSE_LEVEL_SSE2
    #endif
#endif

// Are we in VisualStudio?
#ifndef SK_CPU_SSE_LEVEL
    // These checks must be done in descending order to ensure we set the highest
    // available SSE level. 64-bit intel guarantees at least SSE2 support.
    #if defined(__AVX2__)
        #define SK_CPU_SSE_LEVEL        SK_CPU_SSE_LEVEL_AVX2
    #elif defined(__AVX__)
        #define SK_CPU_SSE_LEVEL        SK_CPU_SSE_LEVEL_AVX
    #elif defined(_M_X64) || defined(_M_AMD64)
        #define SK_CPU_SSE_LEVEL        SK_CPU_SSE_LEVEL_SSE2
    #elif defined(_M_IX86_FP)
        #if _M_IX86_FP >= 2
            #define SK_CPU_SSE_LEVEL    SK_CPU_SSE_LEVEL_SSE2
        #elif _M_IX86_FP == 1
            #define SK_CPU_SSE_LEVEL    SK_CPU_SSE_LEVEL_SSE1
        #endif
    #endif
#endif

//////////////////////////////////////////////////////////////////////
// ARM defines

#if defined(__arm__) && (!defined(__APPLE__) || !TARGET_IPHONE_SIMULATOR)
    #define SK_CPU_ARM32

    #if defined(__GNUC__)
        #if defined(__ARM_ARCH_7__) || defined(__ARM_ARCH_7A__) \
                || defined(__ARM_ARCH_7R__) || defined(__ARM_ARCH_7M__) \
                || defined(__ARM_ARCH_7EM__) || defined(_ARM_ARCH_7)
            #define SK_ARM_ARCH 7
        #elif defined(__ARM_ARCH_6__) || defined(__ARM_ARCH_6J__) \
                || defined(__ARM_ARCH_6K__) || defined(__ARM_ARCH_6Z__) \
                || defined(__ARM_ARCH_6ZK__) || defined(__ARM_ARCH_6T2__) \
                || defined(__ARM_ARCH_6M__) || defined(_ARM_ARCH_6)
            #define SK_ARM_ARCH 6
        #elif defined(__ARM_ARCH_5__) || defined(__ARM_ARCH_5T__) \
                || defined(__ARM_ARCH_5E__) || defined(__ARM_ARCH_5TE__) \
                || defined(__ARM_ARCH_5TEJ__) || defined(_ARM_ARCH_5)
            #define SK_ARM_ARCH 5
        #elif defined(__ARM_ARCH_4__) || defined(__ARM_ARCH_4T__) || defined(_ARM_ARCH_4)
            #define SK_ARM_ARCH 4
        #else
            #define SK_ARM_ARCH 3
        #endif
    #endif
#endif

#if defined(__aarch64__) && !defined(SK_BUILD_NO_OPTS)
    #define SK_CPU_ARM64
#endif

// All 64-bit ARM chips have NEON.  Many 32-bit ARM chips do too.
#if !defined(SK_ARM_HAS_NEON) && !defined(SK_BUILD_NO_OPTS) && (defined(__ARM_NEON__) || defined(__ARM_NEON))
    #define SK_ARM_HAS_NEON
#endif

//////////////////////////////////////////////////////////////////////

#if !defined(SKIA_IMPLEMENTATION)
    #define SKIA_IMPLEMENTATION 0
#endif

#if defined(SKIA_DLL)
<<<<<<< HEAD
    #if defined(WIN32) || defined(_WIN32)
=======
    #if defined(SK_BUILD_FOR_WIN32)
>>>>>>> 74fa0579
        #if SKIA_IMPLEMENTATION
            #define SK_API __declspec(dllexport)
        #else
            #define SK_API __declspec(dllimport)
        #endif
    #else
        #define SK_API __attribute__((visibility("default")))
    #endif
#else
    #define SK_API
#endif

//////////////////////////////////////////////////////////////////////

/**
 * Use SK_PURE_FUNC as an attribute to indicate that a function's
 * return value only depends on the value of its parameters. This
 * can help the compiler optimize out successive calls.
 *
 * Usage:
 *      void  function(int params)  SK_PURE_FUNC;
 */
#if defined(__GNUC__)
#  define  SK_PURE_FUNC  __attribute__((pure))
#else
#  define  SK_PURE_FUNC  /* nothing */
#endif

//////////////////////////////////////////////////////////////////////

/**
 * SK_HAS_ATTRIBUTE(<name>) should return true iff the compiler
 * supports __attribute__((<name>)). Mostly important because
 * Clang doesn't support all of GCC attributes.
 */
#if defined(__has_attribute)
#   define SK_HAS_ATTRIBUTE(x) __has_attribute(x)
#elif defined(__GNUC__)
#   define SK_HAS_ATTRIBUTE(x) 1
#else
#   define SK_HAS_ATTRIBUTE(x) 0
#endif

/**
 * SK_ATTRIBUTE_OPTIMIZE_O1 can be used as a function attribute
 * to specify individual optimization level of -O1, if the compiler
 * supports it.
 *
 * NOTE: Clang/ARM (r161757) does not support the 'optimize' attribute.
 */
#if SK_HAS_ATTRIBUTE(optimize)
#   define SK_ATTRIBUTE_OPTIMIZE_O1 __attribute__((optimize("O1")))
#else
#   define SK_ATTRIBUTE_OPTIMIZE_O1 /* nothing */
#endif

#endif<|MERGE_RESOLUTION|>--- conflicted
+++ resolved
@@ -210,11 +210,7 @@
 #endif
 
 #if defined(SKIA_DLL)
-<<<<<<< HEAD
-    #if defined(WIN32) || defined(_WIN32)
-=======
     #if defined(SK_BUILD_FOR_WIN32)
->>>>>>> 74fa0579
         #if SKIA_IMPLEMENTATION
             #define SK_API __declspec(dllexport)
         #else
