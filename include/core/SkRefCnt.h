/*
 * Copyright 2006 The Android Open Source Project
 *
 * Use of this source code is governed by a BSD-style license that can be
 * found in the LICENSE file.
 */

#ifndef SkRefCnt_DEFINED
#define SkRefCnt_DEFINED

#include "include/core/SkTypes.h"

#include <atomic>       // std::atomic, std::memory_order_*
#include <cstddef>      // std::nullptr_t
#include <iosfwd>       // std::basic_ostream
#include <memory>       // TODO: unused
#include <type_traits>  // std::enable_if, std::is_convertible
#include <utility>      // std::forward, std::swap

/** \class SkRefCntBase

    SkRefCntBase is the base class for objects that may be shared by multiple
    objects. When an existing owner wants to share a reference, it calls ref().
    When an owner wants to release its reference, it calls unref(). When the
    shared object's reference count goes to zero as the result of an unref()
    call, its (virtual) destructor is called. It is an error for the
    destructor to be called explicitly (or via the object going out of scope on
    the stack or calling delete) if getRefCnt() > 1.
*/
class SK_API SkRefCntBase {
public:
    /** Default construct, initializing the reference count to 1.
    */
    SkRefCntBase() : fRefCnt(1) {}

    /** Destruct, asserting that the reference count is 1.
    */
    virtual ~SkRefCntBase() {
    #ifdef SK_DEBUG
        SkASSERTF(this->getRefCnt() == 1, "fRefCnt was %d", this->getRefCnt());
        // illegal value, to catch us if we reuse after delete
        fRefCnt.store(0, std::memory_order_relaxed);
    #endif
    }

    /** May return true if the caller is the only owner.
     *  Ensures that all previous owner's actions are complete.
     */
    bool unique() const {
        if (1 == fRefCnt.load(std::memory_order_acquire)) {
            // The acquire barrier is only really needed if we return true.  It
            // prevents code conditioned on the result of unique() from running
            // until previous owners are all totally done calling unref().
            return true;
        }
        return false;
    }

    /** Increment the reference count. Must be balanced by a call to unref().
    */
    void ref() const {
        SkASSERT(this->getRefCnt() > 0);
        // No barrier required.
        (void)fRefCnt.fetch_add(+1, std::memory_order_relaxed);
    }

    /** Decrement the reference count. If the reference count is 1 before the
        decrement, then delete the object. Note that if this is the case, then
        the object needs to have been allocated via new, and not on the stack.
    */
    void unref() const {
        SkASSERT(this->getRefCnt() > 0);
        // A release here acts in place of all releases we "should" have been doing in ref().
        if (1 == fRefCnt.fetch_add(-1, std::memory_order_acq_rel)) {
            // Like unique(), the acquire is only needed on success, to make sure
            // code in internal_dispose() doesn't happen before the decrement.
            this->internal_dispose();
        }
    }

<<<<<<< HEAD
    int32_t getRefCount() const { return fRefCnt.load(std::memory_order_relaxed); }

protected:
    /**
     *  Allow subclasses to call this if they've overridden internal_dispose
     *  so they can reset fRefCnt before the destructor is called or if they
     *  choose not to call the destructor (e.g. using a free list).
     */
    void internal_dispose_restore_refcnt_to_1() const {
        SkASSERT(0 == getRefCnt());
        fRefCnt.store(1, std::memory_order_relaxed);
=======
private:

#ifdef SK_DEBUG
    /** Return the reference count. Use only for debugging. */
    int32_t getRefCnt() const {
        return fRefCnt.load(std::memory_order_relaxed);
>>>>>>> bc8994cb
    }
#endif

    /**
     *  Called when the ref count goes to 0.
     */
    virtual void internal_dispose() const {
    #ifdef SK_DEBUG
        SkASSERT(0 == this->getRefCnt());
        fRefCnt.store(1, std::memory_order_relaxed);
    #endif
        delete this;
    }

    // The following friends are those which override internal_dispose()
    // and conditionally call SkRefCnt::internal_dispose().
    friend class SkWeakRefCnt;

    mutable std::atomic<int32_t> fRefCnt;

    SkRefCntBase(SkRefCntBase&&) = delete;
    SkRefCntBase(const SkRefCntBase&) = delete;
    SkRefCntBase& operator=(SkRefCntBase&&) = delete;
    SkRefCntBase& operator=(const SkRefCntBase&) = delete;
};

#ifdef SK_REF_CNT_MIXIN_INCLUDE
// It is the responsibility of the following include to define the type SkRefCnt.
// This SkRefCnt should normally derive from SkRefCntBase.
#include SK_REF_CNT_MIXIN_INCLUDE
#else
class SK_API SkRefCnt : public SkRefCntBase {
    // "#include SK_REF_CNT_MIXIN_INCLUDE" doesn't work with this build system.
    #if defined(SK_BUILD_FOR_GOOGLE3)
    public:
        void deref() const { this->unref(); }
    #endif
};
#endif

///////////////////////////////////////////////////////////////////////////////

/** Call obj->ref() and return obj. The obj must not be nullptr.
 */
template <typename T> static inline T* SkRef(T* obj) {
    SkASSERT(obj);
    obj->ref();
    return obj;
}

/** Check if the argument is non-null, and if so, call obj->ref() and return obj.
 */
template <typename T> static inline T* SkSafeRef(T* obj) {
    if (obj) {
        obj->ref();
    }
    return obj;
}

/** Check if the argument is non-null, and if so, call obj->unref()
 */
template <typename T> static inline void SkSafeUnref(T* obj) {
    if (obj) {
        obj->unref();
    }
}

///////////////////////////////////////////////////////////////////////////////

// This is a variant of SkRefCnt that's Not Virtual, so weighs 4 bytes instead of 8 or 16.
// There's only benefit to using this if the deriving class does not otherwise need a vtable.
template <typename Derived>
class SkNVRefCnt {
public:
    SkNVRefCnt() : fRefCnt(1) {}
    ~SkNVRefCnt() {
    #ifdef SK_DEBUG
        int rc = fRefCnt.load(std::memory_order_relaxed);
        SkASSERTF(rc == 1, "NVRefCnt was %d", rc);
    #endif
    }

    // Implementation is pretty much the same as SkRefCntBase. All required barriers are the same:
    //   - unique() needs acquire when it returns true, and no barrier if it returns false;
    //   - ref() doesn't need any barrier;
    //   - unref() needs a release barrier, and an acquire if it's going to call delete.

    bool unique() const { return 1 == fRefCnt.load(std::memory_order_acquire); }
    void ref() const { (void)fRefCnt.fetch_add(+1, std::memory_order_relaxed); }
    void  unref() const {
        if (1 == fRefCnt.fetch_add(-1, std::memory_order_acq_rel)) {
            // restore the 1 for our destructor's assert
            SkDEBUGCODE(fRefCnt.store(1, std::memory_order_relaxed));
            delete (const Derived*)this;
        }
    }
    void  deref() const { this->unref(); }

    int32_t getRefCount() const { return fRefCnt.load(std::memory_order_relaxed); }

private:
    mutable std::atomic<int32_t> fRefCnt;

    SkNVRefCnt(SkNVRefCnt&&) = delete;
    SkNVRefCnt(const SkNVRefCnt&) = delete;
    SkNVRefCnt& operator=(SkNVRefCnt&&) = delete;
    SkNVRefCnt& operator=(const SkNVRefCnt&) = delete;
};

///////////////////////////////////////////////////////////////////////////////////////////////////

/**
 *  Shared pointer class to wrap classes that support a ref()/unref() interface.
 *
 *  This can be used for classes inheriting from SkRefCnt, but it also works for other
 *  classes that match the interface, but have different internal choices: e.g. the hosted class
 *  may have its ref/unref be thread-safe, but that is not assumed/imposed by sk_sp.
 */
template <typename T> class sk_sp {
public:
    using element_type = T;

    constexpr sk_sp() : fPtr(nullptr) {}
    constexpr sk_sp(std::nullptr_t) : fPtr(nullptr) {}

    /**
     *  Shares the underlying object by calling ref(), so that both the argument and the newly
     *  created sk_sp both have a reference to it.
     */
    sk_sp(const sk_sp<T>& that) : fPtr(SkSafeRef(that.get())) {}
    template <typename U,
              typename = typename std::enable_if<std::is_convertible<U*, T*>::value>::type>
    sk_sp(const sk_sp<U>& that) : fPtr(SkSafeRef(that.get())) {}

    /**
     *  Move the underlying object from the argument to the newly created sk_sp. Afterwards only
     *  the new sk_sp will have a reference to the object, and the argument will point to null.
     *  No call to ref() or unref() will be made.
     */
    sk_sp(sk_sp<T>&& that) : fPtr(that.release()) {}
    template <typename U,
              typename = typename std::enable_if<std::is_convertible<U*, T*>::value>::type>
    sk_sp(sk_sp<U>&& that) : fPtr(that.release()) {}

    /**
     *  Adopt the bare pointer into the newly created sk_sp.
     *  No call to ref() or unref() will be made.
     */
    explicit sk_sp(T* obj) : fPtr(obj) {}

    /**
     *  Calls unref() on the underlying object pointer.
     */
    ~sk_sp() {
        SkSafeUnref(fPtr);
        SkDEBUGCODE(fPtr = nullptr);
    }

    sk_sp<T>& operator=(std::nullptr_t) { this->reset(); return *this; }

    /**
     *  Shares the underlying object referenced by the argument by calling ref() on it. If this
     *  sk_sp previously had a reference to an object (i.e. not null) it will call unref() on that
     *  object.
     */
    sk_sp<T>& operator=(const sk_sp<T>& that) {
        if (this != &that) {
            this->reset(SkSafeRef(that.get()));
        }
        return *this;
    }
    template <typename U,
              typename = typename std::enable_if<std::is_convertible<U*, T*>::value>::type>
    sk_sp<T>& operator=(const sk_sp<U>& that) {
        this->reset(SkSafeRef(that.get()));
        return *this;
    }

    /**
     *  Move the underlying object from the argument to the sk_sp. If the sk_sp previously held
     *  a reference to another object, unref() will be called on that object. No call to ref()
     *  will be made.
     */
    sk_sp<T>& operator=(sk_sp<T>&& that) {
        this->reset(that.release());
        return *this;
    }
    template <typename U,
              typename = typename std::enable_if<std::is_convertible<U*, T*>::value>::type>
    sk_sp<T>& operator=(sk_sp<U>&& that) {
        this->reset(that.release());
        return *this;
    }

    T& operator*() const {
        SkASSERT(this->get() != nullptr);
        return *this->get();
    }

    explicit operator bool() const { return this->get() != nullptr; }

    T* get() const { return fPtr; }
    T* operator->() const { return fPtr; }

    /**
     *  Adopt the new bare pointer, and call unref() on any previously held object (if not null).
     *  No call to ref() will be made.
     */
    void reset(T* ptr = nullptr) {
        // Calling fPtr->unref() may call this->~() or this->reset(T*).
        // http://wg21.cmeerw.net/lwg/issue998
        // http://wg21.cmeerw.net/lwg/issue2262
        T* oldPtr = fPtr;
        fPtr = ptr;
        SkSafeUnref(oldPtr);
    }

    /**
     *  Return the bare pointer, and set the internal object pointer to nullptr.
     *  The caller must assume ownership of the object, and manage its reference count directly.
     *  No call to unref() will be made.
     */
    T* SK_WARN_UNUSED_RESULT release() {
        T* ptr = fPtr;
        fPtr = nullptr;
        return ptr;
    }

    void swap(sk_sp<T>& that) /*noexcept*/ {
        using std::swap;
        swap(fPtr, that.fPtr);
    }

private:
    T*  fPtr;
};

template <typename T> inline void swap(sk_sp<T>& a, sk_sp<T>& b) /*noexcept*/ {
    a.swap(b);
}

template <typename T, typename U> inline bool operator==(const sk_sp<T>& a, const sk_sp<U>& b) {
    return a.get() == b.get();
}
template <typename T> inline bool operator==(const sk_sp<T>& a, std::nullptr_t) /*noexcept*/ {
    return !a;
}
template <typename T> inline bool operator==(std::nullptr_t, const sk_sp<T>& b) /*noexcept*/ {
    return !b;
}

template <typename T, typename U> inline bool operator!=(const sk_sp<T>& a, const sk_sp<U>& b) {
    return a.get() != b.get();
}
template <typename T> inline bool operator!=(const sk_sp<T>& a, std::nullptr_t) /*noexcept*/ {
    return static_cast<bool>(a);
}
template <typename T> inline bool operator!=(std::nullptr_t, const sk_sp<T>& b) /*noexcept*/ {
    return static_cast<bool>(b);
}

template <typename C, typename CT, typename T>
auto operator<<(std::basic_ostream<C, CT>& os, const sk_sp<T>& sp) -> decltype(os << sp.get()) {
    return os << sp.get();
}

template <typename T, typename... Args>
sk_sp<T> sk_make_sp(Args&&... args) {
    return sk_sp<T>(new T(std::forward<Args>(args)...));
}

/*
 *  Returns a sk_sp wrapping the provided ptr AND calls ref on it (if not null).
 *
 *  This is different than the semantics of the constructor for sk_sp, which just wraps the ptr,
 *  effectively "adopting" it.
 */
template <typename T> sk_sp<T> sk_ref_sp(T* obj) {
    return sk_sp<T>(SkSafeRef(obj));
}

template <typename T> sk_sp<T> sk_ref_sp(const T* obj) {
    return sk_sp<T>(const_cast<T*>(SkSafeRef(obj)));
}

#endif<|MERGE_RESOLUTION|>--- conflicted
+++ resolved
@@ -78,28 +78,12 @@
         }
     }
 
-<<<<<<< HEAD
-    int32_t getRefCount() const { return fRefCnt.load(std::memory_order_relaxed); }
-
-protected:
-    /**
-     *  Allow subclasses to call this if they've overridden internal_dispose
-     *  so they can reset fRefCnt before the destructor is called or if they
-     *  choose not to call the destructor (e.g. using a free list).
-     */
-    void internal_dispose_restore_refcnt_to_1() const {
-        SkASSERT(0 == getRefCnt());
-        fRefCnt.store(1, std::memory_order_relaxed);
-=======
-private:
-
-#ifdef SK_DEBUG
     /** Return the reference count. Use only for debugging. */
     int32_t getRefCnt() const {
         return fRefCnt.load(std::memory_order_relaxed);
->>>>>>> bc8994cb
-    }
-#endif
+    }
+
+private:
 
     /**
      *  Called when the ref count goes to 0.
