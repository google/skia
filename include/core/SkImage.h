--- conflicted
+++ resolved
@@ -852,52 +852,6 @@
 
     typedef std::function<void(GrBackendTexture)> BackendTextureReleaseProc;
 
-<<<<<<< HEAD
-    /**
-     * This method allows clients to capture the data necessary to turn a SkImage into a texture-
-     * backed image. If the original image is codec-backed this will decode into a format optimized
-     * for the context represented by the proxy. This method is thread safe with respect to the
-     * GrContext whence the proxy came. Clients allocate and manage the storage of the deferred
-     * texture data and control its lifetime. No cleanup is required, thus it is safe to simply free
-     * the memory out from under the data.
-     *
-     * The same method is used both for getting the size necessary for pre-uploaded texture data
-     * and for retrieving the data. The params array represents the set of draws over which to
-     * optimize the pre-upload data.
-     *
-     * When called with a null buffer this returns the size that the client must allocate in order
-     * to create deferred texture data for this image (or zero if this is an inappropriate
-     * candidate). The buffer allocated by the client should be 8 byte aligned.
-     *
-     * When buffer is not null this fills in the deferred texture data for this image in the
-     * provided buffer (assuming this is an appropriate candidate image and the buffer is
-     * appropriately aligned). Upon success the size written is returned, otherwise 0.
-     *
-     * dstColorSpace is the color space of the surface where this texture will ultimately be used.
-     * If the method determines that mip-maps are needed, this helps determine the correct strategy
-     * for building them (gamma-correct or not).
-     *
-     * dstColorType is the color type of the surface where this texture will ultimately be used.
-     * This determines the format with which the image will be uploaded to the GPU. If dstColorType
-     * does not support color spaces (low bit depth types such as ARGB_4444), then dstColorSpace
-     * must be null.
-     */
-    size_t getDeferredTextureImageData(const GrContextThreadSafeProxy&,
-                                       const DeferredTextureImageUsageParams[],
-                                       int paramCnt,
-                                       void* buffer,
-                                       SkColorSpace* dstColorSpace = nullptr,
-                                       SkColorType dstColorType = kN32_SkColorType) const;
-
-    /**
-     * Returns a texture-backed image from data produced in SkImage::getDeferredTextureImageData.
-     * The context must be the context that provided the proxy passed to
-     * getDeferredTextureImageData.
-     */
-    static sk_sp<SkImage> MakeFromDeferredTextureImageData(GrContext*, const void*, SkBudgeted);
-
-    // Helper functions to convert to SkBitmap
-=======
     /** Creates a GrBackendTexture from the provided SkImage. Returns true and
         stores result in backendTexture and backendTextureReleaseProc if
         texture is created; otherwise, returns false and leaves
@@ -923,7 +877,6 @@
                                               sk_sp<SkImage> image,
                                               GrBackendTexture* backendTexture,
                                               BackendTextureReleaseProc* backendTextureReleaseProc);
->>>>>>> 773868fd
 
     enum LegacyBitmapMode {
         kRO_LegacyBitmapMode, //!< Returned bitmap is read-only and immutable.
