--- conflicted
+++ resolved
@@ -30,130 +30,6 @@
  */
 class SK_API SkDocument : public SkRefCnt {
 public:
-<<<<<<< HEAD
-    struct OptionalTimestamp {
-        SkTime::DateTime fDateTime;
-        bool fEnabled;
-        OptionalTimestamp() : fEnabled(false) {}
-    };
-
-    /**
-     *  Optional metadata to be passed into the PDF factory function.
-     */
-    struct PDFMetadata {
-        /**
-         * The document's title.
-         */
-        SkString fTitle;
-        /**
-         * The name of the person who created the document.
-         */
-        SkString fAuthor;
-        /**
-         * The subject of the document.
-         */
-        SkString fSubject;
-        /**
-         * Keywords associated with the document.  Commas may be used
-         * to delineate keywords within the string.
-         */
-        SkString fKeywords;
-        /**
-         * If the document was converted to PDF from another format,
-         * the name of the conforming product that created the
-         * original document from which it was converted.
-         */
-        SkString fCreator;
-        /**
-         * The product that is converting this document to PDF.
-         *
-         * Leave fProducer empty to get the default, correct value.
-         */
-        SkString fProducer;
-        /**
-         * The date and time the document was created.
-         */
-        OptionalTimestamp fCreation;
-        /**
-         * The date and time the document was most recently modified.
-         */
-        OptionalTimestamp fModified;
-
-        /** The DPI (pixels-per-inch) at which features without
-         *  native PDF support will be rasterized (e.g. draw image
-         *  with perspective, draw text with perspective, ...)  A
-         *  larger DPI would create a PDF that reflects the
-         *  original intent with better fidelity, but it can make
-         *  for larger PDF files too, which would use more memory
-         *  while rendering, and it would be slower to be processed
-         *  or sent online or to printer.
-         */
-        SkScalar fRasterDPI = SK_ScalarDefaultRasterDPI;
-
-        /** If true, include XMP metadata, a document UUID, and sRGB output intent information.
-         *  This adds length to the document and makes it non-reproducable, but are necessary
-         *  features for PDF/A-2b conformance
-         */
-        bool fPDFA = false;
-
-        /**
-         *  Encoding quality controls the trade-off between size and quality. By default this is
-         *  set to 101 percent, which corresponds to lossless encoding. If this value is set to
-         *  a value <= 100, and the image is opaque, it will be encoded (using JPEG) with that
-         *  quality setting.
-         */
-        int fEncodingQuality = 101;
-    };
-
-    /**
-     *  Create a PDF-backed document, writing the results into a
-     *  SkWStream.
-     *
-     *  PDF pages are sized in point units. 1 pt == 1/72 inch == 127/360 mm.
-     *
-     *  @param stream A PDF document will be written to this stream.  The document may write
-     *         to the stream at anytime during its lifetime, until either close() is
-     *         called or the document is deleted.
-     *  @param metadata a PDFmetadata object.  Any fields may be left empty.
-     *
-     *  @returns NULL if there is an error, otherwise a newly created PDF-backed SkDocument.
-     */
-    static sk_sp<SkDocument> MakePDF(SkWStream* stream, const PDFMetadata& metadata);
-    static sk_sp<SkDocument> MakePDF(SkWStream* stream);
-
-#ifdef SK_BUILD_FOR_WIN
-    /**
-     *  Create a XPS-backed document, writing the results into the stream.
-     *
-     *  @param stream A XPS document will be written to this stream.  The
-     *                document may write to the stream at anytime during its
-     *                lifetime, until either close() or abort() are called or
-     *                the document is deleted.
-     *  @param xpsFactory A pointer to a COM XPS factory.  Must be non-null.
-     *                    The document will take a ref to the factory. See
-     *                    dm/DMSrcSink.cpp for an example.
-     *  @param dpi The DPI (pixels-per-inch) at which features without
-     *             native XPS support will be rasterized (e.g. draw image
-     *             with perspective, draw text with perspective, ...)  A
-     *             larger DPI would create a XPS that reflects the
-     *             original intent with better fidelity, but it can make
-     *             for larger XPS files too, which would use more memory
-     *             while rendering, and it would be slower to be processed
-     *             or sent online or to printer.
-     *
-     *  @returns nullptr if XPS is not supported.
-     */
-    static sk_sp<SkDocument> MakeXPS(SkWStream* stream,
-                                     IXpsOMObjectFactory* xpsFactory,
-                                     SkScalar dpi = SK_ScalarDefaultRasterDPI);
-    static sk_sp<SkDocument> MakeXPS(SkWStream* stream,
-                                     SkScalar dpi = SK_ScalarDefaultRasterDPI);
-#else
-    // DEPRECATED; TODO(mattleibow): we should remove this function.
-    static sk_sp<SkDocument> MakeXPS(SkWStream*, SkScalar) { return nullptr; }
-#endif
-=======
->>>>>>> 0df76972
 
     /**
      *  Begin a new page for the document, returning the canvas that will draw
