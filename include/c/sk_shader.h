/*
 * Copyright 2014 Google Inc.
 * Copyright 2015 Xamarin Inc.
 * Copyright 2017 Microsoft Corporation. All rights reserved.
 *
 * Use of this source code is governed by a BSD-style license that can be
 * found in the LICENSE file.
 */

#ifndef sk_shader_DEFINED
#define sk_shader_DEFINED

#include "include/c/sk_types.h"

SK_C_PLUS_PLUS_BEGIN_GUARD

<<<<<<< HEAD
SK_C_API void sk_shader_ref(sk_shader_t*);
SK_C_API void sk_shader_unref(sk_shader_t*);
SK_C_API sk_shader_t* sk_shader_new_linear_gradient(const sk_point_t points[2],
=======
SK_API void sk_shader_ref(sk_shader_t*);
SK_API void sk_shader_unref(sk_shader_t*);

typedef enum {
    CLAMP_SK_SHADER_TILEMODE,
    REPEAT_SK_SHADER_TILEMODE,
    MIRROR_SK_SHADER_TILEMODE,
} sk_shader_tilemode_t;

/**
    Returns a shader that generates a linear gradient between the two
    specified points.

    @param points The start and end points for the gradient.
    @param colors The array[count] of colors, to be distributed between
                  the two points
    @param colorPos May be NULL. array[count] of SkScalars, or NULL, of
                    the relative position of each corresponding color
                    in the colors array. If this is NULL, the the
                    colors are distributed evenly between the start
                    and end point.  If this is not null, the values
                    must begin with 0, end with 1.0, and intermediate
                    values must be strictly increasing.
    @param colorCount Must be >=2. The number of colors (and pos if not
                      NULL) entries.
    @param mode The tiling mode
*/
SK_API sk_shader_t* sk_shader_new_linear_gradient(const sk_point_t points[2],
>>>>>>> 0df76972
                                           const sk_color_t colors[],
                                           const float colorPos[],
                                           int colorCount,
                                           sk_shader_tilemode_t tileMode,
                                           const sk_matrix_t* localMatrix);
<<<<<<< HEAD
SK_C_API sk_shader_t* sk_shader_new_radial_gradient(const sk_point_t* center,
=======


/**
    Returns a shader that generates a radial gradient given the center
    and radius.

    @param center The center of the circle for this gradient
    @param radius Must be positive. The radius of the circle for this
                  gradient
    @param colors The array[count] of colors, to be distributed
                  between the center and edge of the circle
    @param colorPos May be NULL. The array[count] of the relative
                    position of each corresponding color in the colors
                    array. If this is NULL, the the colors are
                    distributed evenly between the center and edge of
                    the circle.  If this is not null, the values must
                    begin with 0, end with 1.0, and intermediate
                    values must be strictly increasing.
    @param count Must be >= 2. The number of colors (and pos if not
                 NULL) entries
    @param tileMode The tiling mode
    @param localMatrix May be NULL
*/
SK_API sk_shader_t* sk_shader_new_radial_gradient(const sk_point_t* center,
>>>>>>> 0df76972
                                           float radius,
                                           const sk_color_t colors[],
                                           const float colorPos[],
                                           int colorCount,
                                           sk_shader_tilemode_t tileMode,
                                           const sk_matrix_t* localMatrix);
<<<<<<< HEAD
SK_C_API sk_shader_t* sk_shader_new_sweep_gradient(const sk_point_t* center,
=======

/**
    Returns a shader that generates a sweep gradient given a center.

    @param center The coordinates of the center of the sweep
    @param colors The array[count] of colors, to be distributed around
                  the center.
    @param colorPos May be NULL. The array[count] of the relative
                    position of each corresponding color in the colors
                    array. If this is NULL, the the colors are
                    distributed evenly between the center and edge of
                    the circle.  If this is not null, the values must
                    begin with 0, end with 1.0, and intermediate
                    values must be strictly increasing.
    @param colorCount Must be >= 2. The number of colors (and pos if
                      not NULL) entries
    @param localMatrix May be NULL
*/
SK_API sk_shader_t* sk_shader_new_sweep_gradient(const sk_point_t* center,
>>>>>>> 0df76972
                                          const sk_color_t colors[],
                                          const float colorPos[],
                                          int colorCount,
                                          sk_shader_tilemode_t tileMode,
                                          float startAngle,
                                          float endAngle,
                                          const sk_matrix_t* localMatrix);
<<<<<<< HEAD
SK_C_API sk_shader_t* sk_shader_new_two_point_conical_gradient(
=======

/**
    Returns a shader that generates a conical gradient given two circles, or
    returns NULL if the inputs are invalid. The gradient interprets the
    two circles according to the following HTML spec.
    http://dev.w3.org/html5/2dcontext/#dom-context-2d-createradialgradient

    Returns a shader that generates a sweep gradient given a center.

    @param start, startRadius Defines the first circle.
    @param end, endRadius Defines the first circle.
    @param colors The array[count] of colors, to be distributed between
                  the two circles.
    @param colorPos May be NULL. The array[count] of the relative
                    position of each corresponding color in the colors
                    array. If this is NULL, the the colors are
                    distributed evenly between the two circles.  If
                    this is not null, the values must begin with 0,
                    end with 1.0, and intermediate values must be
                    strictly increasing.
    @param colorCount Must be >= 2. The number of colors (and pos if
                      not NULL) entries
    @param tileMode The tiling mode
    @param localMatrix May be NULL

*/
SK_API sk_shader_t* sk_shader_new_two_point_conical_gradient(
>>>>>>> 0df76972
        const sk_point_t* start,
        float startRadius,
        const sk_point_t* end,
        float endRadius,
        const sk_color_t colors[],
        const float colorPos[],
        int colorCount,
        sk_shader_tilemode_t tileMode,
        const sk_matrix_t* localMatrix);
SK_C_API sk_shader_t* sk_shader_new_empty(void);
SK_C_API sk_shader_t* sk_shader_new_color(sk_color_t color);
SK_C_API sk_shader_t* sk_shader_new_bitmap(const sk_bitmap_t* src,
                                         sk_shader_tilemode_t tmx,
                                         sk_shader_tilemode_t tmy,
                                         const sk_matrix_t* localMatrix);
SK_C_API sk_shader_t* sk_shader_new_picture(sk_picture_t* src,
                                         sk_shader_tilemode_t tmx,
                                         sk_shader_tilemode_t tmy,
                                         const sk_matrix_t* localMatrix,
                                         const sk_rect_t* tile);
SK_C_API sk_shader_t* sk_shader_new_local_matrix(sk_shader_t* proxy, const sk_matrix_t* localMatrix);
SK_C_API sk_shader_t* sk_shader_new_color_filter(sk_shader_t* proxy, sk_colorfilter_t* filter);
SK_C_API sk_shader_t* sk_shader_new_perlin_noise_fractal_noise(
    float baseFrequencyX,
    float baseFrequencyY,
    int numOctaves,
    float seed,
    const sk_isize_t* tileSize);
SK_C_API sk_shader_t* sk_shader_new_perlin_noise_turbulence(
    float baseFrequencyX,
    float baseFrequencyY,
    int numOctaves,
    float seed,
    const sk_isize_t* tileSize);
SK_C_API sk_shader_t* sk_shader_new_compose(
    sk_shader_t* shaderA,
    sk_shader_t* shaderB);
SK_C_API sk_shader_t* sk_shader_new_compose_with_mode(
    sk_shader_t* shaderA,
    sk_shader_t* shaderB,
    sk_blendmode_t mode);

SK_C_PLUS_PLUS_END_GUARD

#endif<|MERGE_RESOLUTION|>--- conflicted
+++ resolved
@@ -14,102 +14,22 @@
 
 SK_C_PLUS_PLUS_BEGIN_GUARD
 
-<<<<<<< HEAD
 SK_C_API void sk_shader_ref(sk_shader_t*);
 SK_C_API void sk_shader_unref(sk_shader_t*);
 SK_C_API sk_shader_t* sk_shader_new_linear_gradient(const sk_point_t points[2],
-=======
-SK_API void sk_shader_ref(sk_shader_t*);
-SK_API void sk_shader_unref(sk_shader_t*);
-
-typedef enum {
-    CLAMP_SK_SHADER_TILEMODE,
-    REPEAT_SK_SHADER_TILEMODE,
-    MIRROR_SK_SHADER_TILEMODE,
-} sk_shader_tilemode_t;
-
-/**
-    Returns a shader that generates a linear gradient between the two
-    specified points.
-
-    @param points The start and end points for the gradient.
-    @param colors The array[count] of colors, to be distributed between
-                  the two points
-    @param colorPos May be NULL. array[count] of SkScalars, or NULL, of
-                    the relative position of each corresponding color
-                    in the colors array. If this is NULL, the the
-                    colors are distributed evenly between the start
-                    and end point.  If this is not null, the values
-                    must begin with 0, end with 1.0, and intermediate
-                    values must be strictly increasing.
-    @param colorCount Must be >=2. The number of colors (and pos if not
-                      NULL) entries.
-    @param mode The tiling mode
-*/
-SK_API sk_shader_t* sk_shader_new_linear_gradient(const sk_point_t points[2],
->>>>>>> 0df76972
                                            const sk_color_t colors[],
                                            const float colorPos[],
                                            int colorCount,
                                            sk_shader_tilemode_t tileMode,
                                            const sk_matrix_t* localMatrix);
-<<<<<<< HEAD
 SK_C_API sk_shader_t* sk_shader_new_radial_gradient(const sk_point_t* center,
-=======
-
-
-/**
-    Returns a shader that generates a radial gradient given the center
-    and radius.
-
-    @param center The center of the circle for this gradient
-    @param radius Must be positive. The radius of the circle for this
-                  gradient
-    @param colors The array[count] of colors, to be distributed
-                  between the center and edge of the circle
-    @param colorPos May be NULL. The array[count] of the relative
-                    position of each corresponding color in the colors
-                    array. If this is NULL, the the colors are
-                    distributed evenly between the center and edge of
-                    the circle.  If this is not null, the values must
-                    begin with 0, end with 1.0, and intermediate
-                    values must be strictly increasing.
-    @param count Must be >= 2. The number of colors (and pos if not
-                 NULL) entries
-    @param tileMode The tiling mode
-    @param localMatrix May be NULL
-*/
-SK_API sk_shader_t* sk_shader_new_radial_gradient(const sk_point_t* center,
->>>>>>> 0df76972
                                            float radius,
                                            const sk_color_t colors[],
                                            const float colorPos[],
                                            int colorCount,
                                            sk_shader_tilemode_t tileMode,
                                            const sk_matrix_t* localMatrix);
-<<<<<<< HEAD
 SK_C_API sk_shader_t* sk_shader_new_sweep_gradient(const sk_point_t* center,
-=======
-
-/**
-    Returns a shader that generates a sweep gradient given a center.
-
-    @param center The coordinates of the center of the sweep
-    @param colors The array[count] of colors, to be distributed around
-                  the center.
-    @param colorPos May be NULL. The array[count] of the relative
-                    position of each corresponding color in the colors
-                    array. If this is NULL, the the colors are
-                    distributed evenly between the center and edge of
-                    the circle.  If this is not null, the values must
-                    begin with 0, end with 1.0, and intermediate
-                    values must be strictly increasing.
-    @param colorCount Must be >= 2. The number of colors (and pos if
-                      not NULL) entries
-    @param localMatrix May be NULL
-*/
-SK_API sk_shader_t* sk_shader_new_sweep_gradient(const sk_point_t* center,
->>>>>>> 0df76972
                                           const sk_color_t colors[],
                                           const float colorPos[],
                                           int colorCount,
@@ -117,37 +37,7 @@
                                           float startAngle,
                                           float endAngle,
                                           const sk_matrix_t* localMatrix);
-<<<<<<< HEAD
 SK_C_API sk_shader_t* sk_shader_new_two_point_conical_gradient(
-=======
-
-/**
-    Returns a shader that generates a conical gradient given two circles, or
-    returns NULL if the inputs are invalid. The gradient interprets the
-    two circles according to the following HTML spec.
-    http://dev.w3.org/html5/2dcontext/#dom-context-2d-createradialgradient
-
-    Returns a shader that generates a sweep gradient given a center.
-
-    @param start, startRadius Defines the first circle.
-    @param end, endRadius Defines the first circle.
-    @param colors The array[count] of colors, to be distributed between
-                  the two circles.
-    @param colorPos May be NULL. The array[count] of the relative
-                    position of each corresponding color in the colors
-                    array. If this is NULL, the the colors are
-                    distributed evenly between the two circles.  If
-                    this is not null, the values must begin with 0,
-                    end with 1.0, and intermediate values must be
-                    strictly increasing.
-    @param colorCount Must be >= 2. The number of colors (and pos if
-                      not NULL) entries
-    @param tileMode The tiling mode
-    @param localMatrix May be NULL
-
-*/
-SK_API sk_shader_t* sk_shader_new_two_point_conical_gradient(
->>>>>>> 0df76972
         const sk_point_t* start,
         float startRadius,
         const sk_point_t* end,
