/*
 * Copyright 2016 Xamarin Inc.
 *
 * Use of this source code is governed by a BSD-style license that can be
 * found in the LICENSE file.
 */

// EXPERIMENTAL EXPERIMENTAL EXPERIMENTAL EXPERIMENTAL
// DO NOT USE -- FOR INTERNAL TESTING ONLY

#ifndef sk_x_types_DEFINED
#define sk_x_types_DEFINED

#include "sk_types.h"

SK_C_PLUS_PLUS_BEGIN_GUARD

typedef struct {
    float   x;
    float   y;
    float   z;
} sk_point3_t;

typedef struct {
    float   x;
    float   y;
} sk_ipoint_t;

typedef struct {
    float   w;
    float   h;
} sk_size_t;

typedef struct {
    float   w;
    float   h;
} sk_isize_t;

typedef struct {
    uint32_t fFlags;            // Bit field to identify which values are unknown
    float    fTop;              // The greatest distance above the baseline for any glyph (will be <= 0)
    float    fAscent;           // The recommended distance above the baseline (will be <= 0)
    float    fDescent;          // The recommended distance below the baseline (will be >= 0)
    float    fBottom;           // The greatest distance below the baseline for any glyph (will be >= 0)
    float    fLeading;          // The recommended distance to add between lines of text (will be >= 0)
    float    fAvgCharWidth;     // the average character width (>= 0)
    float    fMaxCharWidth;     // the max character width (>= 0)
    float    fXMin;             // The minimum bounding box x value for all glyphs
    float    fXMax;             // The maximum bounding box x value for all glyphs
    float    fXHeight;          // The height of an 'x' in px, or 0 if no 'x' in face
    float    fCapHeight;        // The cap height (> 0), or 0 if cannot be determined.
    float    fUnderlineThickness; // underline thickness, or 0 if cannot be determined
    float    fUnderlinePosition; // underline position, or 0 if cannot be determined
} sk_fontmetrics_t;

// Flags for fFlags member of sk_fontmetrics_t
#define FONTMETRICS_FLAGS_UNDERLINE_THICKNESS_IS_VALID (1U << 0)
#define FONTMETRICS_FLAGS_UNDERLINE_POSITION_IS_VALID (1U << 1)

/**
    A lightweight managed string.
*/
typedef struct sk_string_t sk_string_t;
/**

    A sk_bitmap_t is an abstraction that specifies a raster bitmap.
*/
typedef struct sk_bitmap_t sk_bitmap_t;
typedef struct sk_colorfilter_t sk_colorfilter_t;
typedef struct sk_imagefilter_t sk_imagefilter_t;
typedef struct sk_imagefilter_croprect_t sk_imagefilter_croprect_t;
/**
   A sk_typeface_t pecifies the typeface and intrinsic style of a font.
    This is used in the paint, along with optionally algorithmic settings like
    textSize, textSkewX, textScaleX, kFakeBoldText_Mask, to specify
    how text appears when drawn (and measured).

    Typeface objects are immutable, and so they can be shared between threads.
*/
typedef struct sk_typeface_t sk_typeface_t;
typedef uint32_t sk_font_table_tag_t;
/**
 *  Abstraction layer directly on top of an image codec.
 */
typedef struct sk_codec_t sk_codec_t;
typedef struct sk_colorspace_t sk_colorspace_t;
/**
   Various stream types
*/
typedef struct sk_stream_t sk_stream_t;
typedef struct sk_stream_filestream_t sk_stream_filestream_t;
typedef struct sk_stream_asset_t sk_stream_asset_t;
typedef struct sk_stream_memorystream_t sk_stream_memorystream_t;
typedef struct sk_stream_streamrewindable_t sk_stream_streamrewindable_t;
typedef struct sk_wstream_t sk_wstream_t;
typedef struct sk_wstream_filestream_t sk_wstream_filestream_t;
typedef struct sk_wstream_dynamicmemorystream_t sk_wstream_dynamicmemorystream_t;
/**
   High-level API for creating a document-based canvas.
*/
typedef struct sk_document_t sk_document_t;

typedef enum {
    UTF8_ENCODING,
    UTF16_ENCODING,
    UTF32_ENCODING
} sk_encoding_t;

typedef enum {
    POINTS_SK_POINT_MODE,
    LINES_SK_POINT_MODE,
    POLYGON_SK_POINT_MODE
} sk_point_mode_t;

typedef enum {
    LEFT_SK_TEXT_ALIGN,
    CENTER_SK_TEXT_ALIGN,
    RIGHT_SK_TEXT_ALIGN
} sk_text_align_t;

typedef enum {
    UTF8_SK_TEXT_ENCODING,
    UTF16_SK_TEXT_ENCODING,
    UTF32_SK_TEXT_ENCODING,
    GLYPH_ID_SK_TEXT_ENCODING
} sk_text_encoding_t;

typedef enum {
    WINDING_SK_PATH_FILLTYPE,
    EVENODD_SK_PATH_FILLTYPE,
    INVERSE_WINDING_SK_PATH_FILLTYPE,
    INVERSE_EVENODD_SK_PATH_FILLTYPE,
} sk_path_filltype_t;

typedef enum {
    NORMAL_TYPEFACE_STYLE = 0,
    BOLD_TYPEFACE_STYLE = 1,
    ITALIC_TYPEFACE_STYLE = 2,
    BOLD_ITALIC_TYPEFACE_STYLE = 3
} sk_typeface_style_t;

typedef enum {
    NONE_SK_FILTER_QUALITY,
    LOW_SK_FILTER_QUALITY,
    MEDIUM_SK_FILTER_QUALITY,
    HIGH_SK_FILTER_QUALITY
} sk_filter_quality_t;

typedef enum {
    HAS_LEFT_SK_CROP_RECT_FLAG   = 0x01,
    HAS_TOP_SK_CROP_RECT_FLAG    = 0x02,
    HAS_WIDTH_SK_CROP_RECT_FLAG  = 0x04,
    HAS_HEIGHT_SK_CROP_RECT_FLAG = 0x08,
    HAS_ALL_SK_CROP_RECT_FLAG    = 0x0F,
} sk_crop_rect_flags_t;

typedef enum {
    DRAW_SHADOW_AND_FOREGROUND_SK_DROP_SHADOW_IMAGE_FILTER_SHADOW_MODE,
    DRAW_SHADOW_ONLY_SK_DROP_SHADOW_IMAGE_FILTER_SHADOW_MODE,
} sk_drop_shadow_image_filter_shadow_mode_t;

typedef enum {
    UNKNOWN_SK_DISPLACEMENT_MAP_EFFECT_CHANNEL_SELECTOR_TYPE,
    R_SK_DISPLACEMENT_MAP_EFFECT_CHANNEL_SELECTOR_TYPE,
    G_SK_DISPLACEMENT_MAP_EFFECT_CHANNEL_SELECTOR_TYPE,
    B_SK_DISPLACEMENT_MAP_EFFECT_CHANNEL_SELECTOR_TYPE,
    A_SK_DISPLACEMENT_MAP_EFFECT_CHANNEL_SELECTOR_TYPE,
} sk_displacement_map_effect_channel_selector_type_t;

typedef enum {
    UNKNOWN_SK_IMAGE_ENCODER_TYPE,
    BMP_SK_IMAGE_ENCODER_TYPE,
    GIF_SK_IMAGE_ENCODER_TYPE,
    ICO_SK_IMAGE_ENCODER_TYPE,
    JPEG_SK_IMAGE_ENCODER_TYPE,
    PNG_SK_IMAGE_ENCODER_TYPE,
    WBMP_SK_IMAGE_ENCODER_TYPE,
    WEBP_SK_IMAGE_ENCODER_TYPE,
    KTX_SK_IMAGE_ENCODER_TYPE,
} sk_image_encoder_t;

typedef enum {
    CLAMP_SK_MATRIX_CONVOLUTION_TILEMODE,
    REPEAT_SK_MATRIX_CONVOLUTION_TILEMODE,
    CLAMP_TO_BLACK_SK_MATRIX_CONVOLUTION_TILEMODE,
} sk_matrix_convolution_tilemode_t;

/**
    The logical operations that can be performed when combining two regions.
*/
typedef enum {
    DIFFERENCE_SK_REGION_OP,          //!< subtract the op region from the first region
    INTERSECT_SK_REGION_OP,           //!< intersect the two regions
    UNION_SK_REGION_OP,               //!< union (inclusive-or) the two regions
    XOR_SK_REGION_OP,                 //!< exclusive-or the two regions
    REVERSE_DIFFERENCE_SK_REGION_OP,  //!< subtract the first region from the op region
    REPLACE_SK_REGION_OP,             //!< replace the dst region with the op region
} sk_region_op_t;

<<<<<<< HEAD
/**
 *  Enum describing format of encoded data.
 */
typedef enum {
    UNKNOWN_SK_ENCODED_FORMAT,
    BMP_SK_ENCODED_FORMAT,
    GIF_SK_ENCODED_FORMAT,
    ICO_SK_ENCODED_FORMAT,
    JPEG_SK_ENCODED_FORMAT,
    PNG_SK_ENCODED_FORMAT,
    WBMP_SK_ENCODED_FORMAT,
    WEBP_SK_ENCODED_FORMAT,
    PKM_SK_ENCODED_FORMAT,
    KTX_SK_ENCODED_FORMAT,
    ASTC_SK_ENCODED_FORMAT,
    DNG_SK_ENCODED_FORMAT
} sk_encoded_format_t;

typedef enum {
    TOP_LEFT_SK_CODEC_ORIGIN     = 1, // Default
    TOP_RIGHT_SK_CODEC_ORIGIN    = 2, // Reflected across y-axis
    BOTTOM_RIGHT_SK_CODEC_ORIGIN = 3, // Rotated 180
    BOTTOM_LEFT_SK_CODEC_ORIGIN  = 4, // Reflected across x-axis
    LEFT_TOP_SK_CODEC_ORIGIN     = 5, // Reflected across x-axis, Rotated 90 CCW
    RIGHT_TOP_SK_CODEC_ORIGIN    = 6, // Rotated 90 CW
    RIGHT_BOTTOM_SK_CODEC_ORIGIN = 7, // Reflected across x-axis, Rotated 90 CW
    LEFT_BOTTOM_SK_CODEC_ORIGIN  = 8, // Rotated 90 CCW
} sk_codec_origin_t;

typedef enum {
    SUCCESS_SK_CODEC_RESULT,
    INCOMPLETE_INPUT_SK_CODEC_RESULT,
    INVALID_CONVERSION_SK_CODEC_RESULT,
    INVALID_SCALE_SK_CODEC_RESULT,
    INVALID_PARAMETERS_SK_CODEC_RESULT,
    INVALID_INPUT_SK_CODEC_RESULT,
    COULD_NOT_REWIND_SK_CODEC_RESULT,
    UNIMPLEMENTED_SK_CODEC_RESULT,
} sk_codec_result_t;

typedef enum {
    YES_SK_CODEC_ZERO_INITIALIZED,
    NO_SK_CODEC_ZERO_INITIALIZED,
} sk_codec_zero_initialized_t;

typedef struct {
    sk_codec_zero_initialized_t fZeroInitialized;
    sk_irect_t fSubset;
    bool fHasSubset;
} sk_codec_options_t;
=======
// The verbs that can be foudn on a path
typedef enum {
	MOVE_PATH_VERB,
	LINE_PATH_VERB,
	QUAD_PATH_VERB,
	CONIC_PATH_VERB,
	CUBIC_PATH_VERB,
	CLOSE_PATH_VERB,
	DONE_PATH_VERB
} sk_path_verb_t;

typedef struct sk_path_iterator_t sk_path_iterator_t;
typedef struct sk_path_rawiterator_t sk_path_rawiterator_t;

typedef enum {
	APPEND_ADD_MODE,
	EXTEND_ADD_MODE,
} sk_path_add_mode_t;

typedef enum {
	TRANSLATE_SK_PATH_EFFECT_1D_STYLE,
	ROTATE_SK_PATH_EFFECT_1D_STYLE,
	MORPH_SK_PATH_EFFECT_1D_STYLE,
} sk_path_effect_1d_style_t;

typedef struct sk_path_effect_t sk_path_effect_t;  
>>>>>>> e31d35bc

SK_C_PLUS_PLUS_END_GUARD

#endif<|MERGE_RESOLUTION|>--- conflicted
+++ resolved
@@ -197,7 +197,6 @@
     REPLACE_SK_REGION_OP,             //!< replace the dst region with the op region
 } sk_region_op_t;
 
-<<<<<<< HEAD
 /**
  *  Enum describing format of encoded data.
  */
@@ -248,7 +247,7 @@
     sk_irect_t fSubset;
     bool fHasSubset;
 } sk_codec_options_t;
-=======
+
 // The verbs that can be foudn on a path
 typedef enum {
 	MOVE_PATH_VERB,
@@ -275,7 +274,6 @@
 } sk_path_effect_1d_style_t;
 
 typedef struct sk_path_effect_t sk_path_effect_t;  
->>>>>>> e31d35bc
 
 SK_C_PLUS_PLUS_END_GUARD
 
