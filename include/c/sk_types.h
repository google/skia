--- conflicted
+++ resolved
@@ -56,7 +56,6 @@
 #define sk_color_get_b(c)               (((c) >>  0) & 0xFF)
 
 typedef enum {
-<<<<<<< HEAD
     UNKNOWN_SK_COLORTYPE = 0,
     ALPHA_8_SK_COLORTYPE,
     RGB_565_SK_COLORTYPE,
@@ -67,7 +66,9 @@
     RGBA_1010102_SK_COLORTYPE,
     RGB_101010X_SK_COLORTYPE,
     GRAY_8_SK_COLORTYPE,
+    RGBA_F16_NORM_SK_COLORTYPE,
     RGBA_F16_SK_COLORTYPE,
+    RGBA_F32_SK_COLORTYPE,
 } sk_colortype_t;
 
 typedef enum {
@@ -76,11 +77,6 @@
     PREMUL_SK_ALPHATYPE,
     UNPREMUL_SK_ALPHATYPE,
 } sk_alphatype_t;
-=======
-    INTERSECT_SK_CLIPTYPE,
-    DIFFERENCE_SK_CLIPTYPE,
-} sk_cliptype_t;
->>>>>>> 0df76972
 
 typedef enum {
     UNKNOWN_SK_PIXELGEOMETRY,
@@ -90,17 +86,11 @@
     BGR_V_SK_PIXELGEOMETRY,
 } sk_pixelgeometry_t;
 
-<<<<<<< HEAD
 typedef enum {
     USE_DEVICE_INDEPENDENT_FONTS_SK_SURFACE_PROPS_FLAGS = 1 << 0,
 } sk_surfaceprops_flags_t;
 
 typedef struct sk_surfaceprops_t sk_surfaceprops_t;
-=======
-typedef struct {
-    sk_pixelgeometry_t pixelGeometry;
-} sk_surfaceprops_t;
->>>>>>> 0df76972
 
 typedef struct {
     float   x;
@@ -215,17 +205,6 @@
     encoded data or other means.
 */
 typedef struct sk_image_t sk_image_t;
-
-/**
- *  Describes the color components. See ICC Profiles.
- */
-typedef struct sk_colorspace_t sk_colorspace_t;
-
-/**
- *  Describes an image buffer : width, height, pixel type, colorspace, etc.
- */
-typedef struct sk_imageinfo_t sk_imageinfo_t;
-
 /**
     A sk_maskfilter_t is an object that perform transformations on an
     alpha-channel mask before drawing it; it may be installed into a
@@ -240,6 +219,7 @@
     draw geometries, text and bitmaps.
 */
 typedef struct sk_paint_t sk_paint_t;
+typedef struct sk_font_t sk_font_t;
 /**
     A sk_path_t encapsulates compound (multiple contour) geometric
     paths consisting of straight line segments, quadratic curves, and
@@ -402,12 +382,6 @@
 typedef struct sk_document_t sk_document_t;
 
 typedef enum {
-    UTF8_ENCODING,
-    UTF16_ENCODING,
-    UTF32_ENCODING
-} sk_encoding_t;
-
-typedef enum {
     POINTS_SK_POINT_MODE,
     LINES_SK_POINT_MODE,
     POLYGON_SK_POINT_MODE
@@ -538,17 +512,11 @@
     NO_SK_CODEC_ZERO_INITIALIZED,
 } sk_codec_zero_initialized_t;
 
-typedef enum {
-    RESPECT_SK_TRANSFER_FUNCTION_BEHAVIOR,
-    IGNORE_SK_TRANSFER_FUNCTION_BEHAVIOR,
-} sk_transfer_function_behavior_t;
-
 typedef struct {
     sk_codec_zero_initialized_t fZeroInitialized;
     sk_irect_t* fSubset;
     int fFrameIndex;
     int fPriorFrame;
-    sk_transfer_function_behavior_t fPremulBehavior;
 } sk_codec_options_t;
 
 typedef enum {
@@ -611,6 +579,7 @@
     CLAMP_SK_SHADER_TILEMODE,
     REPEAT_SK_SHADER_TILEMODE,
     MIRROR_SK_SHADER_TILEMODE,
+    DECAL_SK_SHADER_TILEMODE,
 } sk_shader_tilemode_t;
 
 typedef enum {
@@ -637,11 +606,17 @@
 } sk_paint_style_t;
 
 typedef enum {
-    NO_HINTING_SK_PAINT_HINTING,
-    SLIGHT_HINTING_SK_PAINT_HINTING,
-    NORMAL_HINTING_SK_PAINT_HINTING,
-    FULL_HINTING_SK_PAINT_HINTING,
-} sk_paint_hinting_t;
+    NONE_SK_FONT_HINTING,
+    SLIGHT_SK_FONT_HINTING,
+    NORMAL_SK_FONT_HINTING,
+    FULL_SK_FONT_HINTING,
+} sk_font_hinting_t;
+
+typedef enum {
+    ALIAS_SK_FONT_EDGING,
+    ANTIALIAS_SK_FONT_EDGING,
+    SUBPIXEL_ANTIALIAS_SK_FONT_EDGING,
+} sk_font_edging_t;
 
 typedef struct sk_colortable_t sk_colortable_t;
 
@@ -655,19 +630,32 @@
 typedef enum {
     UNKNOWN_GR_PIXEL_CONFIG,
     ALPHA_8_GR_PIXEL_CONFIG,
+    ALPHA_8_AS_ALPHA_GR_PIXEL_CONFIG,
+    ALPHA_8_AS_RED_GR_PIXEL_CONFIG,
     GRAY_8_GR_PIXEL_CONFIG,
+    GRAY_8_AS_LUM_GR_PIXEL_CONFIG,
+    GRAY_8_AS_RED_GR_PIXEL_CONFIG,
     RGB_565_GR_PIXEL_CONFIG,
     RGBA_4444_GR_PIXEL_CONFIG,
     RGBA_8888_GR_PIXEL_CONFIG,
     RGB_888_GR_PIXEL_CONFIG,
+    RGB_888X_GR_PIXEL_CONFIG,
+    RG_88_GR_PIXEL_CONFIG,
     BGRA_8888_GR_PIXEL_CONFIG,
     SRGBA_8888_GR_PIXEL_CONFIG,
-    SBGRA_8888_GR_PIXEL_CONFIG,
     RGBA_1010102_GR_PIXEL_CONFIG,
-    RGBA_FLOAT_GR_PIXEL_CONFIG,
-    RG_FLOAT_GR_PIXEL_CONFIG,
     ALPHA_HALF_GR_PIXEL_CONFIG,
+    ALPHA_HALF_AS_LUM_GR_PIXEL_CONFIG,
+    ALPHA_HALF_AS_RED_GR_PIXEL_CONFIG,
     RGBA_HALF_GR_PIXEL_CONFIG,
+    RGBA_HALF_CLAMPED_GR_PIXEL_CONFIG,
+    RGB_ETC1_GR_PIXEL_CONFIG,
+    ALPHA_16_GR_PIXEL_CONFIG,
+    RG_1616_GR_PIXEL_CONFIG,
+
+    // Experimental (for Y416 and mutant P016/P010)
+    RGBA_16161616_GR_PIXEL_CONFIG,
+    RG_HALF_GR_PIXEL_CONFIG,
 } gr_pixelconfig_t;
 
 typedef enum {
@@ -699,6 +687,7 @@
 
 typedef enum {
     METAL_GR_BACKEND,
+    DAWN_GR_BACKEND,
     OPENGL_GR_BACKEND,
     VULKAN_GR_BACKEND,
 } gr_backend_t;
@@ -804,12 +793,6 @@
     int                 fEncodingQuality;
 } sk_document_pdf_metadata_t;
 
-typedef enum {
-    SRGB_SK_COLORSPACE_NAMED,
-    ADOBE_RGB_SK_COLORSPACE_NAMED,
-    SRGB_LINEAR_SK_COLORSPACE_NAMED,
-} sk_colorspace_named_t;
-
 typedef struct {
     sk_colorspace_t* colorspace;
     int32_t          width;
@@ -848,39 +831,18 @@
 typedef struct sk_vertices_t sk_vertices_t;
 
 typedef enum {
-    LINEAR_SK_GAMMA_NAMED,
-    SRGB_SK_GAMMA_NAMED,
-    TWO_DOT_TWO_CURVE_SK_GAMMA_NAMED,
-    NON_STANDARD_SK_GAMMA_NAMED,
-} sk_gamma_named_t;
-
-typedef enum {
-    RGB_SK_COLORSPACE_TYPE,
-    CMYK_SK_COLORSPACE_TYPE,
-    GRAY_SK_COLORSPACE_TYPE,
-} sk_colorspace_type_t;
-
-typedef enum {
-    LINEAR_SK_COLORSPACE_RENDER_TARGET_GAMMA,
-    SRGB_SK_COLORSPACE_RENDER_TARGET_GAMMA,
-} sk_colorspace_render_target_gamma_t;
-
-typedef enum {
-    SRGB_SK_COLORSPACE_GAMUT,
-    ADOBE_RGB_SK_COLORSPACE_GAMUT,
-    DCIP3_D65_SK_COLORSPACE_GAMUT,
-    REC2020_SK_COLORSPACE_GAMUT,
-} sk_colorspace_gamut_t;
-
-typedef struct {
-    float fG;
-    float fA;
-    float fB;
-    float fC;
-    float fD;
-    float fE;
-    float fF;
-} sk_colorspace_transfer_fn_t;
+    SRGB_SK_NAMED_TRANSFER_FN,
+    TWO_DOT_TWO_SK_NAMED_TRANSFER_FN,
+    LINEAR_SK_NAMED_TRANSFER_FN,
+    REC2020_SK_NAMED_TRANSFER_FN,
+} sk_named_transfer_fn_t;
+
+typedef enum {
+    SRGB_SK_NAMED_GAMUT,
+    ADOBE_RGB_SK_NAMED_GAMUT,
+    DCIP3_D65_SK_NAMED_GAMUT,
+    REC2020_SK_NAMED_GAMUT,
+} sk_named_gamut_t;
 
 typedef struct {
     float fRX;
@@ -891,7 +853,7 @@
     float fBY;
     float fWX;
     float fWY;
-} sk_colorspaceprimaries_t;
+} sk_colorspace_primaries_t;
 
 typedef enum {
     NO_INVERT_SK_HIGH_CONTRAST_CONFIG_INVERT_STYLE,
@@ -922,7 +884,6 @@
 typedef struct {
     sk_pngencoder_filterflags_t fFilterFlags;
     int fZLibLevel;
-    sk_transfer_function_behavior_t fUnpremulBehavior;
     void* fComments;
 } sk_pngencoder_options_t;
 
@@ -941,7 +902,6 @@
     int fQuality;
     sk_jpegencoder_downsample_t fDownsample;
     sk_jpegencoder_alphaoption_t fAlphaOption;
-    sk_transfer_function_behavior_t fBlendBehavior;
 } sk_jpegencoder_options_t;
 
 typedef enum {
@@ -952,8 +912,8 @@
 typedef struct {
     sk_webpencoder_compression_t fCompression;
     float fQuality;
-    sk_transfer_function_behavior_t fUnpremulBehavior;
 } sk_webpencoder_options_t;
+
 typedef struct sk_rrect_t sk_rrect_t;
 
 typedef enum {
