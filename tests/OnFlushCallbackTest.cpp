--- conflicted
+++ resolved
@@ -359,11 +359,7 @@
         //    1 ref from the 'fAtlasProxy' sk_sp
         //    9 refs from the 9 AtlasedRectOps
         // The backing GrSurface should have only 1 though bc there is only one proxy
-<<<<<<< HEAD
-        check_single_threaded_proxy_refs(fReporter, fAtlasProxy.get(), 10, 1);
-=======
         CheckSingleThreadedProxyRefs(fReporter, fAtlasProxy.get(), 10, 1);
->>>>>>> a91f9f61
         auto rtc = resourceProvider->makeRenderTargetContext(fAtlasProxy, GrColorType::kRGBA_8888,
                                                              nullptr, nullptr);
 
