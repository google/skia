/*
 * Copyright 2011 Google Inc.
 *
 * Use of this source code is governed by a BSD-style license that can be
 * found in the LICENSE file.
 */

#include <cmath>
#include "SkCanvas.h"
#include "SkGeometry.h"
#include "SkPaint.h"
#include "SkParse.h"
#include "SkParsePath.h"
#include "SkPathPriv.h"
#include "SkPathEffect.h"
#include "SkRRect.h"
#include "SkRandom.h"
#include "SkReader32.h"
#include "SkSize.h"
#include "SkStream.h"
#include "SkStrokeRec.h"
#include "SkSurface.h"
#include "SkTypes.h"
#include "SkWriter32.h"
#include "Test.h"

static void set_radii(SkVector radii[4], int index, float rad) {
    sk_bzero(radii, sizeof(SkVector) * 4);
    radii[index].set(rad, rad);
}

static void test_add_rrect(skiatest::Reporter* reporter, const SkRect& bounds,
                           const SkVector radii[4]) {
    SkRRect rrect;
    rrect.setRectRadii(bounds, radii);
    REPORTER_ASSERT(reporter, bounds == rrect.rect());

    SkPath path;
    // this line should not assert in the debug build (from validate)
    path.addRRect(rrect);
    REPORTER_ASSERT(reporter, bounds == path.getBounds());
}

static void test_skbug_3469(skiatest::Reporter* reporter) {
    SkPath path;
    path.moveTo(20, 20);
    path.quadTo(20, 50, 80, 50);
    path.quadTo(20, 50, 20, 80);
    REPORTER_ASSERT(reporter, !path.isConvex());
}

static void test_skbug_3239(skiatest::Reporter* reporter) {
    const float min = SkBits2Float(0xcb7f16c8); /* -16717512.000000 */
    const float max = SkBits2Float(0x4b7f1c1d); /*  16718877.000000 */
    const float big = SkBits2Float(0x4b7f1bd7); /*  16718807.000000 */

    const float rad = 33436320;

    const SkRect rectx = SkRect::MakeLTRB(min, min, max, big);
    const SkRect recty = SkRect::MakeLTRB(min, min, big, max);

    SkVector radii[4];
    for (int i = 0; i < 4; ++i) {
        set_radii(radii, i, rad);
        test_add_rrect(reporter, rectx, radii);
        test_add_rrect(reporter, recty, radii);
    }
}

static void make_path_crbug364224(SkPath* path) {
    path->reset();
    path->moveTo(3.747501373f, 2.724499941f);
    path->lineTo(3.747501373f, 3.75f);
    path->cubicTo(3.747501373f, 3.88774991f, 3.635501385f, 4.0f, 3.497501373f, 4.0f);
    path->lineTo(0.7475013733f, 4.0f);
    path->cubicTo(0.6095013618f, 4.0f, 0.4975013733f, 3.88774991f, 0.4975013733f, 3.75f);
    path->lineTo(0.4975013733f, 1.0f);
    path->cubicTo(0.4975013733f, 0.8622499704f, 0.6095013618f, 0.75f, 0.7475013733f,0.75f);
    path->lineTo(3.497501373f, 0.75f);
    path->cubicTo(3.50275135f, 0.75f, 3.5070014f, 0.7527500391f, 3.513001442f, 0.753000021f);
    path->lineTo(3.715001345f, 0.5512499809f);
    path->cubicTo(3.648251295f, 0.5194999576f, 3.575501442f, 0.4999999702f, 3.497501373f, 0.4999999702f);
    path->lineTo(0.7475013733f, 0.4999999702f);
    path->cubicTo(0.4715013802f, 0.4999999702f, 0.2475013733f, 0.7239999771f, 0.2475013733f, 1.0f);
    path->lineTo(0.2475013733f, 3.75f);
    path->cubicTo(0.2475013733f, 4.026000023f, 0.4715013504f, 4.25f, 0.7475013733f, 4.25f);
    path->lineTo(3.497501373f, 4.25f);
    path->cubicTo(3.773501396f, 4.25f, 3.997501373f, 4.026000023f, 3.997501373f, 3.75f);
    path->lineTo(3.997501373f, 2.474750042f);
    path->lineTo(3.747501373f, 2.724499941f);
    path->close();
}

static void make_path_crbug364224_simplified(SkPath* path) {
    path->moveTo(3.747501373f, 2.724499941f);
    path->cubicTo(3.648251295f, 0.5194999576f, 3.575501442f, 0.4999999702f, 3.497501373f, 0.4999999702f);
    path->close();
}

static void test_sect_with_horizontal_needs_pinning() {
    // Test that sect_with_horizontal in SkLineClipper.cpp needs to pin after computing the
    // intersection.
    SkPath path;
    path.reset();
    path.moveTo(-540000, -720000);
    path.lineTo(-9.10000017e-05f, 9.99999996e-13f);
    path.lineTo(1, 1);

    // Without the pinning code in sect_with_horizontal(), this would assert in the lineclipper
    SkPaint paint;
    SkSurface::MakeRasterN32Premul(10, 10)->getCanvas()->drawPath(path, paint);
}

static void test_path_crbug364224() {
    SkPath path;
    SkPaint paint;
    auto surface(SkSurface::MakeRasterN32Premul(84, 88));
    SkCanvas* canvas = surface->getCanvas();

    make_path_crbug364224_simplified(&path);
    canvas->drawPath(path, paint);

    make_path_crbug364224(&path);
    canvas->drawPath(path, paint);
}

// this is a unit test instead of a GM because it doesn't draw anything
static void test_fuzz_crbug_638223() {
    auto surface(SkSurface::MakeRasterN32Premul(250, 250));
    SkCanvas* canvas = surface->getCanvas();
    SkPath path;
    path.moveTo(SkBits2Float(0x47452a00), SkBits2Float(0x43211d01));  // 50474, 161.113f
    path.conicTo(SkBits2Float(0x401c0000), SkBits2Float(0x40680000),
        SkBits2Float(0x02c25a81), SkBits2Float(0x981a1fa0),
        SkBits2Float(0x6bf9abea));  // 2.4375f, 3.625f, 2.85577e-37f, -1.992e-24f, 6.03669e+26f
    SkPaint paint;
    paint.setAntiAlias(true);
    canvas->drawPath(path, paint);
}

/**
 * In debug mode, this path was causing an assertion to fail in
 * SkPathStroker::preJoinTo() and, in Release, the use of an unitialized value.
 */
static void make_path_crbugskia2820(SkPath* path, skiatest::Reporter* reporter) {
    SkPoint orig, p1, p2, p3;
    orig = SkPoint::Make(1.f, 1.f);
    p1 = SkPoint::Make(1.f - SK_ScalarNearlyZero, 1.f);
    p2 = SkPoint::Make(1.f, 1.f + SK_ScalarNearlyZero);
    p3 = SkPoint::Make(2.f, 2.f);

    path->reset();
    path->moveTo(orig);
    path->cubicTo(p1, p2, p3);
    path->close();
}

static void test_path_crbugskia2820(skiatest::Reporter* reporter) {//GrContext* context) {
    SkPath path;
    make_path_crbugskia2820(&path, reporter);

    SkStrokeRec stroke(SkStrokeRec::kFill_InitStyle);
    stroke.setStrokeStyle(2 * SK_Scalar1);
    stroke.applyToPath(&path, path);
}

static void make_path0(SkPath* path) {
    // from  *  https://code.google.com/p/skia/issues/detail?id=1706

    path->moveTo(146.939f, 1012.84f);
    path->lineTo(181.747f, 1009.18f);
    path->lineTo(182.165f, 1013.16f);
    path->lineTo(147.357f, 1016.82f);
    path->lineTo(146.939f, 1012.84f);
    path->close();
}

static void make_path1(SkPath* path) {
    path->addRect(SkRect::MakeXYWH(10, 10, 10, 1));
}

typedef void (*PathProc)(SkPath*);

/*
 *  Regression test: we used to crash (overwrite internal storage) during
 *  construction of the region when the path was INVERSE. That is now fixed,
 *  so test these regions (which used to assert/crash).
 *
 *  https://code.google.com/p/skia/issues/detail?id=1706
 */
static void test_path_to_region(skiatest::Reporter* reporter) {
    PathProc procs[] = {
        make_path0,
        make_path1,
    };

    SkRegion clip;
    clip.setRect(0, 0, 1255, 1925);

    for (size_t i = 0; i < SK_ARRAY_COUNT(procs); ++i) {
        SkPath path;
        procs[i](&path);

        SkRegion rgn;
        rgn.setPath(path, clip);
        path.toggleInverseFillType();
        rgn.setPath(path, clip);
    }
}

#ifdef SK_BUILD_FOR_WIN
    #define SUPPRESS_VISIBILITY_WARNING
#else
    #define SUPPRESS_VISIBILITY_WARNING __attribute__((visibility("hidden")))
#endif

static void test_path_close_issue1474(skiatest::Reporter* reporter) {
    // This test checks that r{Line,Quad,Conic,Cubic}To following a close()
    // are relative to the point we close to, not relative to the point we close from.
    SkPath path;
    SkPoint last;

    // Test rLineTo().
    path.rLineTo(0, 100);
    path.rLineTo(100, 0);
    path.close();          // Returns us back to 0,0.
    path.rLineTo(50, 50);  // This should go to 50,50.

    path.getLastPt(&last);
    REPORTER_ASSERT(reporter, 50 == last.fX);
    REPORTER_ASSERT(reporter, 50 == last.fY);

    // Test rQuadTo().
    path.rewind();
    path.rLineTo(0, 100);
    path.rLineTo(100, 0);
    path.close();
    path.rQuadTo(50, 50, 75, 75);

    path.getLastPt(&last);
    REPORTER_ASSERT(reporter, 75 == last.fX);
    REPORTER_ASSERT(reporter, 75 == last.fY);

    // Test rConicTo().
    path.rewind();
    path.rLineTo(0, 100);
    path.rLineTo(100, 0);
    path.close();
    path.rConicTo(50, 50, 85, 85, 2);

    path.getLastPt(&last);
    REPORTER_ASSERT(reporter, 85 == last.fX);
    REPORTER_ASSERT(reporter, 85 == last.fY);

    // Test rCubicTo().
    path.rewind();
    path.rLineTo(0, 100);
    path.rLineTo(100, 0);
    path.close();
    path.rCubicTo(50, 50, 85, 85, 95, 95);

    path.getLastPt(&last);
    REPORTER_ASSERT(reporter, 95 == last.fX);
    REPORTER_ASSERT(reporter, 95 == last.fY);
}

static void test_gen_id(skiatest::Reporter* reporter) {
    SkPath a, b;
    REPORTER_ASSERT(reporter, a.getGenerationID() == b.getGenerationID());

    a.moveTo(0, 0);
    const uint32_t z = a.getGenerationID();
    REPORTER_ASSERT(reporter, z != b.getGenerationID());

    a.reset();
    REPORTER_ASSERT(reporter, a.getGenerationID() == b.getGenerationID());

    a.moveTo(1, 1);
    const uint32_t y = a.getGenerationID();
    REPORTER_ASSERT(reporter, z != y);

    b.moveTo(2, 2);
    const uint32_t x = b.getGenerationID();
    REPORTER_ASSERT(reporter, x != y && x != z);

    a.swap(b);
    REPORTER_ASSERT(reporter, b.getGenerationID() == y && a.getGenerationID() == x);

    b = a;
    REPORTER_ASSERT(reporter, b.getGenerationID() == x);

    SkPath c(a);
    REPORTER_ASSERT(reporter, c.getGenerationID() == x);

    c.lineTo(3, 3);
    const uint32_t w = c.getGenerationID();
    REPORTER_ASSERT(reporter, b.getGenerationID() == x);
    REPORTER_ASSERT(reporter, a.getGenerationID() == x);
    REPORTER_ASSERT(reporter, w != x);

#ifdef SK_BUILD_FOR_ANDROID_FRAMEWORK
    static bool kExpectGenIDToIgnoreFill = false;
#else
    static bool kExpectGenIDToIgnoreFill = true;
#endif

    c.toggleInverseFillType();
    const uint32_t v = c.getGenerationID();
    REPORTER_ASSERT(reporter, (v == w) == kExpectGenIDToIgnoreFill);

    c.rewind();
    REPORTER_ASSERT(reporter, v != c.getGenerationID());
}

// This used to assert in the debug build, as the edges did not all line-up.
static void test_bad_cubic_crbug234190() {
    SkPath path;
    path.moveTo(13.8509f, 3.16858f);
    path.cubicTo(-2.35893e+08f, -4.21044e+08f,
                 -2.38991e+08f, -4.26573e+08f,
                 -2.41016e+08f, -4.30188e+08f);

    SkPaint paint;
    paint.setAntiAlias(true);
    auto surface(SkSurface::MakeRasterN32Premul(84, 88));
    surface->getCanvas()->drawPath(path, paint);
}

static void test_bad_cubic_crbug229478() {
    const SkPoint pts[] = {
        { 4595.91064f,    -11596.9873f },
        { 4597.2168f,    -11595.9414f },
        { 4598.52344f,    -11594.8955f },
        { 4599.83008f,    -11593.8496f },
    };

    SkPath path;
    path.moveTo(pts[0]);
    path.cubicTo(pts[1], pts[2], pts[3]);

    SkPaint paint;
    paint.setStyle(SkPaint::kStroke_Style);
    paint.setStrokeWidth(20);

    SkPath dst;
    // Before the fix, this would infinite-recurse, and run out of stack
    // because we would keep trying to subdivide a degenerate cubic segment.
    paint.getFillPath(path, &dst, nullptr);
}

static void build_path_170666(SkPath& path) {
    path.moveTo(17.9459f, 21.6344f);
    path.lineTo(139.545f, -47.8105f);
    path.lineTo(139.545f, -47.8105f);
    path.lineTo(131.07f, -47.3888f);
    path.lineTo(131.07f, -47.3888f);
    path.lineTo(122.586f, -46.9532f);
    path.lineTo(122.586f, -46.9532f);
    path.lineTo(18076.6f, 31390.9f);
    path.lineTo(18076.6f, 31390.9f);
    path.lineTo(18085.1f, 31390.5f);
    path.lineTo(18085.1f, 31390.5f);
    path.lineTo(18076.6f, 31390.9f);
    path.lineTo(18076.6f, 31390.9f);
    path.lineTo(17955, 31460.3f);
    path.lineTo(17955, 31460.3f);
    path.lineTo(17963.5f, 31459.9f);
    path.lineTo(17963.5f, 31459.9f);
    path.lineTo(17971.9f, 31459.5f);
    path.lineTo(17971.9f, 31459.5f);
    path.lineTo(17.9551f, 21.6205f);
    path.lineTo(17.9551f, 21.6205f);
    path.lineTo(9.47091f, 22.0561f);
    path.lineTo(9.47091f, 22.0561f);
    path.lineTo(17.9459f, 21.6344f);
    path.lineTo(17.9459f, 21.6344f);
    path.close();path.moveTo(0.995934f, 22.4779f);
    path.lineTo(0.986725f, 22.4918f);
    path.lineTo(0.986725f, 22.4918f);
    path.lineTo(17955, 31460.4f);
    path.lineTo(17955, 31460.4f);
    path.lineTo(17971.9f, 31459.5f);
    path.lineTo(17971.9f, 31459.5f);
    path.lineTo(18093.6f, 31390.1f);
    path.lineTo(18093.6f, 31390.1f);
    path.lineTo(18093.6f, 31390);
    path.lineTo(18093.6f, 31390);
    path.lineTo(139.555f, -47.8244f);
    path.lineTo(139.555f, -47.8244f);
    path.lineTo(122.595f, -46.9671f);
    path.lineTo(122.595f, -46.9671f);
    path.lineTo(0.995934f, 22.4779f);
    path.lineTo(0.995934f, 22.4779f);
    path.close();
    path.moveTo(5.43941f, 25.5223f);
    path.lineTo(798267, -28871.1f);
    path.lineTo(798267, -28871.1f);
    path.lineTo(3.12512e+06f, -113102);
    path.lineTo(3.12512e+06f, -113102);
    path.cubicTo(5.16324e+06f, -186882, 8.15247e+06f, -295092, 1.1957e+07f, -432813);
    path.cubicTo(1.95659e+07f, -708257, 3.04359e+07f, -1.10175e+06f, 4.34798e+07f, -1.57394e+06f);
    path.cubicTo(6.95677e+07f, -2.51831e+06f, 1.04352e+08f, -3.77748e+06f, 1.39135e+08f, -5.03666e+06f);
    path.cubicTo(1.73919e+08f, -6.29583e+06f, 2.08703e+08f, -7.555e+06f, 2.34791e+08f, -8.49938e+06f);
    path.cubicTo(2.47835e+08f, -8.97157e+06f, 2.58705e+08f, -9.36506e+06f, 2.66314e+08f, -9.6405e+06f);
    path.cubicTo(2.70118e+08f, -9.77823e+06f, 2.73108e+08f, -9.88644e+06f, 2.75146e+08f, -9.96022e+06f);
    path.cubicTo(2.76165e+08f, -9.99711e+06f, 2.76946e+08f, -1.00254e+07f, 2.77473e+08f, -1.00444e+07f);
    path.lineTo(2.78271e+08f, -1.00733e+07f);
    path.lineTo(2.78271e+08f, -1.00733e+07f);
    path.cubicTo(2.78271e+08f, -1.00733e+07f, 2.08703e+08f, -7.555e+06f, 135.238f, 23.3517f);
    path.cubicTo(131.191f, 23.4981f, 125.995f, 23.7976f, 123.631f, 24.0206f);
    path.cubicTo(121.267f, 24.2436f, 122.631f, 24.3056f, 126.677f, 24.1591f);
    path.cubicTo(2.08703e+08f, -7.555e+06f, 2.78271e+08f, -1.00733e+07f, 2.78271e+08f, -1.00733e+07f);
    path.lineTo(2.77473e+08f, -1.00444e+07f);
    path.lineTo(2.77473e+08f, -1.00444e+07f);
    path.cubicTo(2.76946e+08f, -1.00254e+07f, 2.76165e+08f, -9.99711e+06f, 2.75146e+08f, -9.96022e+06f);
    path.cubicTo(2.73108e+08f, -9.88644e+06f, 2.70118e+08f, -9.77823e+06f, 2.66314e+08f, -9.6405e+06f);
    path.cubicTo(2.58705e+08f, -9.36506e+06f, 2.47835e+08f, -8.97157e+06f, 2.34791e+08f, -8.49938e+06f);
    path.cubicTo(2.08703e+08f, -7.555e+06f, 1.73919e+08f, -6.29583e+06f, 1.39135e+08f, -5.03666e+06f);
    path.cubicTo(1.04352e+08f, -3.77749e+06f, 6.95677e+07f, -2.51831e+06f, 4.34798e+07f, -1.57394e+06f);
    path.cubicTo(3.04359e+07f, -1.10175e+06f, 1.95659e+07f, -708258, 1.1957e+07f, -432814);
    path.cubicTo(8.15248e+06f, -295092, 5.16324e+06f, -186883, 3.12513e+06f, -113103);
    path.lineTo(798284, -28872);
    path.lineTo(798284, -28872);
    path.lineTo(22.4044f, 24.6677f);
    path.lineTo(22.4044f, 24.6677f);
    path.cubicTo(22.5186f, 24.5432f, 18.8134f, 24.6337f, 14.1287f, 24.8697f);
    path.cubicTo(9.4439f, 25.1057f, 5.55359f, 25.3978f, 5.43941f, 25.5223f);
    path.close();
}

static void build_path_simple_170666(SkPath& path) {
    path.moveTo(126.677f, 24.1591f);
    path.cubicTo(2.08703e+08f, -7.555e+06f, 2.78271e+08f, -1.00733e+07f, 2.78271e+08f, -1.00733e+07f);
}

// This used to assert in the SK_DEBUG build, as the clip step would fail with
// too-few interations in our cubic-line intersection code. That code now runs
// 24 interations (instead of 16).
static void test_crbug_170666() {
    SkPath path;
    SkPaint paint;
    paint.setAntiAlias(true);

    auto surface(SkSurface::MakeRasterN32Premul(1000, 1000));

    build_path_simple_170666(path);
    surface->getCanvas()->drawPath(path, paint);

    build_path_170666(path);
    surface->getCanvas()->drawPath(path, paint);
}


static void test_tiny_path_convexity(skiatest::Reporter* reporter, const char* pathBug,
        SkScalar tx, SkScalar ty, SkScalar scale) {
    SkPath smallPath;
    SkAssertResult(SkParsePath::FromSVGString(pathBug, &smallPath));
    bool smallConvex = smallPath.isConvex();
    SkPath largePath;
    SkAssertResult(SkParsePath::FromSVGString(pathBug, &largePath));
    SkMatrix matrix;
    matrix.reset();
    matrix.preTranslate(100, 100);
    matrix.preScale(scale, scale);
    largePath.transform(matrix);
    bool largeConvex = largePath.isConvex();
    REPORTER_ASSERT(reporter, smallConvex == largeConvex);
}

static void test_crbug_493450(skiatest::Reporter* reporter) {
    const char reducedCase[] =
        "M0,0"
        "L0.0002, 0"
        "L0.0002, 0.0002"
        "L0.0001, 0.0001"
        "L0,0.0002"
        "Z";
    test_tiny_path_convexity(reporter, reducedCase, 100, 100, 100000);
    const char originalFiddleData[] =
        "M-0.3383152268862998,-0.11217565719203619L-0.33846085183212765,-0.11212264406895281"
        "L-0.338509393480737,-0.11210607966681395L-0.33857792286700894,-0.1121889121487573"
        "L-0.3383866116636664,-0.11228834570924921L-0.33842087635680235,-0.11246078673250548"
        "L-0.33809536177201055,-0.11245415228342878L-0.33797257995493996,-0.11216571641452182"
        "L-0.33802112160354925,-0.11201996164188659L-0.33819815585141844,-0.11218559834671019Z";
    test_tiny_path_convexity(reporter, originalFiddleData, 280081.4116670522f, 93268.04618493588f,
            826357.3384828606f);
}

static void test_crbug_495894(skiatest::Reporter* reporter) {
    const char originalFiddleData[] =
        "M-0.34004273849857214,-0.11332803232216355L-0.34008271397389744,-0.11324483772714951"
        "L-0.3401940742265893,-0.11324483772714951L-0.34017694188002134,-0.11329807920275889"
        "L-0.3402026403998733,-0.11333468903941245L-0.34029972369709194,-0.11334134592705701"
        "L-0.3403054344792813,-0.11344121970007795L-0.3403140006525653,-0.11351115418399343"
        "L-0.34024261587519866,-0.11353446986281181L-0.3402197727464413,-0.11360442946144192"
        "L-0.34013696640469604,-0.11359110237029302L-0.34009128014718143,-0.1135877707043939"
        "L-0.3400598708451401,-0.11360776134112742L-0.34004273849857214,-0.11355112520064405"
        "L-0.3400113291965308,-0.11355112520064405L-0.3399970522410575,-0.11359110237029302"
        "L-0.33997135372120546,-0.11355112520064405L-0.3399627875479215,-0.11353780084493197"
        "L-0.3399485105924481,-0.11350782354357004L-0.3400027630232468,-0.11346452910331437"
        "L-0.3399485105924481,-0.11340126558629839L-0.33993994441916414,-0.11340126558629839"
        "L-0.33988283659727087,-0.11331804756574679L-0.33989140277055485,-0.11324483772714951"
        "L-0.33997991989448945,-0.11324483772714951L-0.3399856306766788,-0.11324483772714951"
        "L-0.34002560615200417,-0.11334467443478255ZM-0.3400684370184241,-0.11338461985124307"
        "L-0.340154098751264,-0.11341791238732665L-0.340162664924548,-0.1134378899559977"
        "L-0.34017979727111597,-0.11340126558629839L-0.3401655203156427,-0.11338129083212668"
        "L-0.34012268944922275,-0.11332137577529414L-0.34007414780061346,-0.11334467443478255Z"
        "M-0.3400027630232468,-0.11290567901106024L-0.3400113291965308,-0.11298876531245433"
        "L-0.33997991989448945,-0.11301535852306784L-0.33990282433493346,-0.11296217481488612"
        "L-0.33993994441916414,-0.11288906492739594Z";
    test_tiny_path_convexity(reporter, originalFiddleData, 22682.240000000005f,7819.72220766405f,
            65536);
}

static void test_crbug_613918() {
    SkPath path;
    path.conicTo(-6.62478e-08f, 4.13885e-08f, -6.36935e-08f, 3.97927e-08f, 0.729058f);
    path.quadTo(2.28206e-09f, -1.42572e-09f, 3.91919e-09f, -2.44852e-09f);
    path.cubicTo(-16752.2f, -26792.9f, -21.4673f, 10.9347f, -8.57322f, -7.22739f);

    // This call could lead to an assert or uninitialized read due to a failure
    // to check the return value from SkCubicClipper::ChopMonoAtY.
    path.contains(-1.84817e-08f, 1.15465e-08f);
}

static void test_addrect(skiatest::Reporter* reporter) {
    SkPath path;
    path.lineTo(0, 0);
    path.addRect(SkRect::MakeWH(50, 100));
    REPORTER_ASSERT(reporter, path.isRect(nullptr));

    path.reset();
    path.lineTo(FLT_EPSILON, FLT_EPSILON);
    path.addRect(SkRect::MakeWH(50, 100));
    REPORTER_ASSERT(reporter, !path.isRect(nullptr));

    path.reset();
    path.quadTo(0, 0, 0, 0);
    path.addRect(SkRect::MakeWH(50, 100));
    REPORTER_ASSERT(reporter, !path.isRect(nullptr));

    path.reset();
    path.conicTo(0, 0, 0, 0, 0.5f);
    path.addRect(SkRect::MakeWH(50, 100));
    REPORTER_ASSERT(reporter, !path.isRect(nullptr));

    path.reset();
    path.cubicTo(0, 0, 0, 0, 0, 0);
    path.addRect(SkRect::MakeWH(50, 100));
    REPORTER_ASSERT(reporter, !path.isRect(nullptr));
}

// Make sure we stay non-finite once we get there (unless we reset or rewind).
static void test_addrect_isfinite(skiatest::Reporter* reporter) {
    SkPath path;

    path.addRect(SkRect::MakeWH(50, 100));
    REPORTER_ASSERT(reporter, path.isFinite());

    path.moveTo(0, 0);
    path.lineTo(SK_ScalarInfinity, 42);
    REPORTER_ASSERT(reporter, !path.isFinite());

    path.addRect(SkRect::MakeWH(50, 100));
    REPORTER_ASSERT(reporter, !path.isFinite());

    path.reset();
    REPORTER_ASSERT(reporter, path.isFinite());

    path.addRect(SkRect::MakeWH(50, 100));
    REPORTER_ASSERT(reporter, path.isFinite());
}

static void build_big_path(SkPath* path, bool reducedCase) {
    if (reducedCase) {
        path->moveTo(577330, 1971.72f);
        path->cubicTo(10.7082f, -116.596f, 262.057f, 45.6468f, 294.694f, 1.96237f);
    } else {
        path->moveTo(60.1631f, 7.70567f);
        path->quadTo(60.1631f, 7.70567f, 0.99474f, 0.901199f);
        path->lineTo(577379, 1977.77f);
        path->quadTo(577364, 1979.57f, 577325, 1980.26f);
        path->quadTo(577286, 1980.95f, 577245, 1980.13f);
        path->quadTo(577205, 1979.3f, 577187, 1977.45f);
        path->quadTo(577168, 1975.6f, 577183, 1973.8f);
        path->quadTo(577198, 1972, 577238, 1971.31f);
        path->quadTo(577277, 1970.62f, 577317, 1971.45f);
        path->quadTo(577330, 1971.72f, 577341, 1972.11f);
        path->cubicTo(10.7082f, -116.596f, 262.057f, 45.6468f, 294.694f, 1.96237f);
        path->moveTo(306.718f, -32.912f);
        path->cubicTo(30.531f, 10.0005f, 1502.47f, 13.2804f, 84.3088f, 9.99601f);
    }
}

static void test_clipped_cubic() {
    auto surface(SkSurface::MakeRasterN32Premul(640, 480));

    // This path used to assert, because our cubic-chopping code incorrectly
    // moved control points after the chop. This test should be run in SK_DEBUG
    // mode to ensure that we no long assert.
    SkPath path;
    for (int doReducedCase = 0; doReducedCase <= 1; ++doReducedCase) {
        build_big_path(&path, SkToBool(doReducedCase));

        SkPaint paint;
        for (int doAA = 0; doAA <= 1; ++doAA) {
            paint.setAntiAlias(SkToBool(doAA));
            surface->getCanvas()->drawPath(path, paint);
        }
    }
}

static void dump_if_ne(skiatest::Reporter* reporter, const SkRect& expected, const SkRect& bounds) {
    if (expected != bounds) {
        ERRORF(reporter, "path.getBounds() returned [%g %g %g %g], but expected [%g %g %g %g]",
               bounds.left(), bounds.top(), bounds.right(), bounds.bottom(),
               expected.left(), expected.top(), expected.right(), expected.bottom());
    }
}

static void test_bounds_crbug_513799(skiatest::Reporter* reporter) {
    SkPath path;
#if 0
    // As written these tests were failing on LLVM 4.2 MacMini Release mysteriously, so we've
    // rewritten them to avoid this (compiler-bug?).
    REPORTER_ASSERT(reporter, SkRect::MakeLTRB(0, 0, 0, 0) == path.getBounds());

    path.moveTo(-5, -8);
    REPORTER_ASSERT(reporter, SkRect::MakeLTRB(-5, -8, -5, -8) == path.getBounds());

    path.addRect(SkRect::MakeLTRB(1, 2, 3, 4));
    REPORTER_ASSERT(reporter, SkRect::MakeLTRB(-5, -8, 3, 4) == path.getBounds());

    path.moveTo(1, 2);
    REPORTER_ASSERT(reporter, SkRect::MakeLTRB(-5, -8, 3, 4) == path.getBounds());
#else
    dump_if_ne(reporter, SkRect::MakeLTRB(0, 0, 0, 0), path.getBounds());

    path.moveTo(-5, -8);    // should set the bounds
    dump_if_ne(reporter, SkRect::MakeLTRB(-5, -8, -5, -8), path.getBounds());

    path.addRect(SkRect::MakeLTRB(1, 2, 3, 4)); // should extend the bounds
    dump_if_ne(reporter, SkRect::MakeLTRB(-5, -8, 3, 4), path.getBounds());

    path.moveTo(1, 2);  // don't expect this to have changed the bounds
    dump_if_ne(reporter, SkRect::MakeLTRB(-5, -8, 3, 4), path.getBounds());
#endif
}

#include "SkSurface.h"
static void test_fuzz_crbug_627414(skiatest::Reporter* reporter) {
    SkPath path;
    path.moveTo(0, 0);
    path.conicTo(3.58732e-43f, 2.72084f, 3.00392f, 3.00392f, 8.46e+37f);

    SkPaint paint;
    paint.setAntiAlias(true);

    auto surf = SkSurface::MakeRasterN32Premul(100, 100);
    surf->getCanvas()->drawPath(path, paint);
}

// Inspired by http://ie.microsoft.com/testdrive/Performance/Chalkboard/
// which triggered an assert, from a tricky cubic. This test replicates that
// example, so we can ensure that we handle it (in SkEdge.cpp), and don't
// assert in the SK_DEBUG build.
static void test_tricky_cubic() {
    const SkPoint pts[] = {
        { SkDoubleToScalar(18.8943768),    SkDoubleToScalar(129.121277) },
        { SkDoubleToScalar(18.8937435),    SkDoubleToScalar(129.121689) },
        { SkDoubleToScalar(18.8950119),    SkDoubleToScalar(129.120422) },
        { SkDoubleToScalar(18.5030727),    SkDoubleToScalar(129.13121)  },
    };

    SkPath path;
    path.moveTo(pts[0]);
    path.cubicTo(pts[1], pts[2], pts[3]);

    SkPaint paint;
    paint.setAntiAlias(true);

    SkSurface::MakeRasterN32Premul(19, 130)->getCanvas()->drawPath(path, paint);
}

// Inspired by http://code.google.com/p/chromium/issues/detail?id=141651
//
static void test_isfinite_after_transform(skiatest::Reporter* reporter) {
    SkPath path;
    path.quadTo(157, 366, 286, 208);
    path.arcTo(37, 442, 315, 163, 957494590897113.0f);

    SkMatrix matrix;
    matrix.setScale(1000*1000, 1000*1000);

    // Be sure that path::transform correctly updates isFinite and the bounds
    // if the transformation overflows. The previous bug was that isFinite was
    // set to true in this case, but the bounds were not set to empty (which
    // they should be).
    while (path.isFinite()) {
        REPORTER_ASSERT(reporter, path.getBounds().isFinite());
        REPORTER_ASSERT(reporter, !path.getBounds().isEmpty());
        path.transform(matrix);
    }
    REPORTER_ASSERT(reporter, path.getBounds().isEmpty());

    matrix.setTranslate(SK_Scalar1, SK_Scalar1);
    path.transform(matrix);
    // we need to still be non-finite
    REPORTER_ASSERT(reporter, !path.isFinite());
    REPORTER_ASSERT(reporter, path.getBounds().isEmpty());
}

static void add_corner_arc(SkPath* path, const SkRect& rect,
                           SkScalar xIn, SkScalar yIn,
                           int startAngle)
{

    SkScalar rx = SkMinScalar(rect.width(), xIn);
    SkScalar ry = SkMinScalar(rect.height(), yIn);

    SkRect arcRect;
    arcRect.set(-rx, -ry, rx, ry);
    switch (startAngle) {
    case 0:
        arcRect.offset(rect.fRight - arcRect.fRight, rect.fBottom - arcRect.fBottom);
        break;
    case 90:
        arcRect.offset(rect.fLeft - arcRect.fLeft, rect.fBottom - arcRect.fBottom);
        break;
    case 180:
        arcRect.offset(rect.fLeft - arcRect.fLeft, rect.fTop - arcRect.fTop);
        break;
    case 270:
        arcRect.offset(rect.fRight - arcRect.fRight, rect.fTop - arcRect.fTop);
        break;
    default:
        break;
    }

    path->arcTo(arcRect, SkIntToScalar(startAngle), SkIntToScalar(90), false);
}

static void make_arb_round_rect(SkPath* path, const SkRect& r,
                                SkScalar xCorner, SkScalar yCorner) {
    // we are lazy here and use the same x & y for each corner
    add_corner_arc(path, r, xCorner, yCorner, 270);
    add_corner_arc(path, r, xCorner, yCorner, 0);
    add_corner_arc(path, r, xCorner, yCorner, 90);
    add_corner_arc(path, r, xCorner, yCorner, 180);
    path->close();
}

// Chrome creates its own round rects with each corner possibly being different.
// Performance will suffer if they are not convex.
// Note: PathBench::ArbRoundRectBench performs almost exactly
// the same test (but with drawing)
static void test_arb_round_rect_is_convex(skiatest::Reporter* reporter) {
    SkRandom rand;
    SkRect r;

    for (int i = 0; i < 5000; ++i) {

        SkScalar size = rand.nextUScalar1() * 30;
        if (size < SK_Scalar1) {
            continue;
        }
        r.fLeft = rand.nextUScalar1() * 300;
        r.fTop =  rand.nextUScalar1() * 300;
        r.fRight =  r.fLeft + 2 * size;
        r.fBottom = r.fTop + 2 * size;

        SkPath temp;

        make_arb_round_rect(&temp, r, r.width() / 10, r.height() / 15);

        REPORTER_ASSERT(reporter, temp.isConvex());
    }
}

// Chrome will sometimes create a 0 radius round rect. The degenerate
// quads prevent the path from being converted to a rect
// Note: PathBench::ArbRoundRectBench performs almost exactly
// the same test (but with drawing)
static void test_arb_zero_rad_round_rect_is_rect(skiatest::Reporter* reporter) {
    SkRandom rand;
    SkRect r;

    for (int i = 0; i < 5000; ++i) {

        SkScalar size = rand.nextUScalar1() * 30;
        if (size < SK_Scalar1) {
            continue;
        }
        r.fLeft = rand.nextUScalar1() * 300;
        r.fTop =  rand.nextUScalar1() * 300;
        r.fRight =  r.fLeft + 2 * size;
        r.fBottom = r.fTop + 2 * size;

        SkPath temp;

        make_arb_round_rect(&temp, r, 0, 0);

        SkRect result;
        REPORTER_ASSERT(reporter, temp.isRect(&result));
        REPORTER_ASSERT(reporter, r == result);
    }
}

static void test_rect_isfinite(skiatest::Reporter* reporter) {
    const SkScalar inf = SK_ScalarInfinity;
    const SkScalar negInf = SK_ScalarNegativeInfinity;
    const SkScalar nan = SK_ScalarNaN;

    SkRect r;
    r.setEmpty();
    REPORTER_ASSERT(reporter, r.isFinite());
    r.set(0, 0, inf, negInf);
    REPORTER_ASSERT(reporter, !r.isFinite());
    r.set(0, 0, nan, 0);
    REPORTER_ASSERT(reporter, !r.isFinite());

    SkPoint pts[] = {
        { 0, 0 },
        { SK_Scalar1, 0 },
        { 0, SK_Scalar1 },
    };

    bool isFine = r.setBoundsCheck(pts, 3);
    REPORTER_ASSERT(reporter, isFine);
    REPORTER_ASSERT(reporter, !r.isEmpty());

    pts[1].set(inf, 0);
    isFine = r.setBoundsCheck(pts, 3);
    REPORTER_ASSERT(reporter, !isFine);
    REPORTER_ASSERT(reporter, r.isEmpty());

    pts[1].set(nan, 0);
    isFine = r.setBoundsCheck(pts, 3);
    REPORTER_ASSERT(reporter, !isFine);
    REPORTER_ASSERT(reporter, r.isEmpty());
}

static void test_path_isfinite(skiatest::Reporter* reporter) {
    const SkScalar inf = SK_ScalarInfinity;
    const SkScalar negInf = SK_ScalarNegativeInfinity;
    const SkScalar nan = SK_ScalarNaN;

    SkPath path;
    REPORTER_ASSERT(reporter, path.isFinite());

    path.reset();
    REPORTER_ASSERT(reporter, path.isFinite());

    path.reset();
    path.moveTo(SK_Scalar1, 0);
    REPORTER_ASSERT(reporter, path.isFinite());

    path.reset();
    path.moveTo(inf, negInf);
    REPORTER_ASSERT(reporter, !path.isFinite());

    path.reset();
    path.moveTo(nan, 0);
    REPORTER_ASSERT(reporter, !path.isFinite());
}

static void test_isfinite(skiatest::Reporter* reporter) {
    test_rect_isfinite(reporter);
    test_path_isfinite(reporter);
}

static void test_islastcontourclosed(skiatest::Reporter* reporter) {
    SkPath path;
    REPORTER_ASSERT(reporter, !path.isLastContourClosed());
    path.moveTo(0, 0);
    REPORTER_ASSERT(reporter, !path.isLastContourClosed());
    path.close();
    REPORTER_ASSERT(reporter, path.isLastContourClosed());
    path.lineTo(100, 100);
    REPORTER_ASSERT(reporter, !path.isLastContourClosed());
    path.moveTo(200, 200);
    REPORTER_ASSERT(reporter, !path.isLastContourClosed());
    path.close();
    REPORTER_ASSERT(reporter, path.isLastContourClosed());
    path.moveTo(0, 0);
    REPORTER_ASSERT(reporter, !path.isLastContourClosed());
}

// assert that we always
//  start with a moveTo
//  only have 1 moveTo
//  only have Lines after that
//  end with a single close
//  only have (at most) 1 close
//
static void test_poly(skiatest::Reporter* reporter, const SkPath& path,
                      const SkPoint srcPts[], bool expectClose) {
    SkPath::RawIter iter(path);
    SkPoint         pts[4];

    bool firstTime = true;
    bool foundClose = false;
    for (;;) {
        switch (iter.next(pts)) {
            case SkPath::kMove_Verb:
                REPORTER_ASSERT(reporter, firstTime);
                REPORTER_ASSERT(reporter, pts[0] == srcPts[0]);
                srcPts++;
                firstTime = false;
                break;
            case SkPath::kLine_Verb:
                REPORTER_ASSERT(reporter, !firstTime);
                REPORTER_ASSERT(reporter, pts[1] == srcPts[0]);
                srcPts++;
                break;
            case SkPath::kQuad_Verb:
                REPORTER_ASSERT_MESSAGE(reporter, false, "unexpected quad verb");
                break;
            case SkPath::kConic_Verb:
                REPORTER_ASSERT_MESSAGE(reporter, false, "unexpected conic verb");
                break;
            case SkPath::kCubic_Verb:
                REPORTER_ASSERT_MESSAGE(reporter, false, "unexpected cubic verb");
                break;
            case SkPath::kClose_Verb:
                REPORTER_ASSERT(reporter, !firstTime);
                REPORTER_ASSERT(reporter, !foundClose);
                REPORTER_ASSERT(reporter, expectClose);
                foundClose = true;
                break;
            case SkPath::kDone_Verb:
                goto DONE;
        }
    }
DONE:
    REPORTER_ASSERT(reporter, foundClose == expectClose);
}

static void test_addPoly(skiatest::Reporter* reporter) {
    SkPoint pts[32];
    SkRandom rand;

    for (size_t i = 0; i < SK_ARRAY_COUNT(pts); ++i) {
        pts[i].fX = rand.nextSScalar1();
        pts[i].fY = rand.nextSScalar1();
    }

    for (int doClose = 0; doClose <= 1; ++doClose) {
        for (size_t count = 1; count <= SK_ARRAY_COUNT(pts); ++count) {
            SkPath path;
            path.addPoly(pts, SkToInt(count), SkToBool(doClose));
            test_poly(reporter, path, pts, SkToBool(doClose));
        }
    }
}

static void test_strokerec(skiatest::Reporter* reporter) {
    SkStrokeRec rec(SkStrokeRec::kFill_InitStyle);
    REPORTER_ASSERT(reporter, rec.isFillStyle());

    rec.setHairlineStyle();
    REPORTER_ASSERT(reporter, rec.isHairlineStyle());

    rec.setStrokeStyle(SK_Scalar1, false);
    REPORTER_ASSERT(reporter, SkStrokeRec::kStroke_Style == rec.getStyle());

    rec.setStrokeStyle(SK_Scalar1, true);
    REPORTER_ASSERT(reporter, SkStrokeRec::kStrokeAndFill_Style == rec.getStyle());

    rec.setStrokeStyle(0, false);
    REPORTER_ASSERT(reporter, SkStrokeRec::kHairline_Style == rec.getStyle());

    rec.setStrokeStyle(0, true);
    REPORTER_ASSERT(reporter, SkStrokeRec::kFill_Style == rec.getStyle());
}

// Set this for paths that don't have a consistent direction such as a bowtie.
// (cheapComputeDirection is not expected to catch these.)
const SkPathPriv::FirstDirection kDontCheckDir = static_cast<SkPathPriv::FirstDirection>(-1);

static void check_direction(skiatest::Reporter* reporter, const SkPath& path,
                            SkPathPriv::FirstDirection expected) {
    if (expected == kDontCheckDir) {
        return;
    }
    SkPath copy(path); // we make a copy so that we don't cache the result on the passed in path.

    SkPathPriv::FirstDirection dir;
    if (SkPathPriv::CheapComputeFirstDirection(copy, &dir)) {
        REPORTER_ASSERT(reporter, dir == expected);
    } else {
        REPORTER_ASSERT(reporter, SkPathPriv::kUnknown_FirstDirection == expected);
    }
}

static void test_direction(skiatest::Reporter* reporter) {
    size_t i;
    SkPath path;
    REPORTER_ASSERT(reporter, !SkPathPriv::CheapComputeFirstDirection(path, nullptr));
    REPORTER_ASSERT(reporter, !SkPathPriv::CheapIsFirstDirection(path, SkPathPriv::kCW_FirstDirection));
    REPORTER_ASSERT(reporter, !SkPathPriv::CheapIsFirstDirection(path, SkPathPriv::kCCW_FirstDirection));
    REPORTER_ASSERT(reporter, SkPathPriv::CheapIsFirstDirection(path, SkPathPriv::kUnknown_FirstDirection));

    static const char* gDegen[] = {
        "M 10 10",
        "M 10 10 M 20 20",
        "M 10 10 L 20 20",
        "M 10 10 L 10 10 L 10 10",
        "M 10 10 Q 10 10 10 10",
        "M 10 10 C 10 10 10 10 10 10",
    };
    for (i = 0; i < SK_ARRAY_COUNT(gDegen); ++i) {
        path.reset();
        bool valid = SkParsePath::FromSVGString(gDegen[i], &path);
        REPORTER_ASSERT(reporter, valid);
        REPORTER_ASSERT(reporter, !SkPathPriv::CheapComputeFirstDirection(path, nullptr));
    }

    static const char* gCW[] = {
        "M 10 10 L 10 10 Q 20 10 20 20",
        "M 10 10 C 20 10 20 20 20 20",
        "M 20 10 Q 20 20 30 20 L 10 20", // test double-back at y-max
        // rect with top two corners replaced by cubics with identical middle
        // control points
        "M 10 10 C 10 0 10 0 20 0 L 40 0 C 50 0 50 0 50 10",
        "M 20 10 L 0 10 Q 10 10 20 0",  // left, degenerate serif
    };
    for (i = 0; i < SK_ARRAY_COUNT(gCW); ++i) {
        path.reset();
        bool valid = SkParsePath::FromSVGString(gCW[i], &path);
        REPORTER_ASSERT(reporter, valid);
        check_direction(reporter, path, SkPathPriv::kCW_FirstDirection);
    }

    static const char* gCCW[] = {
        "M 10 10 L 10 10 Q 20 10 20 -20",
        "M 10 10 C 20 10 20 -20 20 -20",
        "M 20 10 Q 20 20 10 20 L 30 20", // test double-back at y-max
        // rect with top two corners replaced by cubics with identical middle
        // control points
        "M 50 10 C 50 0 50 0 40 0 L 20 0 C 10 0 10 0 10 10",
        "M 10 10 L 30 10 Q 20 10 10 0",  // right, degenerate serif
    };
    for (i = 0; i < SK_ARRAY_COUNT(gCCW); ++i) {
        path.reset();
        bool valid = SkParsePath::FromSVGString(gCCW[i], &path);
        REPORTER_ASSERT(reporter, valid);
        check_direction(reporter, path, SkPathPriv::kCCW_FirstDirection);
    }

    // Test two donuts, each wound a different direction. Only the outer contour
    // determines the cheap direction
    path.reset();
    path.addCircle(0, 0, SkIntToScalar(2), SkPath::kCW_Direction);
    path.addCircle(0, 0, SkIntToScalar(1), SkPath::kCCW_Direction);
    check_direction(reporter, path, SkPathPriv::kCW_FirstDirection);

    path.reset();
    path.addCircle(0, 0, SkIntToScalar(1), SkPath::kCW_Direction);
    path.addCircle(0, 0, SkIntToScalar(2), SkPath::kCCW_Direction);
    check_direction(reporter, path, SkPathPriv::kCCW_FirstDirection);

    // triangle with one point really far from the origin.
    path.reset();
    // the first point is roughly 1.05e10, 1.05e10
    path.moveTo(SkBits2Float(0x501c7652), SkBits2Float(0x501c7652));
    path.lineTo(110 * SK_Scalar1, -10 * SK_Scalar1);
    path.lineTo(-10 * SK_Scalar1, 60 * SK_Scalar1);
    check_direction(reporter, path, SkPathPriv::kCCW_FirstDirection);

    path.reset();
    path.conicTo(20, 0, 20, 20, 0.5f);
    path.close();
    check_direction(reporter, path, SkPathPriv::kCW_FirstDirection);

    path.reset();
    path.lineTo(1, 1e7f);
    path.lineTo(1e7f, 2e7f);
    path.close();
    REPORTER_ASSERT(reporter, SkPath::kConvex_Convexity == path.getConvexity());
    check_direction(reporter, path, SkPathPriv::kCCW_FirstDirection);
}

static void add_rect(SkPath* path, const SkRect& r) {
    path->moveTo(r.fLeft, r.fTop);
    path->lineTo(r.fRight, r.fTop);
    path->lineTo(r.fRight, r.fBottom);
    path->lineTo(r.fLeft, r.fBottom);
    path->close();
}

static void test_bounds(skiatest::Reporter* reporter) {
    static const SkRect rects[] = {
        { SkIntToScalar(10), SkIntToScalar(160), SkIntToScalar(610), SkIntToScalar(160) },
        { SkIntToScalar(610), SkIntToScalar(160), SkIntToScalar(610), SkIntToScalar(199) },
        { SkIntToScalar(10), SkIntToScalar(198), SkIntToScalar(610), SkIntToScalar(199) },
        { SkIntToScalar(10), SkIntToScalar(160), SkIntToScalar(10), SkIntToScalar(199) },
    };

    SkPath path0, path1;
    for (size_t i = 0; i < SK_ARRAY_COUNT(rects); ++i) {
        path0.addRect(rects[i]);
        add_rect(&path1, rects[i]);
    }

    REPORTER_ASSERT(reporter, path0.getBounds() == path1.getBounds());
}

static void stroke_cubic(const SkPoint pts[4]) {
    SkPath path;
    path.moveTo(pts[0]);
    path.cubicTo(pts[1], pts[2], pts[3]);

    SkPaint paint;
    paint.setStyle(SkPaint::kStroke_Style);
    paint.setStrokeWidth(SK_Scalar1 * 2);

    SkPath fill;
    paint.getFillPath(path, &fill);
}

// just ensure this can run w/o any SkASSERTS firing in the debug build
// we used to assert due to differences in how we determine a degenerate vector
// but that was fixed with the introduction of SkPoint::CanNormalize
static void stroke_tiny_cubic() {
    SkPoint p0[] = {
        { 372.0f,   92.0f },
        { 372.0f,   92.0f },
        { 372.0f,   92.0f },
        { 372.0f,   92.0f },
    };

    stroke_cubic(p0);

    SkPoint p1[] = {
        { 372.0f,       92.0f },
        { 372.0007f,    92.000755f },
        { 371.99927f,   92.003922f },
        { 371.99826f,   92.003899f },
    };

    stroke_cubic(p1);
}

static void check_close(skiatest::Reporter* reporter, const SkPath& path) {
    for (int i = 0; i < 2; ++i) {
        SkPath::Iter iter(path, SkToBool(i));
        SkPoint mv;
        SkPoint pts[4];
        SkPath::Verb v;
        int nMT = 0;
        int nCL = 0;
        mv.set(0, 0);
        while (SkPath::kDone_Verb != (v = iter.next(pts))) {
            switch (v) {
                case SkPath::kMove_Verb:
                    mv = pts[0];
                    ++nMT;
                    break;
                case SkPath::kClose_Verb:
                    REPORTER_ASSERT(reporter, mv == pts[0]);
                    ++nCL;
                    break;
                default:
                    break;
            }
        }
        // if we force a close on the interator we should have a close
        // for every moveTo
        REPORTER_ASSERT(reporter, !i || nMT == nCL);
    }
}

static void test_close(skiatest::Reporter* reporter) {
    SkPath closePt;
    closePt.moveTo(0, 0);
    closePt.close();
    check_close(reporter, closePt);

    SkPath openPt;
    openPt.moveTo(0, 0);
    check_close(reporter, openPt);

    SkPath empty;
    check_close(reporter, empty);
    empty.close();
    check_close(reporter, empty);

    SkPath rect;
    rect.addRect(SK_Scalar1, SK_Scalar1, 10 * SK_Scalar1, 10*SK_Scalar1);
    check_close(reporter, rect);
    rect.close();
    check_close(reporter, rect);

    SkPath quad;
    quad.quadTo(SK_Scalar1, SK_Scalar1, 10 * SK_Scalar1, 10*SK_Scalar1);
    check_close(reporter, quad);
    quad.close();
    check_close(reporter, quad);

    SkPath cubic;
    quad.cubicTo(SK_Scalar1, SK_Scalar1, 10 * SK_Scalar1,
                 10*SK_Scalar1, 20 * SK_Scalar1, 20*SK_Scalar1);
    check_close(reporter, cubic);
    cubic.close();
    check_close(reporter, cubic);

    SkPath line;
    line.moveTo(SK_Scalar1, SK_Scalar1);
    line.lineTo(10 * SK_Scalar1, 10*SK_Scalar1);
    check_close(reporter, line);
    line.close();
    check_close(reporter, line);

    SkPath rect2;
    rect2.addRect(SK_Scalar1, SK_Scalar1, 10 * SK_Scalar1, 10*SK_Scalar1);
    rect2.close();
    rect2.addRect(SK_Scalar1, SK_Scalar1, 10 * SK_Scalar1, 10*SK_Scalar1);
    check_close(reporter, rect2);
    rect2.close();
    check_close(reporter, rect2);

    SkPath oval3;
    oval3.addOval(SkRect::MakeWH(SK_Scalar1*100,SK_Scalar1*100));
    oval3.close();
    oval3.addOval(SkRect::MakeWH(SK_Scalar1*200,SK_Scalar1*200));
    check_close(reporter, oval3);
    oval3.close();
    check_close(reporter, oval3);

    SkPath moves;
    moves.moveTo(SK_Scalar1, SK_Scalar1);
    moves.moveTo(5 * SK_Scalar1, SK_Scalar1);
    moves.moveTo(SK_Scalar1, 10 * SK_Scalar1);
    moves.moveTo(10 *SK_Scalar1, SK_Scalar1);
    check_close(reporter, moves);

    stroke_tiny_cubic();
}

static void check_convexity(skiatest::Reporter* reporter, const SkPath& path,
                            SkPath::Convexity expected) {
    SkPath copy(path); // we make a copy so that we don't cache the result on the passed in path.
    SkPath::Convexity c = copy.getConvexity();
    REPORTER_ASSERT(reporter, c == expected);
}

static void test_path_crbug389050(skiatest::Reporter* reporter) {
    SkPath  tinyConvexPolygon;
    tinyConvexPolygon.moveTo(600.131559f, 800.112512f);
    tinyConvexPolygon.lineTo(600.161735f, 800.118627f);
    tinyConvexPolygon.lineTo(600.148962f, 800.142338f);
    tinyConvexPolygon.lineTo(600.134891f, 800.137724f);
    tinyConvexPolygon.close();
    tinyConvexPolygon.getConvexity();
    check_convexity(reporter, tinyConvexPolygon, SkPath::kConvex_Convexity);
    check_direction(reporter, tinyConvexPolygon, SkPathPriv::kCW_FirstDirection);

    SkPath  platTriangle;
    platTriangle.moveTo(0, 0);
    platTriangle.lineTo(200, 0);
    platTriangle.lineTo(100, 0.04f);
    platTriangle.close();
    platTriangle.getConvexity();
    check_direction(reporter, platTriangle, SkPathPriv::kCW_FirstDirection);

    platTriangle.reset();
    platTriangle.moveTo(0, 0);
    platTriangle.lineTo(200, 0);
    platTriangle.lineTo(100, 0.03f);
    platTriangle.close();
    platTriangle.getConvexity();
    check_direction(reporter, platTriangle, SkPathPriv::kCW_FirstDirection);
}

static void test_convexity2(skiatest::Reporter* reporter) {
    SkPath pt;
    pt.moveTo(0, 0);
    pt.close();
    check_convexity(reporter, pt, SkPath::kConvex_Convexity);
    check_direction(reporter, pt, SkPathPriv::kUnknown_FirstDirection);

    SkPath line;
    line.moveTo(12*SK_Scalar1, 20*SK_Scalar1);
    line.lineTo(-12*SK_Scalar1, -20*SK_Scalar1);
    line.close();
    check_convexity(reporter, line, SkPath::kConvex_Convexity);
    check_direction(reporter, line, SkPathPriv::kUnknown_FirstDirection);

    SkPath triLeft;
    triLeft.moveTo(0, 0);
    triLeft.lineTo(SK_Scalar1, 0);
    triLeft.lineTo(SK_Scalar1, SK_Scalar1);
    triLeft.close();
    check_convexity(reporter, triLeft, SkPath::kConvex_Convexity);
    check_direction(reporter, triLeft, SkPathPriv::kCW_FirstDirection);

    SkPath triRight;
    triRight.moveTo(0, 0);
    triRight.lineTo(-SK_Scalar1, 0);
    triRight.lineTo(SK_Scalar1, SK_Scalar1);
    triRight.close();
    check_convexity(reporter, triRight, SkPath::kConvex_Convexity);
    check_direction(reporter, triRight, SkPathPriv::kCCW_FirstDirection);

    SkPath square;
    square.moveTo(0, 0);
    square.lineTo(SK_Scalar1, 0);
    square.lineTo(SK_Scalar1, SK_Scalar1);
    square.lineTo(0, SK_Scalar1);
    square.close();
    check_convexity(reporter, square, SkPath::kConvex_Convexity);
    check_direction(reporter, square, SkPathPriv::kCW_FirstDirection);

    SkPath redundantSquare;
    redundantSquare.moveTo(0, 0);
    redundantSquare.lineTo(0, 0);
    redundantSquare.lineTo(0, 0);
    redundantSquare.lineTo(SK_Scalar1, 0);
    redundantSquare.lineTo(SK_Scalar1, 0);
    redundantSquare.lineTo(SK_Scalar1, 0);
    redundantSquare.lineTo(SK_Scalar1, SK_Scalar1);
    redundantSquare.lineTo(SK_Scalar1, SK_Scalar1);
    redundantSquare.lineTo(SK_Scalar1, SK_Scalar1);
    redundantSquare.lineTo(0, SK_Scalar1);
    redundantSquare.lineTo(0, SK_Scalar1);
    redundantSquare.lineTo(0, SK_Scalar1);
    redundantSquare.close();
    check_convexity(reporter, redundantSquare, SkPath::kConvex_Convexity);
    check_direction(reporter, redundantSquare, SkPathPriv::kCW_FirstDirection);

    SkPath bowTie;
    bowTie.moveTo(0, 0);
    bowTie.lineTo(0, 0);
    bowTie.lineTo(0, 0);
    bowTie.lineTo(SK_Scalar1, SK_Scalar1);
    bowTie.lineTo(SK_Scalar1, SK_Scalar1);
    bowTie.lineTo(SK_Scalar1, SK_Scalar1);
    bowTie.lineTo(SK_Scalar1, 0);
    bowTie.lineTo(SK_Scalar1, 0);
    bowTie.lineTo(SK_Scalar1, 0);
    bowTie.lineTo(0, SK_Scalar1);
    bowTie.lineTo(0, SK_Scalar1);
    bowTie.lineTo(0, SK_Scalar1);
    bowTie.close();
    check_convexity(reporter, bowTie, SkPath::kConcave_Convexity);
    check_direction(reporter, bowTie, kDontCheckDir);

    SkPath spiral;
    spiral.moveTo(0, 0);
    spiral.lineTo(100*SK_Scalar1, 0);
    spiral.lineTo(100*SK_Scalar1, 100*SK_Scalar1);
    spiral.lineTo(0, 100*SK_Scalar1);
    spiral.lineTo(0, 50*SK_Scalar1);
    spiral.lineTo(50*SK_Scalar1, 50*SK_Scalar1);
    spiral.lineTo(50*SK_Scalar1, 75*SK_Scalar1);
    spiral.close();
    check_convexity(reporter, spiral, SkPath::kConcave_Convexity);
    check_direction(reporter, spiral, kDontCheckDir);

    SkPath dent;
    dent.moveTo(0, 0);
    dent.lineTo(100*SK_Scalar1, 100*SK_Scalar1);
    dent.lineTo(0, 100*SK_Scalar1);
    dent.lineTo(-50*SK_Scalar1, 200*SK_Scalar1);
    dent.lineTo(-200*SK_Scalar1, 100*SK_Scalar1);
    dent.close();
    check_convexity(reporter, dent, SkPath::kConcave_Convexity);
    check_direction(reporter, dent, SkPathPriv::kCW_FirstDirection);

    // https://bug.skia.org/2235
    SkPath strokedSin;
    for (int i = 0; i < 2000; i++) {
        SkScalar x = SkIntToScalar(i) / 2;
        SkScalar y = 500 - (x + SkScalarSin(x / 100) * 40) / 3;
        if (0 == i) {
            strokedSin.moveTo(x, y);
        } else {
            strokedSin.lineTo(x, y);
        }
    }
    SkStrokeRec stroke(SkStrokeRec::kFill_InitStyle);
    stroke.setStrokeStyle(2 * SK_Scalar1);
    stroke.applyToPath(&strokedSin, strokedSin);
    check_convexity(reporter, strokedSin, SkPath::kConcave_Convexity);
    check_direction(reporter, strokedSin, kDontCheckDir);

    // http://crbug.com/412640
    SkPath degenerateConcave;
    degenerateConcave.moveTo(148.67912f, 191.875f);
    degenerateConcave.lineTo(470.37695f, 7.5f);
    degenerateConcave.lineTo(148.67912f, 191.875f);
    degenerateConcave.lineTo(41.446522f, 376.25f);
    degenerateConcave.lineTo(-55.971577f, 460.0f);
    degenerateConcave.lineTo(41.446522f, 376.25f);
    check_convexity(reporter, degenerateConcave, SkPath::kConcave_Convexity);
    check_direction(reporter, degenerateConcave, SkPathPriv::kUnknown_FirstDirection);

    // http://crbug.com/433683
    SkPath badFirstVector;
    badFirstVector.moveTo(501.087708f, 319.610352f);
    badFirstVector.lineTo(501.087708f, 319.610352f);
    badFirstVector.cubicTo(501.087677f, 319.610321f, 449.271606f, 258.078674f, 395.084564f, 198.711182f);
    badFirstVector.cubicTo(358.967072f, 159.140717f, 321.910553f, 120.650436f, 298.442322f, 101.955399f);
    badFirstVector.lineTo(301.557678f, 98.044601f);
    badFirstVector.cubicTo(325.283844f, 116.945084f, 362.615204f, 155.720825f, 398.777557f, 195.340454f);
    badFirstVector.cubicTo(453.031860f, 254.781662f, 504.912262f, 316.389618f, 504.912292f, 316.389648f);
    badFirstVector.lineTo(504.912292f, 316.389648f);
    badFirstVector.lineTo(501.087708f, 319.610352f);
    badFirstVector.close();
    check_convexity(reporter, badFirstVector, SkPath::kConcave_Convexity);
}

static void check_convex_bounds(skiatest::Reporter* reporter, const SkPath& p,
                                const SkRect& bounds) {
    REPORTER_ASSERT(reporter, p.isConvex());
    REPORTER_ASSERT(reporter, p.getBounds() == bounds);

    SkPath p2(p);
    REPORTER_ASSERT(reporter, p2.isConvex());
    REPORTER_ASSERT(reporter, p2.getBounds() == bounds);

    SkPath other;
    other.swap(p2);
    REPORTER_ASSERT(reporter, other.isConvex());
    REPORTER_ASSERT(reporter, other.getBounds() == bounds);
}

static void setFromString(SkPath* path, const char str[]) {
    bool first = true;
    while (str) {
        SkScalar x, y;
        str = SkParse::FindScalar(str, &x);
        if (nullptr == str) {
            break;
        }
        str = SkParse::FindScalar(str, &y);
        SkASSERT(str);
        if (first) {
            path->moveTo(x, y);
            first = false;
        } else {
            path->lineTo(x, y);
        }
    }
}

static void test_convexity(skiatest::Reporter* reporter) {
    SkPath path;

    check_convexity(reporter, path, SkPath::kConvex_Convexity);
    path.addCircle(0, 0, SkIntToScalar(10));
    check_convexity(reporter, path, SkPath::kConvex_Convexity);
    path.addCircle(0, 0, SkIntToScalar(10));   // 2nd circle
    check_convexity(reporter, path, SkPath::kConcave_Convexity);

    path.reset();
    path.addRect(0, 0, SkIntToScalar(10), SkIntToScalar(10), SkPath::kCCW_Direction);
    check_convexity(reporter, path, SkPath::kConvex_Convexity);
    REPORTER_ASSERT(reporter, SkPathPriv::CheapIsFirstDirection(path, SkPathPriv::kCCW_FirstDirection));

    path.reset();
    path.addRect(0, 0, SkIntToScalar(10), SkIntToScalar(10), SkPath::kCW_Direction);
    check_convexity(reporter, path, SkPath::kConvex_Convexity);
    REPORTER_ASSERT(reporter, SkPathPriv::CheapIsFirstDirection(path, SkPathPriv::kCW_FirstDirection));

    static const struct {
        const char*                 fPathStr;
        SkPath::Convexity           fExpectedConvexity;
        SkPathPriv::FirstDirection  fExpectedDirection;
    } gRec[] = {
        { "", SkPath::kConvex_Convexity, SkPathPriv::kUnknown_FirstDirection },
        { "0 0", SkPath::kConvex_Convexity, SkPathPriv::kUnknown_FirstDirection },
        { "0 0 10 10", SkPath::kConvex_Convexity, SkPathPriv::kUnknown_FirstDirection },
        { "0 0 10 10 20 20 0 0 10 10", SkPath::kConcave_Convexity, SkPathPriv::kUnknown_FirstDirection },
        { "0 0 10 10 10 20", SkPath::kConvex_Convexity, SkPathPriv::kCW_FirstDirection },
        { "0 0 10 10 10 0", SkPath::kConvex_Convexity, SkPathPriv::kCCW_FirstDirection },
        { "0 0 10 10 10 0 0 10", SkPath::kConcave_Convexity, kDontCheckDir },
        { "0 0 10 0 0 10 -10 -10", SkPath::kConcave_Convexity, SkPathPriv::kCW_FirstDirection },
    };

    for (size_t i = 0; i < SK_ARRAY_COUNT(gRec); ++i) {
        SkPath path;
        setFromString(&path, gRec[i].fPathStr);
        check_convexity(reporter, path, gRec[i].fExpectedConvexity);
        check_direction(reporter, path, gRec[i].fExpectedDirection);
        // check after setting the initial convex and direction
        if (kDontCheckDir != gRec[i].fExpectedDirection) {
            SkPath copy(path);
            SkPathPriv::FirstDirection dir;
            bool foundDir = SkPathPriv::CheapComputeFirstDirection(copy, &dir);
            REPORTER_ASSERT(reporter, (gRec[i].fExpectedDirection == SkPathPriv::kUnknown_FirstDirection)
                    ^ foundDir);
            REPORTER_ASSERT(reporter, !foundDir || gRec[i].fExpectedDirection == dir);
            check_convexity(reporter, copy, gRec[i].fExpectedConvexity);
        }
        REPORTER_ASSERT(reporter, gRec[i].fExpectedConvexity == path.getConvexity());
        check_direction(reporter, path, gRec[i].fExpectedDirection);
    }

    static const SkPoint nonFinitePts[] = {
        { SK_ScalarInfinity, 0 },
        { 0, SK_ScalarInfinity },
        { SK_ScalarInfinity, SK_ScalarInfinity },
        { SK_ScalarNegativeInfinity, 0},
        { 0, SK_ScalarNegativeInfinity },
        { SK_ScalarNegativeInfinity, SK_ScalarNegativeInfinity },
        { SK_ScalarNegativeInfinity, SK_ScalarInfinity },
        { SK_ScalarInfinity, SK_ScalarNegativeInfinity },
        { SK_ScalarNaN, 0 },
        { 0, SK_ScalarNaN },
        { SK_ScalarNaN, SK_ScalarNaN },
    };

    const size_t nonFinitePtsCount = sizeof(nonFinitePts) / sizeof(nonFinitePts[0]);

    static const SkPoint finitePts[] = {
        { SK_ScalarMax, 0 },
        { 0, SK_ScalarMax },
        { SK_ScalarMax, SK_ScalarMax },
        { SK_ScalarMin, 0 },
        { 0, SK_ScalarMin },
        { SK_ScalarMin, SK_ScalarMin },
    };

    const size_t finitePtsCount = sizeof(finitePts) / sizeof(finitePts[0]);

    for (int index = 0; index < (int) (13 * nonFinitePtsCount * finitePtsCount); ++index) {
        int i = (int) (index % nonFinitePtsCount);
        int f = (int) (index % finitePtsCount);
        int g = (int) ((f + 1) % finitePtsCount);
        path.reset();
        switch (index % 13) {
            case 0: path.lineTo(nonFinitePts[i]); break;
            case 1: path.quadTo(nonFinitePts[i], nonFinitePts[i]); break;
            case 2: path.quadTo(nonFinitePts[i], finitePts[f]); break;
            case 3: path.quadTo(finitePts[f], nonFinitePts[i]); break;
            case 4: path.cubicTo(nonFinitePts[i], finitePts[f], finitePts[f]); break;
            case 5: path.cubicTo(finitePts[f], nonFinitePts[i], finitePts[f]); break;
            case 6: path.cubicTo(finitePts[f], finitePts[f], nonFinitePts[i]); break;
            case 7: path.cubicTo(nonFinitePts[i], nonFinitePts[i], finitePts[f]); break;
            case 8: path.cubicTo(nonFinitePts[i], finitePts[f], nonFinitePts[i]); break;
            case 9: path.cubicTo(finitePts[f], nonFinitePts[i], nonFinitePts[i]); break;
            case 10: path.cubicTo(nonFinitePts[i], nonFinitePts[i], nonFinitePts[i]); break;
            case 11: path.cubicTo(nonFinitePts[i], finitePts[f], finitePts[g]); break;
            case 12: path.moveTo(nonFinitePts[i]); break;
        }
        check_convexity(reporter, path, SkPath::kUnknown_Convexity);
    }

    for (int index = 0; index < (int) (11 * finitePtsCount); ++index) {
        int f = (int) (index % finitePtsCount);
        int g = (int) ((f + 1) % finitePtsCount);
        path.reset();
        int curveSelect = index % 11;
        switch (curveSelect) {
            case 0: path.moveTo(finitePts[f]); break;
            case 1: path.lineTo(finitePts[f]); break;
            case 2: path.quadTo(finitePts[f], finitePts[f]); break;
            case 3: path.quadTo(finitePts[f], finitePts[g]); break;
            case 4: path.quadTo(finitePts[g], finitePts[f]); break;
            case 5: path.cubicTo(finitePts[f], finitePts[f], finitePts[f]); break;
            case 6: path.cubicTo(finitePts[f], finitePts[f], finitePts[g]); break;
            case 7: path.cubicTo(finitePts[f], finitePts[g], finitePts[f]); break;
            case 8: path.cubicTo(finitePts[f], finitePts[g], finitePts[g]); break;
            case 9: path.cubicTo(finitePts[g], finitePts[f], finitePts[f]); break;
            case 10: path.cubicTo(finitePts[g], finitePts[f], finitePts[g]); break;
        }
        check_convexity(reporter, path, curveSelect == 0 ? SkPath::kConvex_Convexity
                : SkPath::kUnknown_Convexity);
    }

}

static void test_isLine(skiatest::Reporter* reporter) {
    SkPath path;
    SkPoint pts[2];
    const SkScalar value = SkIntToScalar(5);

    REPORTER_ASSERT(reporter, !path.isLine(nullptr));

    // set some non-zero values
    pts[0].set(value, value);
    pts[1].set(value, value);
    REPORTER_ASSERT(reporter, !path.isLine(pts));
    // check that pts was untouched
    REPORTER_ASSERT(reporter, pts[0].equals(value, value));
    REPORTER_ASSERT(reporter, pts[1].equals(value, value));

    const SkScalar moveX = SkIntToScalar(1);
    const SkScalar moveY = SkIntToScalar(2);
    REPORTER_ASSERT(reporter, value != moveX && value != moveY);

    path.moveTo(moveX, moveY);
    REPORTER_ASSERT(reporter, !path.isLine(nullptr));
    REPORTER_ASSERT(reporter, !path.isLine(pts));
    // check that pts was untouched
    REPORTER_ASSERT(reporter, pts[0].equals(value, value));
    REPORTER_ASSERT(reporter, pts[1].equals(value, value));

    const SkScalar lineX = SkIntToScalar(2);
    const SkScalar lineY = SkIntToScalar(2);
    REPORTER_ASSERT(reporter, value != lineX && value != lineY);

    path.lineTo(lineX, lineY);
    REPORTER_ASSERT(reporter, path.isLine(nullptr));

    REPORTER_ASSERT(reporter, !pts[0].equals(moveX, moveY));
    REPORTER_ASSERT(reporter, !pts[1].equals(lineX, lineY));
    REPORTER_ASSERT(reporter, path.isLine(pts));
    REPORTER_ASSERT(reporter, pts[0].equals(moveX, moveY));
    REPORTER_ASSERT(reporter, pts[1].equals(lineX, lineY));

    path.lineTo(0, 0);  // too many points/verbs
    REPORTER_ASSERT(reporter, !path.isLine(nullptr));
    REPORTER_ASSERT(reporter, !path.isLine(pts));
    REPORTER_ASSERT(reporter, pts[0].equals(moveX, moveY));
    REPORTER_ASSERT(reporter, pts[1].equals(lineX, lineY));

    path.reset();
    path.quadTo(1, 1, 2, 2);
    REPORTER_ASSERT(reporter, !path.isLine(nullptr));
}

static void test_conservativelyContains(skiatest::Reporter* reporter) {
    SkPath path;

    // kBaseRect is used to construct most our test paths: a rect, a circle, and a round-rect.
    static const SkRect kBaseRect = SkRect::MakeWH(SkIntToScalar(100), SkIntToScalar(100));

    // A circle that bounds kBaseRect (with a significant amount of slop)
    SkScalar circleR = SkMaxScalar(kBaseRect.width(), kBaseRect.height());
    circleR = SkScalarMul(circleR, 1.75f) / 2;
    static const SkPoint kCircleC = {kBaseRect.centerX(), kBaseRect.centerY()};

    // round-rect radii
    static const SkScalar kRRRadii[] = {SkIntToScalar(5), SkIntToScalar(3)};

    static const struct SUPPRESS_VISIBILITY_WARNING {
        SkRect fQueryRect;
        bool   fInRect;
        bool   fInCircle;
        bool   fInRR;
        bool   fInCubicRR;
    } kQueries[] = {
        {kBaseRect, true, true, false, false},

        // rect well inside of kBaseRect
        {SkRect::MakeLTRB(kBaseRect.fLeft + 0.25f*kBaseRect.width(),
                          kBaseRect.fTop + 0.25f*kBaseRect.height(),
                          kBaseRect.fRight - 0.25f*kBaseRect.width(),
                          kBaseRect.fBottom - 0.25f*kBaseRect.height()),
                          true, true, true, true},

        // rects with edges off by one from kBaseRect's edges
        {SkRect::MakeXYWH(kBaseRect.fLeft, kBaseRect.fTop,
                          kBaseRect.width(), kBaseRect.height() + 1),
         false, true, false, false},
        {SkRect::MakeXYWH(kBaseRect.fLeft, kBaseRect.fTop,
                          kBaseRect.width() + 1, kBaseRect.height()),
         false, true, false, false},
        {SkRect::MakeXYWH(kBaseRect.fLeft, kBaseRect.fTop,
                          kBaseRect.width() + 1, kBaseRect.height() + 1),
         false, true, false, false},
        {SkRect::MakeXYWH(kBaseRect.fLeft - 1, kBaseRect.fTop,
                          kBaseRect.width(), kBaseRect.height()),
         false, true, false, false},
        {SkRect::MakeXYWH(kBaseRect.fLeft, kBaseRect.fTop - 1,
                          kBaseRect.width(), kBaseRect.height()),
         false, true, false, false},
        {SkRect::MakeXYWH(kBaseRect.fLeft - 1, kBaseRect.fTop,
                          kBaseRect.width() + 2, kBaseRect.height()),
         false, true, false, false},
        {SkRect::MakeXYWH(kBaseRect.fLeft, kBaseRect.fTop - 1,
                          kBaseRect.width() + 2, kBaseRect.height()),
         false, true, false, false},

        // zero-w/h rects at each corner of kBaseRect
        {SkRect::MakeXYWH(kBaseRect.fLeft, kBaseRect.fTop, 0, 0), true, true, false, false},
        {SkRect::MakeXYWH(kBaseRect.fRight, kBaseRect.fTop, 0, 0), true, true, false, true},
        {SkRect::MakeXYWH(kBaseRect.fLeft, kBaseRect.fBottom, 0, 0), true, true, false, true},
        {SkRect::MakeXYWH(kBaseRect.fRight, kBaseRect.fBottom, 0, 0), true, true, false, true},

        // far away rect
        {SkRect::MakeXYWH(10 * kBaseRect.fRight, 10 * kBaseRect.fBottom,
                          SkIntToScalar(10), SkIntToScalar(10)),
         false, false, false, false},

        // very large rect containing kBaseRect
        {SkRect::MakeXYWH(kBaseRect.fLeft - 5 * kBaseRect.width(),
                          kBaseRect.fTop - 5 * kBaseRect.height(),
                          11 * kBaseRect.width(), 11 * kBaseRect.height()),
         false, false, false, false},

        // skinny rect that spans same y-range as kBaseRect
        {SkRect::MakeXYWH(kBaseRect.centerX(), kBaseRect.fTop,
                          SkIntToScalar(1), kBaseRect.height()),
         true, true, true, true},

        // short rect that spans same x-range as kBaseRect
        {SkRect::MakeXYWH(kBaseRect.fLeft, kBaseRect.centerY(), kBaseRect.width(), SkScalar(1)),
         true, true, true, true},

        // skinny rect that spans slightly larger y-range than kBaseRect
        {SkRect::MakeXYWH(kBaseRect.centerX(), kBaseRect.fTop,
                          SkIntToScalar(1), kBaseRect.height() + 1),
         false, true, false, false},

        // short rect that spans slightly larger x-range than kBaseRect
        {SkRect::MakeXYWH(kBaseRect.fLeft, kBaseRect.centerY(),
                          kBaseRect.width() + 1, SkScalar(1)),
         false, true, false, false},
    };

    for (int inv = 0; inv < 4; ++inv) {
        for (size_t q = 0; q < SK_ARRAY_COUNT(kQueries); ++q) {
            SkRect qRect = kQueries[q].fQueryRect;
            if (inv & 0x1) {
                SkTSwap(qRect.fLeft, qRect.fRight);
            }
            if (inv & 0x2) {
                SkTSwap(qRect.fTop, qRect.fBottom);
            }
            for (int d = 0; d < 2; ++d) {
                SkPath::Direction dir = d ? SkPath::kCCW_Direction : SkPath::kCW_Direction;
                path.reset();
                path.addRect(kBaseRect, dir);
                REPORTER_ASSERT(reporter, kQueries[q].fInRect ==
                                          path.conservativelyContainsRect(qRect));

                path.reset();
                path.addCircle(kCircleC.fX, kCircleC.fY, circleR, dir);
                REPORTER_ASSERT(reporter, kQueries[q].fInCircle ==
                                          path.conservativelyContainsRect(qRect));

                path.reset();
                path.addRoundRect(kBaseRect, kRRRadii[0], kRRRadii[1], dir);
                REPORTER_ASSERT(reporter, kQueries[q].fInRR ==
                                          path.conservativelyContainsRect(qRect));

                path.reset();
                path.moveTo(kBaseRect.fLeft + kRRRadii[0], kBaseRect.fTop);
                path.cubicTo(kBaseRect.fLeft + kRRRadii[0] / 2, kBaseRect.fTop,
                             kBaseRect.fLeft, kBaseRect.fTop + kRRRadii[1] / 2,
                             kBaseRect.fLeft, kBaseRect.fTop + kRRRadii[1]);
                path.lineTo(kBaseRect.fLeft, kBaseRect.fBottom);
                path.lineTo(kBaseRect.fRight, kBaseRect.fBottom);
                path.lineTo(kBaseRect.fRight, kBaseRect.fTop);
                path.close();
                REPORTER_ASSERT(reporter, kQueries[q].fInCubicRR ==
                                          path.conservativelyContainsRect(qRect));

            }
            // Slightly non-convex shape, shouldn't contain any rects.
            path.reset();
            path.moveTo(0, 0);
            path.lineTo(SkIntToScalar(50), 0.05f);
            path.lineTo(SkIntToScalar(100), 0);
            path.lineTo(SkIntToScalar(100), SkIntToScalar(100));
            path.lineTo(0, SkIntToScalar(100));
            path.close();
            REPORTER_ASSERT(reporter, !path.conservativelyContainsRect(qRect));
        }
    }

    // make sure a minimal convex shape works, a right tri with edges along pos x and y axes.
    path.reset();
    path.moveTo(0, 0);
    path.lineTo(SkIntToScalar(100), 0);
    path.lineTo(0, SkIntToScalar(100));

    // inside, on along top edge
    REPORTER_ASSERT(reporter, path.conservativelyContainsRect(SkRect::MakeXYWH(SkIntToScalar(50), 0,
                                                                               SkIntToScalar(10),
                                                                               SkIntToScalar(10))));
    // above
    REPORTER_ASSERT(reporter, !path.conservativelyContainsRect(
        SkRect::MakeXYWH(SkIntToScalar(50),
                         SkIntToScalar(-10),
                         SkIntToScalar(10),
                         SkIntToScalar(10))));
    // to the left
    REPORTER_ASSERT(reporter, !path.conservativelyContainsRect(SkRect::MakeXYWH(SkIntToScalar(-10),
                                                                                SkIntToScalar(5),
                                                                                SkIntToScalar(5),
                                                                                SkIntToScalar(5))));

    // outside the diagonal edge
    REPORTER_ASSERT(reporter, !path.conservativelyContainsRect(SkRect::MakeXYWH(SkIntToScalar(10),
                                                                                SkIntToScalar(200),
                                                                                SkIntToScalar(20),
                                                                                SkIntToScalar(5))));


    // Test that multiple move commands do not cause asserts.

    // At the time of writing, this would not modify cached convexity. This caused an assert while
    // checking conservative containment again. https://bug.skia.org/1460
    path.moveTo(SkIntToScalar(100), SkIntToScalar(100));
#if 0
    REPORTER_ASSERT(reporter, path.conservativelyContainsRect(SkRect::MakeXYWH(SkIntToScalar(50), 0,
                                                                               SkIntToScalar(10),
                                                                               SkIntToScalar(10))));
#endif

    // Same as above path and first test but with an extra moveTo.
    path.reset();
    path.moveTo(100, 100);
    path.moveTo(0, 0);
    path.lineTo(SkIntToScalar(100), 0);
    path.lineTo(0, SkIntToScalar(100));

    REPORTER_ASSERT(reporter, path.conservativelyContainsRect(SkRect::MakeXYWH(SkIntToScalar(50), 0,
                                                                               SkIntToScalar(10),
                                                                               SkIntToScalar(10))));

    // Test that multiple move commands do not cause asserts and that the function
    // is not confused by the multiple moves.
    path.reset();
    path.moveTo(0, 0);
    path.lineTo(SkIntToScalar(100), 0);
    path.lineTo(0, SkIntToScalar(100));
    path.moveTo(0, SkIntToScalar(200));
    path.lineTo(SkIntToScalar(100), SkIntToScalar(200));
    path.lineTo(0, SkIntToScalar(300));

    REPORTER_ASSERT(reporter, !path.conservativelyContainsRect(
                                                            SkRect::MakeXYWH(SkIntToScalar(50), 0,
                                                                             SkIntToScalar(10),
                                                                             SkIntToScalar(10))));

    path.reset();
    path.lineTo(100, 100);
    REPORTER_ASSERT(reporter, !path.conservativelyContainsRect(SkRect::MakeXYWH(0, 0, 1, 1)));
}

static void test_isRect_open_close(skiatest::Reporter* reporter) {
    SkPath path;
    bool isClosed;

    path.moveTo(0, 0); path.lineTo(1, 0); path.lineTo(1, 1); path.lineTo(0, 1);
    path.close();

    REPORTER_ASSERT(reporter, path.isRect(nullptr, &isClosed, nullptr));
    REPORTER_ASSERT(reporter, isClosed);
}

// Simple isRect test is inline TestPath, below.
// test_isRect provides more extensive testing.
static void test_isRect(skiatest::Reporter* reporter) {
    test_isRect_open_close(reporter);

    // passing tests (all moveTo / lineTo...
    SkPoint r1[] = {{0, 0}, {1, 0}, {1, 1}, {0, 1}};
    SkPoint r2[] = {{1, 0}, {1, 1}, {0, 1}, {0, 0}};
    SkPoint r3[] = {{1, 1}, {0, 1}, {0, 0}, {1, 0}};
    SkPoint r4[] = {{0, 1}, {0, 0}, {1, 0}, {1, 1}};
    SkPoint r5[] = {{0, 0}, {0, 1}, {1, 1}, {1, 0}};
    SkPoint r6[] = {{0, 1}, {1, 1}, {1, 0}, {0, 0}};
    SkPoint r7[] = {{1, 1}, {1, 0}, {0, 0}, {0, 1}};
    SkPoint r8[] = {{1, 0}, {0, 0}, {0, 1}, {1, 1}};
    SkPoint r9[] = {{0, 1}, {1, 1}, {1, 0}, {0, 0}};
    SkPoint ra[] = {{0, 0}, {0, .5f}, {0, 1}, {.5f, 1}, {1, 1}, {1, .5f}, {1, 0}, {.5f, 0}};
    SkPoint rb[] = {{0, 0}, {.5f, 0}, {1, 0}, {1, .5f}, {1, 1}, {.5f, 1}, {0, 1}, {0, .5f}};
    SkPoint rc[] = {{0, 0}, {1, 0}, {1, 1}, {0, 1}, {0, 0}};
    SkPoint rd[] = {{0, 0}, {0, 1}, {1, 1}, {1, 0}, {0, 0}};
    SkPoint re[] = {{0, 0}, {1, 0}, {1, 0}, {1, 1}, {0, 1}};
    SkPoint rf[] = {{1, 0}, {8, 0}, {8, 8}, {0, 8}, {0, 0}};

    // failing tests
    SkPoint f1[] = {{0, 0}, {1, 0}, {1, 1}}; // too few points
    SkPoint f2[] = {{0, 0}, {1, 1}, {0, 1}, {1, 0}}; // diagonal
    SkPoint f3[] = {{0, 0}, {1, 0}, {1, 1}, {0, 1}, {0, 0}, {1, 0}}; // wraps
    SkPoint f4[] = {{0, 0}, {1, 0}, {0, 0}, {1, 0}, {1, 1}, {0, 1}}; // backs up
    SkPoint f5[] = {{0, 0}, {1, 0}, {1, 1}, {2, 0}}; // end overshoots
    SkPoint f6[] = {{0, 0}, {1, 0}, {1, 1}, {0, 1}, {0, 2}}; // end overshoots
    SkPoint f7[] = {{0, 0}, {1, 0}, {1, 1}, {0, 2}}; // end overshoots
    SkPoint f8[] = {{0, 0}, {1, 0}, {1, 1}, {1, 0}}; // 'L'
    SkPoint f9[] = {{1, 0}, {8, 0}, {8, 8}, {0, 8}, {0, 0}, {2, 0}}; // overlaps
    SkPoint fa[] = {{1, 0}, {8, 0}, {8, 8}, {0, 8}, {0, -1}, {1, -1}}; // non colinear gap
    SkPoint fb[] = {{1, 0}, {8, 0}, {8, 8}, {0, 8}, {0, 1}}; // falls short

    // no close, but we should detect them as fillably the same as a rect
    SkPoint c1[] = {{0, 0}, {1, 0}, {1, 1}, {0, 1}};
    SkPoint c2[] = {{0, 0}, {1, 0}, {1, 2}, {0, 2}, {0, 1}};
    SkPoint c3[] = {{0, 0}, {1, 0}, {1, 2}, {0, 2}, {0, 1}, {0, 0}}; // hit the start

    // like c2, but we double-back on ourselves
    SkPoint d1[] = {{0, 0}, {1, 0}, {1, 2}, {0, 2}, {0, 1}, {0, 2}};
    // like c2, but we overshoot the start point
    SkPoint d2[] = {{0, 0}, {1, 0}, {1, 2}, {0, 2}, {0, -1}};
    SkPoint d3[] = {{0, 0}, {1, 0}, {1, 2}, {0, 2}, {0, -1}, {0, 0}};

    struct IsRectTest {
        SkPoint *fPoints;
        int fPointCount;
        bool fClose;
        bool fIsRect;
    } tests[] = {
        { r1, SK_ARRAY_COUNT(r1), true, true },
        { r2, SK_ARRAY_COUNT(r2), true, true },
        { r3, SK_ARRAY_COUNT(r3), true, true },
        { r4, SK_ARRAY_COUNT(r4), true, true },
        { r5, SK_ARRAY_COUNT(r5), true, true },
        { r6, SK_ARRAY_COUNT(r6), true, true },
        { r7, SK_ARRAY_COUNT(r7), true, true },
        { r8, SK_ARRAY_COUNT(r8), true, true },
        { r9, SK_ARRAY_COUNT(r9), true, true },
        { ra, SK_ARRAY_COUNT(ra), true, true },
        { rb, SK_ARRAY_COUNT(rb), true, true },
        { rc, SK_ARRAY_COUNT(rc), true, true },
        { rd, SK_ARRAY_COUNT(rd), true, true },
        { re, SK_ARRAY_COUNT(re), true, true },
        { rf, SK_ARRAY_COUNT(rf), true, true },

        { f1, SK_ARRAY_COUNT(f1), true, false },
        { f2, SK_ARRAY_COUNT(f2), true, false },
        { f3, SK_ARRAY_COUNT(f3), true, false },
        { f4, SK_ARRAY_COUNT(f4), true, false },
        { f5, SK_ARRAY_COUNT(f5), true, false },
        { f6, SK_ARRAY_COUNT(f6), true, false },
        { f7, SK_ARRAY_COUNT(f7), true, false },
        { f8, SK_ARRAY_COUNT(f8), true, false },
        { f9, SK_ARRAY_COUNT(f9), true, false },
        { fa, SK_ARRAY_COUNT(fa), true, false },
        { fb, SK_ARRAY_COUNT(fb), true, false },

        { c1, SK_ARRAY_COUNT(c1), false, true },
        { c2, SK_ARRAY_COUNT(c2), false, true },
        { c3, SK_ARRAY_COUNT(c3), false, true },

        { d1, SK_ARRAY_COUNT(d1), false, false },
        { d2, SK_ARRAY_COUNT(d2), false, false },
        { d3, SK_ARRAY_COUNT(d3), false, false },
    };

    const size_t testCount = SK_ARRAY_COUNT(tests);
    int index;
    for (size_t testIndex = 0; testIndex < testCount; ++testIndex) {
        SkPath path;
        path.moveTo(tests[testIndex].fPoints[0].fX, tests[testIndex].fPoints[0].fY);
        for (index = 1; index < tests[testIndex].fPointCount; ++index) {
            path.lineTo(tests[testIndex].fPoints[index].fX, tests[testIndex].fPoints[index].fY);
        }
        if (tests[testIndex].fClose) {
            path.close();
        }
        REPORTER_ASSERT(reporter, tests[testIndex].fIsRect == path.isRect(nullptr));

        if (tests[testIndex].fIsRect) {
            SkRect computed, expected;
            bool isClosed;
            SkPath::Direction direction;
            SkPathPriv::FirstDirection cheapDirection;
            expected.set(tests[testIndex].fPoints, tests[testIndex].fPointCount);
            REPORTER_ASSERT(reporter, SkPathPriv::CheapComputeFirstDirection(path, &cheapDirection));
            REPORTER_ASSERT(reporter, path.isRect(&computed, &isClosed, &direction));
            REPORTER_ASSERT(reporter, expected == computed);
            REPORTER_ASSERT(reporter, isClosed == tests[testIndex].fClose);
            REPORTER_ASSERT(reporter, SkPathPriv::AsFirstDirection(direction) == cheapDirection);
        } else {
            SkRect computed;
            computed.set(123, 456, 789, 1011);
            bool isClosed = (bool)-1;
            SkPath::Direction direction = (SkPath::Direction) - 1;
            REPORTER_ASSERT(reporter, !path.isRect(&computed, &isClosed, &direction));
            REPORTER_ASSERT(reporter, computed.fLeft == 123 && computed.fTop == 456);
            REPORTER_ASSERT(reporter, computed.fRight == 789 && computed.fBottom == 1011);
            REPORTER_ASSERT(reporter, isClosed == (bool) -1);
            REPORTER_ASSERT(reporter, direction == (SkPath::Direction) -1);
        }
    }

    // fail, close then line
    SkPath path1;
    path1.moveTo(r1[0].fX, r1[0].fY);
    for (index = 1; index < SkToInt(SK_ARRAY_COUNT(r1)); ++index) {
        path1.lineTo(r1[index].fX, r1[index].fY);
    }
    path1.close();
    path1.lineTo(1, 0);
    REPORTER_ASSERT(reporter, !path1.isRect(nullptr));

    // fail, move in the middle
    path1.reset();
    path1.moveTo(r1[0].fX, r1[0].fY);
    for (index = 1; index < SkToInt(SK_ARRAY_COUNT(r1)); ++index) {
        if (index == 2) {
            path1.moveTo(1, .5f);
        }
        path1.lineTo(r1[index].fX, r1[index].fY);
    }
    path1.close();
    REPORTER_ASSERT(reporter, !path1.isRect(nullptr));

    // fail, move on the edge
    path1.reset();
    for (index = 1; index < SkToInt(SK_ARRAY_COUNT(r1)); ++index) {
        path1.moveTo(r1[index - 1].fX, r1[index - 1].fY);
        path1.lineTo(r1[index].fX, r1[index].fY);
    }
    path1.close();
    REPORTER_ASSERT(reporter, !path1.isRect(nullptr));

    // fail, quad
    path1.reset();
    path1.moveTo(r1[0].fX, r1[0].fY);
    for (index = 1; index < SkToInt(SK_ARRAY_COUNT(r1)); ++index) {
        if (index == 2) {
            path1.quadTo(1, .5f, 1, .5f);
        }
        path1.lineTo(r1[index].fX, r1[index].fY);
    }
    path1.close();
    REPORTER_ASSERT(reporter, !path1.isRect(nullptr));

    // fail, cubic
    path1.reset();
    path1.moveTo(r1[0].fX, r1[0].fY);
    for (index = 1; index < SkToInt(SK_ARRAY_COUNT(r1)); ++index) {
        if (index == 2) {
            path1.cubicTo(1, .5f, 1, .5f, 1, .5f);
        }
        path1.lineTo(r1[index].fX, r1[index].fY);
    }
    path1.close();
    REPORTER_ASSERT(reporter, !path1.isRect(nullptr));
}

static void check_simple_closed_rect(skiatest::Reporter* reporter, const SkPath& path,
                                     const SkRect& rect, SkPath::Direction dir, unsigned start) {
    SkRect r = SkRect::MakeEmpty();
    SkPath::Direction d = SkPath::kCCW_Direction;
    unsigned s = ~0U;

    REPORTER_ASSERT(reporter, SkPathPriv::IsSimpleClosedRect(path, &r, &d, &s));
    REPORTER_ASSERT(reporter, r == rect);
    REPORTER_ASSERT(reporter, d == dir);
    REPORTER_ASSERT(reporter, s == start);
}

static void test_is_simple_closed_rect(skiatest::Reporter* reporter) {
    SkRect r = SkRect::MakeEmpty();
    SkPath::Direction d = SkPath::kCCW_Direction;
    unsigned s = ~0U;

    const SkRect testRect = SkRect::MakeXYWH(10, 10, 50, 70);
    const SkRect emptyRect = SkRect::MakeEmpty();
    SkPath path;
    for (int start = 0; start < 4; ++start) {
        for (auto dir : {SkPath::kCCW_Direction, SkPath::kCW_Direction}) {
            SkPath path;
            path.addRect(testRect, dir, start);
            check_simple_closed_rect(reporter, path, testRect, dir, start);
            path.close();
            check_simple_closed_rect(reporter, path, testRect, dir, start);
            SkPath path2 = path;
            path2.lineTo(10, 10);
            REPORTER_ASSERT(reporter, !SkPathPriv::IsSimpleClosedRect(path2, &r, &d, &s));
            path2 = path;
            path2.moveTo(10, 10);
            REPORTER_ASSERT(reporter, !SkPathPriv::IsSimpleClosedRect(path2, &r, &d, &s));
            path2 = path;
            path2.addRect(testRect, dir, start);
            REPORTER_ASSERT(reporter, !SkPathPriv::IsSimpleClosedRect(path2, &r, &d, &s));
            // Make the path by hand, manually closing it.
            path2.reset();
            SkPath::RawIter iter(path);
            SkPath::Verb v;
            SkPoint verbPts[4];
            SkPoint firstPt = {0.f, 0.f};
            while ((v = iter.next(verbPts)) != SkPath::kDone_Verb) {
                switch(v) {
                    case SkPath::kMove_Verb:
                        firstPt = verbPts[0];
                        path2.moveTo(verbPts[0]);
                        break;
                    case SkPath::kLine_Verb:
                        path2.lineTo(verbPts[1]);
                        break;
                    default:
                        break;
                }
            }
            // We haven't closed it yet...
            REPORTER_ASSERT(reporter, !SkPathPriv::IsSimpleClosedRect(path2, &r, &d, &s));
            // ... now we do and test again.
            path2.lineTo(firstPt);
            check_simple_closed_rect(reporter, path2, testRect, dir, start);
            // A redundant close shouldn't cause a failure.
            path2.close();
            check_simple_closed_rect(reporter, path2, testRect, dir, start);
            // Degenerate point and line rects are not allowed
            path2.reset();
            path2.addRect(emptyRect, dir, start);
            REPORTER_ASSERT(reporter, !SkPathPriv::IsSimpleClosedRect(path2, &r, &d, &s));
            SkRect degenRect = testRect;
            degenRect.fLeft = degenRect.fRight;
            path2.reset();
            path2.addRect(degenRect, dir, start);
            REPORTER_ASSERT(reporter, !SkPathPriv::IsSimpleClosedRect(path2, &r, &d, &s));
            degenRect = testRect;
            degenRect.fTop = degenRect.fBottom;
            path2.reset();
            path2.addRect(degenRect, dir, start);
            REPORTER_ASSERT(reporter, !SkPathPriv::IsSimpleClosedRect(path2, &r, &d, &s));
            // An inverted rect makes a rect path, but changes the winding dir and start point.
            SkPath::Direction swapDir = (dir == SkPath::kCW_Direction)
                                            ? SkPath::kCCW_Direction
                                            : SkPath::kCW_Direction;
            static constexpr unsigned kXSwapStarts[] = { 1, 0, 3, 2 };
            static constexpr unsigned kYSwapStarts[] = { 3, 2, 1, 0 };
            SkRect swapRect = testRect;
            SkTSwap(swapRect.fLeft, swapRect.fRight);
            path2.reset();
            path2.addRect(swapRect, dir, start);
            check_simple_closed_rect(reporter, path2, testRect, swapDir, kXSwapStarts[start]);
            swapRect = testRect;
            SkTSwap(swapRect.fTop, swapRect.fBottom);
            path2.reset();
            path2.addRect(swapRect, dir, start);
            check_simple_closed_rect(reporter, path2, testRect, swapDir, kYSwapStarts[start]);
        }
    }
    // down, up, left, close
    path.reset();
    path.moveTo(1, 1);
    path.lineTo(1, 2);
    path.lineTo(1, 1);
    path.lineTo(0, 1);
    SkRect rect;
    SkPath::Direction  dir;
    unsigned start;
    path.close();
    REPORTER_ASSERT(reporter, !SkPathPriv::IsSimpleClosedRect(path, &rect, &dir, &start));
    // right, left, up, close
    path.reset();
    path.moveTo(1, 1);
    path.lineTo(2, 1);
    path.lineTo(1, 1);
    path.lineTo(1, 0);
    path.close();
    REPORTER_ASSERT(reporter, !SkPathPriv::IsSimpleClosedRect(path, &rect, &dir, &start));
    // parallelogram with horizontal edges
    path.reset();
    path.moveTo(1, 0);
    path.lineTo(3, 0);
    path.lineTo(2, 1);
    path.lineTo(0, 1);
    path.close();
    REPORTER_ASSERT(reporter, !SkPathPriv::IsSimpleClosedRect(path, &rect, &dir, &start));
    // parallelogram with vertical edges
    path.reset();
    path.moveTo(0, 1);
    path.lineTo(0, 3);
    path.lineTo(1, 2);
    path.lineTo(1, 0);
    path.close();
    REPORTER_ASSERT(reporter, !SkPathPriv::IsSimpleClosedRect(path, &rect, &dir, &start));

}

static void test_isNestedFillRects(skiatest::Reporter* reporter) {
    // passing tests (all moveTo / lineTo...
    SkPoint r1[] = {{0, 0}, {1, 0}, {1, 1}, {0, 1}}; // CW
    SkPoint r2[] = {{1, 0}, {1, 1}, {0, 1}, {0, 0}};
    SkPoint r3[] = {{1, 1}, {0, 1}, {0, 0}, {1, 0}};
    SkPoint r4[] = {{0, 1}, {0, 0}, {1, 0}, {1, 1}};
    SkPoint r5[] = {{0, 0}, {0, 1}, {1, 1}, {1, 0}}; // CCW
    SkPoint r6[] = {{0, 1}, {1, 1}, {1, 0}, {0, 0}};
    SkPoint r7[] = {{1, 1}, {1, 0}, {0, 0}, {0, 1}};
    SkPoint r8[] = {{1, 0}, {0, 0}, {0, 1}, {1, 1}};
    SkPoint r9[] = {{0, 1}, {1, 1}, {1, 0}, {0, 0}};
    SkPoint ra[] = {{0, 0}, {0, .5f}, {0, 1}, {.5f, 1}, {1, 1}, {1, .5f}, {1, 0}, {.5f, 0}}; // CCW
    SkPoint rb[] = {{0, 0}, {.5f, 0}, {1, 0}, {1, .5f}, {1, 1}, {.5f, 1}, {0, 1}, {0, .5f}}; // CW
    SkPoint rc[] = {{0, 0}, {1, 0}, {1, 1}, {0, 1}, {0, 0}}; // CW
    SkPoint rd[] = {{0, 0}, {0, 1}, {1, 1}, {1, 0}, {0, 0}}; // CCW
    SkPoint re[] = {{0, 0}, {1, 0}, {1, 0}, {1, 1}, {0, 1}}; // CW

    // failing tests
    SkPoint f1[] = {{0, 0}, {1, 0}, {1, 1}}; // too few points
    SkPoint f2[] = {{0, 0}, {1, 1}, {0, 1}, {1, 0}}; // diagonal
    SkPoint f3[] = {{0, 0}, {1, 0}, {1, 1}, {0, 1}, {0, 0}, {1, 0}}; // wraps
    SkPoint f4[] = {{0, 0}, {1, 0}, {0, 0}, {1, 0}, {1, 1}, {0, 1}}; // backs up
    SkPoint f5[] = {{0, 0}, {1, 0}, {1, 1}, {2, 0}}; // end overshoots
    SkPoint f6[] = {{0, 0}, {1, 0}, {1, 1}, {0, 1}, {0, 2}}; // end overshoots
    SkPoint f7[] = {{0, 0}, {1, 0}, {1, 1}, {0, 2}}; // end overshoots
    SkPoint f8[] = {{0, 0}, {1, 0}, {1, 1}, {1, 0}}; // 'L'

    // success, no close is OK
    SkPoint c1[] = {{0, 0}, {1, 0}, {1, 1}, {0, 1}}; // close doesn't match
    SkPoint c2[] = {{0, 0}, {1, 0}, {1, 2}, {0, 2}, {0, 1}}; // ditto

    struct IsNestedRectTest {
        SkPoint *fPoints;
        int fPointCount;
        SkPathPriv::FirstDirection fDirection;
        bool fClose;
        bool fIsNestedRect; // nests with path.addRect(-1, -1, 2, 2);
    } tests[] = {
        { r1, SK_ARRAY_COUNT(r1), SkPathPriv::kCW_FirstDirection , true, true },
        { r2, SK_ARRAY_COUNT(r2), SkPathPriv::kCW_FirstDirection , true, true },
        { r3, SK_ARRAY_COUNT(r3), SkPathPriv::kCW_FirstDirection , true, true },
        { r4, SK_ARRAY_COUNT(r4), SkPathPriv::kCW_FirstDirection , true, true },
        { r5, SK_ARRAY_COUNT(r5), SkPathPriv::kCCW_FirstDirection, true, true },
        { r6, SK_ARRAY_COUNT(r6), SkPathPriv::kCCW_FirstDirection, true, true },
        { r7, SK_ARRAY_COUNT(r7), SkPathPriv::kCCW_FirstDirection, true, true },
        { r8, SK_ARRAY_COUNT(r8), SkPathPriv::kCCW_FirstDirection, true, true },
        { r9, SK_ARRAY_COUNT(r9), SkPathPriv::kCCW_FirstDirection, true, true },
        { ra, SK_ARRAY_COUNT(ra), SkPathPriv::kCCW_FirstDirection, true, true },
        { rb, SK_ARRAY_COUNT(rb), SkPathPriv::kCW_FirstDirection,  true, true },
        { rc, SK_ARRAY_COUNT(rc), SkPathPriv::kCW_FirstDirection,  true, true },
        { rd, SK_ARRAY_COUNT(rd), SkPathPriv::kCCW_FirstDirection, true, true },
        { re, SK_ARRAY_COUNT(re), SkPathPriv::kCW_FirstDirection,  true, true },

        { f1, SK_ARRAY_COUNT(f1), SkPathPriv::kUnknown_FirstDirection, true, false },
        { f2, SK_ARRAY_COUNT(f2), SkPathPriv::kUnknown_FirstDirection, true, false },
        { f3, SK_ARRAY_COUNT(f3), SkPathPriv::kUnknown_FirstDirection, true, false },
        { f4, SK_ARRAY_COUNT(f4), SkPathPriv::kUnknown_FirstDirection, true, false },
        { f5, SK_ARRAY_COUNT(f5), SkPathPriv::kUnknown_FirstDirection, true, false },
        { f6, SK_ARRAY_COUNT(f6), SkPathPriv::kUnknown_FirstDirection, true, false },
        { f7, SK_ARRAY_COUNT(f7), SkPathPriv::kUnknown_FirstDirection, true, false },
        { f8, SK_ARRAY_COUNT(f8), SkPathPriv::kUnknown_FirstDirection, true, false },

        { c1, SK_ARRAY_COUNT(c1), SkPathPriv::kCW_FirstDirection, false, true },
        { c2, SK_ARRAY_COUNT(c2), SkPathPriv::kCW_FirstDirection, false, true },
    };

    const size_t testCount = SK_ARRAY_COUNT(tests);
    int index;
    for (int rectFirst = 0; rectFirst <= 1; ++rectFirst) {
        for (size_t testIndex = 0; testIndex < testCount; ++testIndex) {
            SkPath path;
            if (rectFirst) {
                path.addRect(-1, -1, 2, 2, SkPath::kCW_Direction);
            }
            path.moveTo(tests[testIndex].fPoints[0].fX, tests[testIndex].fPoints[0].fY);
            for (index = 1; index < tests[testIndex].fPointCount; ++index) {
                path.lineTo(tests[testIndex].fPoints[index].fX, tests[testIndex].fPoints[index].fY);
            }
            if (tests[testIndex].fClose) {
                path.close();
            }
            if (!rectFirst) {
                path.addRect(-1, -1, 2, 2, SkPath::kCCW_Direction);
            }
            REPORTER_ASSERT(reporter,
                    tests[testIndex].fIsNestedRect == path.isNestedFillRects(nullptr));
            if (tests[testIndex].fIsNestedRect) {
                SkRect expected[2], computed[2];
                SkPathPriv::FirstDirection expectedDirs[2];
                SkPath::Direction computedDirs[2];
                SkRect testBounds;
                testBounds.set(tests[testIndex].fPoints, tests[testIndex].fPointCount);
                expected[0] = SkRect::MakeLTRB(-1, -1, 2, 2);
                expected[1] = testBounds;
                if (rectFirst) {
                    expectedDirs[0] = SkPathPriv::kCW_FirstDirection;
                } else {
                    expectedDirs[0] = SkPathPriv::kCCW_FirstDirection;
                }
                expectedDirs[1] = tests[testIndex].fDirection;
                REPORTER_ASSERT(reporter, path.isNestedFillRects(computed, computedDirs));
                REPORTER_ASSERT(reporter, expected[0] == computed[0]);
                REPORTER_ASSERT(reporter, expected[1] == computed[1]);
                REPORTER_ASSERT(reporter, expectedDirs[0] == SkPathPriv::AsFirstDirection(computedDirs[0]));
                REPORTER_ASSERT(reporter, expectedDirs[1] == SkPathPriv::AsFirstDirection(computedDirs[1]));
            }
        }

        // fail, close then line
        SkPath path1;
        if (rectFirst) {
            path1.addRect(-1, -1, 2, 2, SkPath::kCW_Direction);
        }
        path1.moveTo(r1[0].fX, r1[0].fY);
        for (index = 1; index < SkToInt(SK_ARRAY_COUNT(r1)); ++index) {
            path1.lineTo(r1[index].fX, r1[index].fY);
        }
        path1.close();
        path1.lineTo(1, 0);
        if (!rectFirst) {
            path1.addRect(-1, -1, 2, 2, SkPath::kCCW_Direction);
        }
        REPORTER_ASSERT(reporter, !path1.isNestedFillRects(nullptr));

        // fail, move in the middle
        path1.reset();
        if (rectFirst) {
            path1.addRect(-1, -1, 2, 2, SkPath::kCW_Direction);
        }
        path1.moveTo(r1[0].fX, r1[0].fY);
        for (index = 1; index < SkToInt(SK_ARRAY_COUNT(r1)); ++index) {
            if (index == 2) {
                path1.moveTo(1, .5f);
            }
            path1.lineTo(r1[index].fX, r1[index].fY);
        }
        path1.close();
        if (!rectFirst) {
            path1.addRect(-1, -1, 2, 2, SkPath::kCCW_Direction);
        }
        REPORTER_ASSERT(reporter, !path1.isNestedFillRects(nullptr));

        // fail, move on the edge
        path1.reset();
        if (rectFirst) {
            path1.addRect(-1, -1, 2, 2, SkPath::kCW_Direction);
        }
        for (index = 1; index < SkToInt(SK_ARRAY_COUNT(r1)); ++index) {
            path1.moveTo(r1[index - 1].fX, r1[index - 1].fY);
            path1.lineTo(r1[index].fX, r1[index].fY);
        }
        path1.close();
        if (!rectFirst) {
            path1.addRect(-1, -1, 2, 2, SkPath::kCCW_Direction);
        }
        REPORTER_ASSERT(reporter, !path1.isNestedFillRects(nullptr));

        // fail, quad
        path1.reset();
        if (rectFirst) {
            path1.addRect(-1, -1, 2, 2, SkPath::kCW_Direction);
        }
        path1.moveTo(r1[0].fX, r1[0].fY);
        for (index = 1; index < SkToInt(SK_ARRAY_COUNT(r1)); ++index) {
            if (index == 2) {
                path1.quadTo(1, .5f, 1, .5f);
            }
            path1.lineTo(r1[index].fX, r1[index].fY);
        }
        path1.close();
        if (!rectFirst) {
            path1.addRect(-1, -1, 2, 2, SkPath::kCCW_Direction);
        }
        REPORTER_ASSERT(reporter, !path1.isNestedFillRects(nullptr));

        // fail, cubic
        path1.reset();
        if (rectFirst) {
            path1.addRect(-1, -1, 2, 2, SkPath::kCW_Direction);
        }
        path1.moveTo(r1[0].fX, r1[0].fY);
        for (index = 1; index < SkToInt(SK_ARRAY_COUNT(r1)); ++index) {
            if (index == 2) {
                path1.cubicTo(1, .5f, 1, .5f, 1, .5f);
            }
            path1.lineTo(r1[index].fX, r1[index].fY);
        }
        path1.close();
        if (!rectFirst) {
            path1.addRect(-1, -1, 2, 2, SkPath::kCCW_Direction);
        }
        REPORTER_ASSERT(reporter, !path1.isNestedFillRects(nullptr));

        // fail,  not nested
        path1.reset();
        path1.addRect(1, 1, 3, 3, SkPath::kCW_Direction);
        path1.addRect(2, 2, 4, 4, SkPath::kCW_Direction);
        REPORTER_ASSERT(reporter, !path1.isNestedFillRects(nullptr));
    }

    //  pass, constructed explicitly from manually closed rects specified as moves/lines.
    SkPath path;
    path.moveTo(0, 0);
    path.lineTo(10, 0);
    path.lineTo(10, 10);
    path.lineTo(0, 10);
    path.lineTo(0, 0);
    path.moveTo(1, 1);
    path.lineTo(9, 1);
    path.lineTo(9, 9);
    path.lineTo(1, 9);
    path.lineTo(1, 1);
    REPORTER_ASSERT(reporter, path.isNestedFillRects(nullptr));

    // pass, stroke rect
    SkPath src, dst;
    src.addRect(1, 1, 7, 7, SkPath::kCW_Direction);
    SkPaint strokePaint;
    strokePaint.setStyle(SkPaint::kStroke_Style);
    strokePaint.setStrokeWidth(2);
    strokePaint.getFillPath(src, &dst);
    REPORTER_ASSERT(reporter, dst.isNestedFillRects(nullptr));
}

static void write_and_read_back(skiatest::Reporter* reporter,
                                const SkPath& p) {
    SkWriter32 writer;
    writer.writePath(p);
    size_t size = writer.bytesWritten();
    SkAutoMalloc storage(size);
    writer.flatten(storage.get());
    SkReader32 reader(storage.get(), size);

    SkPath readBack;
    REPORTER_ASSERT(reporter, readBack != p);
    reader.readPath(&readBack);
    REPORTER_ASSERT(reporter, readBack == p);

    REPORTER_ASSERT(reporter, readBack.getConvexityOrUnknown() ==
                              p.getConvexityOrUnknown());

    SkRect oval0, oval1;
    SkPath::Direction dir0, dir1;
    unsigned start0, start1;
    REPORTER_ASSERT(reporter, readBack.isOval(nullptr) == p.isOval(nullptr));
    if (p.isOval(&oval0, &dir0, &start0) && readBack.isOval(&oval1, &dir1, &start1)) {
        REPORTER_ASSERT(reporter, oval0 == oval1);
        REPORTER_ASSERT(reporter, dir0 == dir1);
        REPORTER_ASSERT(reporter, start0 == start1);
    }
    REPORTER_ASSERT(reporter, readBack.isRRect(nullptr) == p.isRRect(nullptr));
    SkRRect rrect0, rrect1;
    if (p.isRRect(&rrect0, &dir0, &start0) && readBack.isRRect(&rrect1, &dir1, &start1)) {
        REPORTER_ASSERT(reporter, rrect0 == rrect1);
        REPORTER_ASSERT(reporter, dir0 == dir1);
        REPORTER_ASSERT(reporter, start0 == start1);
    }
    const SkRect& origBounds = p.getBounds();
    const SkRect& readBackBounds = readBack.getBounds();

    REPORTER_ASSERT(reporter, origBounds == readBackBounds);
}

static void test_flattening(skiatest::Reporter* reporter) {
    SkPath p;

    static const SkPoint pts[] = {
        { 0, 0 },
        { SkIntToScalar(10), SkIntToScalar(10) },
        { SkIntToScalar(20), SkIntToScalar(10) }, { SkIntToScalar(20), 0 },
        { 0, 0 }, { 0, SkIntToScalar(10) }, { SkIntToScalar(1), SkIntToScalar(10) }
    };
    p.moveTo(pts[0]);
    p.lineTo(pts[1]);
    p.quadTo(pts[2], pts[3]);
    p.cubicTo(pts[4], pts[5], pts[6]);

    write_and_read_back(reporter, p);

    // create a buffer that should be much larger than the path so we don't
    // kill our stack if writer goes too far.
    char buffer[1024];
    size_t size1 = p.writeToMemory(nullptr);
    size_t size2 = p.writeToMemory(buffer);
    REPORTER_ASSERT(reporter, size1 == size2);

    SkPath p2;
    size_t size3 = p2.readFromMemory(buffer, 1024);
    REPORTER_ASSERT(reporter, size1 == size3);
    REPORTER_ASSERT(reporter, p == p2);

    size3 = p2.readFromMemory(buffer, 0);
    REPORTER_ASSERT(reporter, !size3);

    SkPath tooShort;
    size3 = tooShort.readFromMemory(buffer, size1 - 1);
    REPORTER_ASSERT(reporter, tooShort.isEmpty());

    char buffer2[1024];
    size3 = p2.writeToMemory(buffer2);
    REPORTER_ASSERT(reporter, size1 == size3);
    REPORTER_ASSERT(reporter, memcmp(buffer, buffer2, size1) == 0);

    // test persistence of the oval flag & convexity
    {
        SkPath oval;
        SkRect rect = SkRect::MakeWH(10, 10);
        oval.addOval(rect);

        write_and_read_back(reporter, oval);
    }
}

static void test_transform(skiatest::Reporter* reporter) {
    SkPath p;

#define CONIC_PERSPECTIVE_BUG_FIXED 0
    static const SkPoint pts[] = {
        { 0, 0 },  // move
        { SkIntToScalar(10), SkIntToScalar(10) },  // line
        { SkIntToScalar(20), SkIntToScalar(10) }, { SkIntToScalar(20), 0 },  // quad
        { 0, 0 }, { 0, SkIntToScalar(10) }, { SkIntToScalar(1), SkIntToScalar(10) },  // cubic
#if CONIC_PERSPECTIVE_BUG_FIXED
        { 0, 0 }, { SkIntToScalar(20), SkIntToScalar(10) },  // conic
#endif
    };
    const int kPtCount = SK_ARRAY_COUNT(pts);

    p.moveTo(pts[0]);
    p.lineTo(pts[1]);
    p.quadTo(pts[2], pts[3]);
    p.cubicTo(pts[4], pts[5], pts[6]);
#if CONIC_PERSPECTIVE_BUG_FIXED
    p.conicTo(pts[4], pts[5], 0.5f);
#endif
    p.close();

    {
        SkMatrix matrix;
        matrix.reset();
        SkPath p1;
        p.transform(matrix, &p1);
        REPORTER_ASSERT(reporter, p == p1);
    }


    {
        SkMatrix matrix;
        matrix.setScale(SK_Scalar1 * 2, SK_Scalar1 * 3);

        SkPath p1;      // Leave p1 non-unique (i.e., the empty path)

        p.transform(matrix, &p1);
        SkPoint pts1[kPtCount];
        int count = p1.getPoints(pts1, kPtCount);
        REPORTER_ASSERT(reporter, kPtCount == count);
        for (int i = 0; i < count; ++i) {
            SkPoint newPt = SkPoint::Make(pts[i].fX * 2, pts[i].fY * 3);
            REPORTER_ASSERT(reporter, newPt == pts1[i]);
        }
    }

    {
        SkMatrix matrix;
        matrix.reset();
        matrix.setPerspX(4);

        SkPath p1;
        p1.moveTo(SkPoint::Make(0, 0));

        p.transform(matrix, &p1);
        REPORTER_ASSERT(reporter, matrix.invert(&matrix));
        p1.transform(matrix, nullptr);
        SkRect pBounds = p.getBounds();
        SkRect p1Bounds = p1.getBounds();
        REPORTER_ASSERT(reporter, SkScalarNearlyEqual(pBounds.fLeft, p1Bounds.fLeft));
        REPORTER_ASSERT(reporter, SkScalarNearlyEqual(pBounds.fTop, p1Bounds.fTop));
        REPORTER_ASSERT(reporter, SkScalarNearlyEqual(pBounds.fRight, p1Bounds.fRight));
        REPORTER_ASSERT(reporter, SkScalarNearlyEqual(pBounds.fBottom, p1Bounds.fBottom));
    }

    p.reset();
    p.addCircle(0, 0, 1, SkPath::kCW_Direction);

    {
        SkMatrix matrix;
        matrix.reset();
        SkPath p1;
        p1.moveTo(SkPoint::Make(0, 0));

        p.transform(matrix, &p1);
        REPORTER_ASSERT(reporter, SkPathPriv::CheapIsFirstDirection(p1, SkPathPriv::kCW_FirstDirection));
    }


    {
        SkMatrix matrix;
        matrix.reset();
        matrix.setScaleX(-1);
        SkPath p1;
        p1.moveTo(SkPoint::Make(0, 0)); // Make p1 unique (i.e., not empty path)

        p.transform(matrix, &p1);
        REPORTER_ASSERT(reporter, SkPathPriv::CheapIsFirstDirection(p1, SkPathPriv::kCCW_FirstDirection));
    }

    {
        SkMatrix matrix;
        matrix.setAll(1, 1, 0, 1, 1, 0, 0, 0, 1);
        SkPath p1;
        p1.moveTo(SkPoint::Make(0, 0)); // Make p1 unique (i.e., not empty path)

        p.transform(matrix, &p1);
        REPORTER_ASSERT(reporter, SkPathPriv::CheapIsFirstDirection(p1, SkPathPriv::kUnknown_FirstDirection));
    }
}

static void test_zero_length_paths(skiatest::Reporter* reporter) {
    SkPath  p;
    uint8_t verbs[32];

    struct SUPPRESS_VISIBILITY_WARNING zeroPathTestData {
        const char* testPath;
        const size_t numResultPts;
        const SkRect resultBound;
        const SkPath::Verb* resultVerbs;
        const size_t numResultVerbs;
    };

    static const SkPath::Verb resultVerbs1[] = { SkPath::kMove_Verb };
    static const SkPath::Verb resultVerbs2[] = { SkPath::kMove_Verb, SkPath::kMove_Verb };
    static const SkPath::Verb resultVerbs3[] = { SkPath::kMove_Verb, SkPath::kClose_Verb };
    static const SkPath::Verb resultVerbs4[] = { SkPath::kMove_Verb, SkPath::kClose_Verb, SkPath::kMove_Verb, SkPath::kClose_Verb };
    static const SkPath::Verb resultVerbs5[] = { SkPath::kMove_Verb, SkPath::kLine_Verb };
    static const SkPath::Verb resultVerbs6[] = { SkPath::kMove_Verb, SkPath::kLine_Verb, SkPath::kMove_Verb, SkPath::kLine_Verb };
    static const SkPath::Verb resultVerbs7[] = { SkPath::kMove_Verb, SkPath::kLine_Verb, SkPath::kClose_Verb };
    static const SkPath::Verb resultVerbs8[] = {
        SkPath::kMove_Verb, SkPath::kLine_Verb, SkPath::kClose_Verb, SkPath::kMove_Verb, SkPath::kLine_Verb, SkPath::kClose_Verb
    };
    static const SkPath::Verb resultVerbs9[] = { SkPath::kMove_Verb, SkPath::kQuad_Verb };
    static const SkPath::Verb resultVerbs10[] = { SkPath::kMove_Verb, SkPath::kQuad_Verb, SkPath::kMove_Verb, SkPath::kQuad_Verb };
    static const SkPath::Verb resultVerbs11[] = { SkPath::kMove_Verb, SkPath::kQuad_Verb, SkPath::kClose_Verb };
    static const SkPath::Verb resultVerbs12[] = {
        SkPath::kMove_Verb, SkPath::kQuad_Verb, SkPath::kClose_Verb, SkPath::kMove_Verb, SkPath::kQuad_Verb, SkPath::kClose_Verb
    };
    static const SkPath::Verb resultVerbs13[] = { SkPath::kMove_Verb, SkPath::kCubic_Verb };
    static const SkPath::Verb resultVerbs14[] = { SkPath::kMove_Verb, SkPath::kCubic_Verb, SkPath::kMove_Verb, SkPath::kCubic_Verb };
    static const SkPath::Verb resultVerbs15[] = { SkPath::kMove_Verb, SkPath::kCubic_Verb, SkPath::kClose_Verb };
    static const SkPath::Verb resultVerbs16[] = {
        SkPath::kMove_Verb, SkPath::kCubic_Verb, SkPath::kClose_Verb, SkPath::kMove_Verb, SkPath::kCubic_Verb, SkPath::kClose_Verb
    };
    static const struct zeroPathTestData gZeroLengthTests[] = {
        { "M 1 1", 1, {1, 1, 1, 1}, resultVerbs1, SK_ARRAY_COUNT(resultVerbs1) },
        { "M 1 1 M 2 1", 2, {SK_Scalar1, SK_Scalar1, 2*SK_Scalar1, SK_Scalar1}, resultVerbs2, SK_ARRAY_COUNT(resultVerbs2) },
        { "M 1 1 z", 1, {1, 1, 1, 1}, resultVerbs3, SK_ARRAY_COUNT(resultVerbs3) },
        { "M 1 1 z M 2 1 z", 2, {SK_Scalar1, SK_Scalar1, 2*SK_Scalar1, SK_Scalar1}, resultVerbs4, SK_ARRAY_COUNT(resultVerbs4) },
        { "M 1 1 L 1 1", 2, {SK_Scalar1, SK_Scalar1, SK_Scalar1, SK_Scalar1}, resultVerbs5, SK_ARRAY_COUNT(resultVerbs5) },
        { "M 1 1 L 1 1 M 2 1 L 2 1", 4, {SK_Scalar1, SK_Scalar1, 2*SK_Scalar1, SK_Scalar1}, resultVerbs6, SK_ARRAY_COUNT(resultVerbs6) },
        { "M 1 1 L 1 1 z", 2, {SK_Scalar1, SK_Scalar1, SK_Scalar1, SK_Scalar1}, resultVerbs7, SK_ARRAY_COUNT(resultVerbs7) },
        { "M 1 1 L 1 1 z M 2 1 L 2 1 z", 4, {SK_Scalar1, SK_Scalar1, 2*SK_Scalar1, SK_Scalar1}, resultVerbs8, SK_ARRAY_COUNT(resultVerbs8) },
        { "M 1 1 Q 1 1 1 1", 3, {SK_Scalar1, SK_Scalar1, SK_Scalar1, SK_Scalar1}, resultVerbs9, SK_ARRAY_COUNT(resultVerbs9) },
        { "M 1 1 Q 1 1 1 1 M 2 1 Q 2 1 2 1", 6, {SK_Scalar1, SK_Scalar1, 2*SK_Scalar1, SK_Scalar1}, resultVerbs10, SK_ARRAY_COUNT(resultVerbs10) },
        { "M 1 1 Q 1 1 1 1 z", 3, {SK_Scalar1, SK_Scalar1, SK_Scalar1, SK_Scalar1}, resultVerbs11, SK_ARRAY_COUNT(resultVerbs11) },
        { "M 1 1 Q 1 1 1 1 z M 2 1 Q 2 1 2 1 z", 6, {SK_Scalar1, SK_Scalar1, 2*SK_Scalar1, SK_Scalar1}, resultVerbs12, SK_ARRAY_COUNT(resultVerbs12) },
        { "M 1 1 C 1 1 1 1 1 1", 4, {SK_Scalar1, SK_Scalar1, SK_Scalar1, SK_Scalar1}, resultVerbs13, SK_ARRAY_COUNT(resultVerbs13) },
        { "M 1 1 C 1 1 1 1 1 1 M 2 1 C 2 1 2 1 2 1", 8, {SK_Scalar1, SK_Scalar1, 2*SK_Scalar1, SK_Scalar1}, resultVerbs14,
            SK_ARRAY_COUNT(resultVerbs14)
        },
        { "M 1 1 C 1 1 1 1 1 1 z", 4, {SK_Scalar1, SK_Scalar1, SK_Scalar1, SK_Scalar1}, resultVerbs15, SK_ARRAY_COUNT(resultVerbs15) },
        { "M 1 1 C 1 1 1 1 1 1 z M 2 1 C 2 1 2 1 2 1 z", 8, {SK_Scalar1, SK_Scalar1, 2*SK_Scalar1, SK_Scalar1}, resultVerbs16,
            SK_ARRAY_COUNT(resultVerbs16)
        }
    };

    for (size_t i = 0; i < SK_ARRAY_COUNT(gZeroLengthTests); ++i) {
        p.reset();
        bool valid = SkParsePath::FromSVGString(gZeroLengthTests[i].testPath, &p);
        REPORTER_ASSERT(reporter, valid);
        REPORTER_ASSERT(reporter, !p.isEmpty());
        REPORTER_ASSERT(reporter, gZeroLengthTests[i].numResultPts == (size_t)p.countPoints());
        REPORTER_ASSERT(reporter, gZeroLengthTests[i].resultBound == p.getBounds());
        REPORTER_ASSERT(reporter, gZeroLengthTests[i].numResultVerbs == (size_t)p.getVerbs(verbs, SK_ARRAY_COUNT(verbs)));
        for (size_t j = 0; j < gZeroLengthTests[i].numResultVerbs; ++j) {
            REPORTER_ASSERT(reporter, gZeroLengthTests[i].resultVerbs[j] == verbs[j]);
        }
    }
}

struct SegmentInfo {
    SkPath fPath;
    int    fPointCount;
};

#define kCurveSegmentMask   (SkPath::kQuad_SegmentMask | SkPath::kCubic_SegmentMask)

static void test_segment_masks(skiatest::Reporter* reporter) {
    SkPath p, p2;

    p.moveTo(0, 0);
    p.quadTo(100, 100, 200, 200);
    REPORTER_ASSERT(reporter, SkPath::kQuad_SegmentMask == p.getSegmentMasks());
    REPORTER_ASSERT(reporter, !p.isEmpty());
    p2 = p;
    REPORTER_ASSERT(reporter, p2.getSegmentMasks() == p.getSegmentMasks());
    p.cubicTo(100, 100, 200, 200, 300, 300);
    REPORTER_ASSERT(reporter, kCurveSegmentMask == p.getSegmentMasks());
    REPORTER_ASSERT(reporter, !p.isEmpty());
    p2 = p;
    REPORTER_ASSERT(reporter, p2.getSegmentMasks() == p.getSegmentMasks());

    p.reset();
    p.moveTo(0, 0);
    p.cubicTo(100, 100, 200, 200, 300, 300);
    REPORTER_ASSERT(reporter, SkPath::kCubic_SegmentMask == p.getSegmentMasks());
    p2 = p;
    REPORTER_ASSERT(reporter, p2.getSegmentMasks() == p.getSegmentMasks());

    REPORTER_ASSERT(reporter, !p.isEmpty());
}

static void test_iter(skiatest::Reporter* reporter) {
    SkPath  p;
    SkPoint pts[4];

    // Test an iterator with no path
    SkPath::Iter noPathIter;
    REPORTER_ASSERT(reporter, noPathIter.next(pts) == SkPath::kDone_Verb);

    // Test that setting an empty path works
    noPathIter.setPath(p, false);
    REPORTER_ASSERT(reporter, noPathIter.next(pts) == SkPath::kDone_Verb);

    // Test that close path makes no difference for an empty path
    noPathIter.setPath(p, true);
    REPORTER_ASSERT(reporter, noPathIter.next(pts) == SkPath::kDone_Verb);

    // Test an iterator with an initial empty path
    SkPath::Iter iter(p, false);
    REPORTER_ASSERT(reporter, iter.next(pts) == SkPath::kDone_Verb);

    // Test that close path makes no difference
    iter.setPath(p, true);
    REPORTER_ASSERT(reporter, iter.next(pts) == SkPath::kDone_Verb);


    struct iterTestData {
        const char* testPath;
        const bool forceClose;
        const bool consumeDegenerates;
        const size_t* numResultPtsPerVerb;
        const SkPoint* resultPts;
        const SkPath::Verb* resultVerbs;
        const size_t numResultVerbs;
    };

    static const SkPath::Verb resultVerbs1[] = { SkPath::kDone_Verb };
    static const SkPath::Verb resultVerbs2[] = {
        SkPath::kMove_Verb, SkPath::kLine_Verb, SkPath::kLine_Verb, SkPath::kDone_Verb
    };
    static const SkPath::Verb resultVerbs3[] = {
        SkPath::kMove_Verb, SkPath::kLine_Verb, SkPath::kLine_Verb, SkPath::kLine_Verb, SkPath::kClose_Verb, SkPath::kDone_Verb
    };
    static const SkPath::Verb resultVerbs4[] = {
        SkPath::kMove_Verb, SkPath::kLine_Verb, SkPath::kMove_Verb, SkPath::kClose_Verb, SkPath::kDone_Verb
    };
    static const SkPath::Verb resultVerbs5[] = {
        SkPath::kMove_Verb, SkPath::kLine_Verb, SkPath::kClose_Verb, SkPath::kMove_Verb, SkPath::kClose_Verb, SkPath::kDone_Verb
    };
    static const size_t resultPtsSizes1[] = { 0 };
    static const size_t resultPtsSizes2[] = { 1, 2, 2, 0 };
    static const size_t resultPtsSizes3[] = { 1, 2, 2, 2, 1, 0 };
    static const size_t resultPtsSizes4[] = { 1, 2, 1, 1, 0 };
    static const size_t resultPtsSizes5[] = { 1, 2, 1, 1, 1, 0 };
    static const SkPoint* resultPts1 = 0;
    static const SkPoint resultPts2[] = {
        { SK_Scalar1, 0 }, { SK_Scalar1, 0 }, { SK_Scalar1, SK_Scalar1 }, { SK_Scalar1, SK_Scalar1 }, { 0, SK_Scalar1 }
    };
    static const SkPoint resultPts3[] = {
        { SK_Scalar1, 0 }, { SK_Scalar1, 0 }, { SK_Scalar1, SK_Scalar1 }, { SK_Scalar1, SK_Scalar1 }, { 0, SK_Scalar1 },
        { 0, SK_Scalar1 }, { SK_Scalar1, 0 }, { SK_Scalar1, 0 }
    };
    static const SkPoint resultPts4[] = {
        { SK_Scalar1, 0 }, { SK_Scalar1, 0 }, { SK_Scalar1, 0 }, { 0, 0 }, { 0, 0 }
    };
    static const SkPoint resultPts5[] = {
        { SK_Scalar1, 0 }, { SK_Scalar1, 0 }, { SK_Scalar1, 0 }, { SK_Scalar1, 0 }, { 0, 0 }, { 0, 0 }
    };
    static const struct iterTestData gIterTests[] = {
        { "M 1 0", false, true, resultPtsSizes1, resultPts1, resultVerbs1, SK_ARRAY_COUNT(resultVerbs1) },
        { "M 1 0 M 2 0 M 3 0 M 4 0 M 5 0", false, true, resultPtsSizes1, resultPts1, resultVerbs1, SK_ARRAY_COUNT(resultVerbs1) },
        { "M 1 0 M 1 0 M 3 0 M 4 0 M 5 0", true, true, resultPtsSizes1, resultPts1, resultVerbs1, SK_ARRAY_COUNT(resultVerbs1) },
        { "z", false, true, resultPtsSizes1, resultPts1, resultVerbs1, SK_ARRAY_COUNT(resultVerbs1) },
        { "z", true, true, resultPtsSizes1, resultPts1, resultVerbs1, SK_ARRAY_COUNT(resultVerbs1) },
        { "z M 1 0 z z M 2 0 z M 3 0 M 4 0 z", false, true, resultPtsSizes1, resultPts1, resultVerbs1, SK_ARRAY_COUNT(resultVerbs1) },
        { "z M 1 0 z z M 2 0 z M 3 0 M 4 0 z", true, true, resultPtsSizes1, resultPts1, resultVerbs1, SK_ARRAY_COUNT(resultVerbs1) },
        { "M 1 0 L 1 1 L 0 1 M 0 0 z", false, true, resultPtsSizes2, resultPts2, resultVerbs2, SK_ARRAY_COUNT(resultVerbs2) },
        { "M 1 0 L 1 1 L 0 1 M 0 0 z", true, true, resultPtsSizes3, resultPts3, resultVerbs3, SK_ARRAY_COUNT(resultVerbs3) },
        { "M 1 0 L 1 0 M 0 0 z", false, true, resultPtsSizes1, resultPts1, resultVerbs1, SK_ARRAY_COUNT(resultVerbs1) },
        { "M 1 0 L 1 0 M 0 0 z", true, true, resultPtsSizes1, resultPts1, resultVerbs1, SK_ARRAY_COUNT(resultVerbs1) },
        { "M 1 0 L 1 0 M 0 0 z", false, false, resultPtsSizes4, resultPts4, resultVerbs4, SK_ARRAY_COUNT(resultVerbs4) },
        { "M 1 0 L 1 0 M 0 0 z", true, false, resultPtsSizes5, resultPts5, resultVerbs5, SK_ARRAY_COUNT(resultVerbs5) }
    };

    for (size_t i = 0; i < SK_ARRAY_COUNT(gIterTests); ++i) {
        p.reset();
        bool valid = SkParsePath::FromSVGString(gIterTests[i].testPath, &p);
        REPORTER_ASSERT(reporter, valid);
        iter.setPath(p, gIterTests[i].forceClose);
        int j = 0, l = 0;
        do {
            REPORTER_ASSERT(reporter, iter.next(pts, gIterTests[i].consumeDegenerates) == gIterTests[i].resultVerbs[j]);
            for (int k = 0; k < (int)gIterTests[i].numResultPtsPerVerb[j]; ++k) {
                REPORTER_ASSERT(reporter, pts[k] == gIterTests[i].resultPts[l++]);
            }
        } while (gIterTests[i].resultVerbs[j++] != SkPath::kDone_Verb);
        REPORTER_ASSERT(reporter, j == (int)gIterTests[i].numResultVerbs);
    }

    p.reset();
    iter.setPath(p, false);
    REPORTER_ASSERT(reporter, !iter.isClosedContour());
    p.lineTo(1, 1);
    p.close();
    iter.setPath(p, false);
    REPORTER_ASSERT(reporter, iter.isClosedContour());
    p.reset();
    iter.setPath(p, true);
    REPORTER_ASSERT(reporter, !iter.isClosedContour());
    p.lineTo(1, 1);
    iter.setPath(p, true);
    REPORTER_ASSERT(reporter, iter.isClosedContour());
    p.moveTo(0, 0);
    p.lineTo(2, 2);
    iter.setPath(p, false);
    REPORTER_ASSERT(reporter, !iter.isClosedContour());

    // this checks to see if the NaN logic is executed in SkPath::autoClose(), but does not
    // check to see if the result is correct.
    for (int setNaN = 0; setNaN < 4; ++setNaN) {
        p.reset();
        p.moveTo(setNaN == 0 ? SK_ScalarNaN : 0, setNaN == 1 ? SK_ScalarNaN : 0);
        p.lineTo(setNaN == 2 ? SK_ScalarNaN : 1, setNaN == 3 ? SK_ScalarNaN : 1);
        iter.setPath(p, true);
        iter.next(pts, false);
        iter.next(pts, false);
        REPORTER_ASSERT(reporter, SkPath::kClose_Verb == iter.next(pts, false));
    }

    p.reset();
    p.quadTo(0, 0, 0, 0);
    iter.setPath(p, false);
    iter.next(pts, false);
    REPORTER_ASSERT(reporter, SkPath::kQuad_Verb == iter.next(pts, false));
    iter.setPath(p, false);
    iter.next(pts, false);
    REPORTER_ASSERT(reporter, SkPath::kDone_Verb == iter.next(pts, true));

    p.reset();
    p.conicTo(0, 0, 0, 0, 0.5f);
    iter.setPath(p, false);
    iter.next(pts, false);
    REPORTER_ASSERT(reporter, SkPath::kConic_Verb == iter.next(pts, false));
    iter.setPath(p, false);
    iter.next(pts, false);
    REPORTER_ASSERT(reporter, SkPath::kDone_Verb == iter.next(pts, true));

    p.reset();
    p.cubicTo(0, 0, 0, 0, 0, 0);
    iter.setPath(p, false);
    iter.next(pts, false);
    REPORTER_ASSERT(reporter, SkPath::kCubic_Verb == iter.next(pts, false));
    iter.setPath(p, false);
    iter.next(pts, false);
    REPORTER_ASSERT(reporter, SkPath::kDone_Verb == iter.next(pts, true));

    p.moveTo(1, 1);  // add a trailing moveto
    iter.setPath(p, false);
    iter.next(pts, false);
    REPORTER_ASSERT(reporter, SkPath::kCubic_Verb == iter.next(pts, false));
    iter.setPath(p, false);
    iter.next(pts, false);
    REPORTER_ASSERT(reporter, SkPath::kDone_Verb == iter.next(pts, true));

    // The GM degeneratesegments.cpp test is more extensive

    // Test out mixed degenerate and non-degenerate geometry with Conics
    const SkVector radii[4] = { { 0, 0 }, { 0, 0 }, { 0, 0 }, { 100, 100 } };
    SkRect r = SkRect::MakeWH(100, 100);
    SkRRect rr;
    rr.setRectRadii(r, radii);
    p.reset();
    p.addRRect(rr);
    iter.setPath(p, false);
    REPORTER_ASSERT(reporter, SkPath::kMove_Verb == iter.next(pts));
    REPORTER_ASSERT(reporter, SkPath::kLine_Verb == iter.next(pts));
    REPORTER_ASSERT(reporter, SkPath::kLine_Verb == iter.next(pts));
    REPORTER_ASSERT(reporter, SkPath::kConic_Verb == iter.next(pts));
    REPORTER_ASSERT(reporter, SK_ScalarRoot2Over2 == iter.conicWeight());
}

static void test_raw_iter(skiatest::Reporter* reporter) {
    SkPath p;
    SkPoint pts[4];

    // Test an iterator with no path
    SkPath::RawIter noPathIter;
    REPORTER_ASSERT(reporter, noPathIter.next(pts) == SkPath::kDone_Verb);
    // Test that setting an empty path works
    noPathIter.setPath(p);
    REPORTER_ASSERT(reporter, noPathIter.next(pts) == SkPath::kDone_Verb);

    // Test an iterator with an initial empty path
    SkPath::RawIter iter(p);
    REPORTER_ASSERT(reporter, iter.next(pts) == SkPath::kDone_Verb);

    // Test that a move-only path returns the move.
    p.moveTo(SK_Scalar1, 0);
    iter.setPath(p);
    REPORTER_ASSERT(reporter, iter.next(pts) == SkPath::kMove_Verb);
    REPORTER_ASSERT(reporter, pts[0].fX == SK_Scalar1);
    REPORTER_ASSERT(reporter, pts[0].fY == 0);
    REPORTER_ASSERT(reporter, iter.next(pts) == SkPath::kDone_Verb);

    // No matter how many moves we add, we should get them all back
    p.moveTo(SK_Scalar1*2, SK_Scalar1);
    p.moveTo(SK_Scalar1*3, SK_Scalar1*2);
    iter.setPath(p);
    REPORTER_ASSERT(reporter, iter.next(pts) == SkPath::kMove_Verb);
    REPORTER_ASSERT(reporter, pts[0].fX == SK_Scalar1);
    REPORTER_ASSERT(reporter, pts[0].fY == 0);
    REPORTER_ASSERT(reporter, iter.next(pts) == SkPath::kMove_Verb);
    REPORTER_ASSERT(reporter, pts[0].fX == SK_Scalar1*2);
    REPORTER_ASSERT(reporter, pts[0].fY == SK_Scalar1);
    REPORTER_ASSERT(reporter, iter.next(pts) == SkPath::kMove_Verb);
    REPORTER_ASSERT(reporter, pts[0].fX == SK_Scalar1*3);
    REPORTER_ASSERT(reporter, pts[0].fY == SK_Scalar1*2);
    REPORTER_ASSERT(reporter, iter.next(pts) == SkPath::kDone_Verb);

    // Initial close is never ever stored
    p.reset();
    p.close();
    iter.setPath(p);
    REPORTER_ASSERT(reporter, iter.next(pts) == SkPath::kDone_Verb);

    // Move/close sequences
    p.reset();
    p.close(); // Not stored, no purpose
    p.moveTo(SK_Scalar1, 0);
    p.close();
    p.close(); // Not stored, no purpose
    p.moveTo(SK_Scalar1*2, SK_Scalar1);
    p.close();
    p.moveTo(SK_Scalar1*3, SK_Scalar1*2);
    p.moveTo(SK_Scalar1*4, SK_Scalar1*3);
    p.close();
    iter.setPath(p);
    REPORTER_ASSERT(reporter, iter.next(pts) == SkPath::kMove_Verb);
    REPORTER_ASSERT(reporter, pts[0].fX == SK_Scalar1);
    REPORTER_ASSERT(reporter, pts[0].fY == 0);
    REPORTER_ASSERT(reporter, iter.next(pts) == SkPath::kClose_Verb);
    REPORTER_ASSERT(reporter, iter.next(pts) == SkPath::kMove_Verb);
    REPORTER_ASSERT(reporter, pts[0].fX == SK_Scalar1*2);
    REPORTER_ASSERT(reporter, pts[0].fY == SK_Scalar1);
    REPORTER_ASSERT(reporter, iter.next(pts) == SkPath::kClose_Verb);
    REPORTER_ASSERT(reporter, iter.next(pts) == SkPath::kMove_Verb);
    REPORTER_ASSERT(reporter, pts[0].fX == SK_Scalar1*3);
    REPORTER_ASSERT(reporter, pts[0].fY == SK_Scalar1*2);
    REPORTER_ASSERT(reporter, iter.next(pts) == SkPath::kMove_Verb);
    REPORTER_ASSERT(reporter, pts[0].fX == SK_Scalar1*4);
    REPORTER_ASSERT(reporter, pts[0].fY == SK_Scalar1*3);
    REPORTER_ASSERT(reporter, iter.next(pts) == SkPath::kClose_Verb);
    REPORTER_ASSERT(reporter, iter.next(pts) == SkPath::kDone_Verb);

    // Generate random paths and verify
    SkPoint randomPts[25];
    for (int i = 0; i < 5; ++i) {
        for (int j = 0; j < 5; ++j) {
            randomPts[i*5+j].set(SK_Scalar1*i, SK_Scalar1*j);
        }
    }

    // Max of 10 segments, max 3 points per segment
    SkRandom rand(9876543);
    SkPoint          expectedPts[31]; // May have leading moveTo
    SkPath::Verb     expectedVerbs[22]; // May have leading moveTo
    SkPath::Verb     nextVerb;

    for (int i = 0; i < 500; ++i) {
        p.reset();
        bool lastWasClose = true;
        bool haveMoveTo = false;
        SkPoint lastMoveToPt = { 0, 0 };
        int numPoints = 0;
        int numVerbs = (rand.nextU() >> 16) % 10;
        int numIterVerbs = 0;
        for (int j = 0; j < numVerbs; ++j) {
            do {
                nextVerb = static_cast<SkPath::Verb>((rand.nextU() >> 16) % SkPath::kDone_Verb);
            } while (lastWasClose && nextVerb == SkPath::kClose_Verb);
            switch (nextVerb) {
                case SkPath::kMove_Verb:
                    expectedPts[numPoints] = randomPts[(rand.nextU() >> 16) % 25];
                    p.moveTo(expectedPts[numPoints]);
                    lastMoveToPt = expectedPts[numPoints];
                    numPoints += 1;
                    lastWasClose = false;
                    haveMoveTo = true;
                    break;
                case SkPath::kLine_Verb:
                    if (!haveMoveTo) {
                        expectedPts[numPoints++] = lastMoveToPt;
                        expectedVerbs[numIterVerbs++] = SkPath::kMove_Verb;
                        haveMoveTo = true;
                    }
                    expectedPts[numPoints] = randomPts[(rand.nextU() >> 16) % 25];
                    p.lineTo(expectedPts[numPoints]);
                    numPoints += 1;
                    lastWasClose = false;
                    break;
                case SkPath::kQuad_Verb:
                    if (!haveMoveTo) {
                        expectedPts[numPoints++] = lastMoveToPt;
                        expectedVerbs[numIterVerbs++] = SkPath::kMove_Verb;
                        haveMoveTo = true;
                    }
                    expectedPts[numPoints] = randomPts[(rand.nextU() >> 16) % 25];
                    expectedPts[numPoints + 1] = randomPts[(rand.nextU() >> 16) % 25];
                    p.quadTo(expectedPts[numPoints], expectedPts[numPoints + 1]);
                    numPoints += 2;
                    lastWasClose = false;
                    break;
                case SkPath::kConic_Verb:
                    if (!haveMoveTo) {
                        expectedPts[numPoints++] = lastMoveToPt;
                        expectedVerbs[numIterVerbs++] = SkPath::kMove_Verb;
                        haveMoveTo = true;
                    }
                    expectedPts[numPoints] = randomPts[(rand.nextU() >> 16) % 25];
                    expectedPts[numPoints + 1] = randomPts[(rand.nextU() >> 16) % 25];
                    p.conicTo(expectedPts[numPoints], expectedPts[numPoints + 1],
                              rand.nextUScalar1() * 4);
                    numPoints += 2;
                    lastWasClose = false;
                    break;
                case SkPath::kCubic_Verb:
                    if (!haveMoveTo) {
                        expectedPts[numPoints++] = lastMoveToPt;
                        expectedVerbs[numIterVerbs++] = SkPath::kMove_Verb;
                        haveMoveTo = true;
                    }
                    expectedPts[numPoints] = randomPts[(rand.nextU() >> 16) % 25];
                    expectedPts[numPoints + 1] = randomPts[(rand.nextU() >> 16) % 25];
                    expectedPts[numPoints + 2] = randomPts[(rand.nextU() >> 16) % 25];
                    p.cubicTo(expectedPts[numPoints], expectedPts[numPoints + 1],
                              expectedPts[numPoints + 2]);
                    numPoints += 3;
                    lastWasClose = false;
                    break;
                case SkPath::kClose_Verb:
                    p.close();
                    haveMoveTo = false;
                    lastWasClose = true;
                    break;
                default:
                    SkDEBUGFAIL("unexpected verb");
            }
            expectedVerbs[numIterVerbs++] = nextVerb;
        }

        iter.setPath(p);
        numVerbs = numIterVerbs;
        numIterVerbs = 0;
        int numIterPts = 0;
        SkPoint lastMoveTo;
        SkPoint lastPt;
        lastMoveTo.set(0, 0);
        lastPt.set(0, 0);
        while ((nextVerb = iter.next(pts)) != SkPath::kDone_Verb) {
            REPORTER_ASSERT(reporter, nextVerb == expectedVerbs[numIterVerbs]);
            numIterVerbs++;
            switch (nextVerb) {
                case SkPath::kMove_Verb:
                    REPORTER_ASSERT(reporter, numIterPts < numPoints);
                    REPORTER_ASSERT(reporter, pts[0] == expectedPts[numIterPts]);
                    lastPt = lastMoveTo = pts[0];
                    numIterPts += 1;
                    break;
                case SkPath::kLine_Verb:
                    REPORTER_ASSERT(reporter, numIterPts < numPoints + 1);
                    REPORTER_ASSERT(reporter, pts[0] == lastPt);
                    REPORTER_ASSERT(reporter, pts[1] == expectedPts[numIterPts]);
                    lastPt = pts[1];
                    numIterPts += 1;
                    break;
                case SkPath::kQuad_Verb:
                case SkPath::kConic_Verb:
                    REPORTER_ASSERT(reporter, numIterPts < numPoints + 2);
                    REPORTER_ASSERT(reporter, pts[0] == lastPt);
                    REPORTER_ASSERT(reporter, pts[1] == expectedPts[numIterPts]);
                    REPORTER_ASSERT(reporter, pts[2] == expectedPts[numIterPts + 1]);
                    lastPt = pts[2];
                    numIterPts += 2;
                    break;
                case SkPath::kCubic_Verb:
                    REPORTER_ASSERT(reporter, numIterPts < numPoints + 3);
                    REPORTER_ASSERT(reporter, pts[0] == lastPt);
                    REPORTER_ASSERT(reporter, pts[1] == expectedPts[numIterPts]);
                    REPORTER_ASSERT(reporter, pts[2] == expectedPts[numIterPts + 1]);
                    REPORTER_ASSERT(reporter, pts[3] == expectedPts[numIterPts + 2]);
                    lastPt = pts[3];
                    numIterPts += 3;
                    break;
                case SkPath::kClose_Verb:
                    lastPt = lastMoveTo;
                    break;
                default:
                    SkDEBUGFAIL("unexpected verb");
            }
        }
        REPORTER_ASSERT(reporter, numIterPts == numPoints);
        REPORTER_ASSERT(reporter, numIterVerbs == numVerbs);
    }
}

static void check_for_circle(skiatest::Reporter* reporter,
                             const SkPath& path,
                             bool expectedCircle,
                             SkPathPriv::FirstDirection expectedDir) {
    SkRect rect = SkRect::MakeEmpty();
    REPORTER_ASSERT(reporter, path.isOval(&rect) == expectedCircle);
    SkPath::Direction isOvalDir;
    unsigned isOvalStart;
    if (path.isOval(&rect, &isOvalDir, &isOvalStart)) {
        REPORTER_ASSERT(reporter, rect.height() == rect.width());
        REPORTER_ASSERT(reporter, SkPathPriv::AsFirstDirection(isOvalDir) == expectedDir);
        SkPath tmpPath;
        tmpPath.addOval(rect, isOvalDir, isOvalStart);
        REPORTER_ASSERT(reporter, path == tmpPath);
    }
    REPORTER_ASSERT(reporter, SkPathPriv::CheapIsFirstDirection(path, expectedDir));
}

static void test_circle_skew(skiatest::Reporter* reporter,
                             const SkPath& path,
                             SkPathPriv::FirstDirection dir) {
    SkPath tmp;

    SkMatrix m;
    m.setSkew(SkIntToScalar(3), SkIntToScalar(5));
    path.transform(m, &tmp);
    // this matrix reverses the direction.
    if (SkPathPriv::kCCW_FirstDirection == dir) {
        dir = SkPathPriv::kCW_FirstDirection;
    } else {
        REPORTER_ASSERT(reporter, SkPathPriv::kCW_FirstDirection == dir);
        dir = SkPathPriv::kCCW_FirstDirection;
    }
    check_for_circle(reporter, tmp, false, dir);
}

static void test_circle_translate(skiatest::Reporter* reporter,
                                  const SkPath& path,
                                  SkPathPriv::FirstDirection dir) {
    SkPath tmp;

    // translate at small offset
    SkMatrix m;
    m.setTranslate(SkIntToScalar(15), SkIntToScalar(15));
    path.transform(m, &tmp);
    check_for_circle(reporter, tmp, true, dir);

    tmp.reset();
    m.reset();

    // translate at a relatively big offset
    m.setTranslate(SkIntToScalar(1000), SkIntToScalar(1000));
    path.transform(m, &tmp);
    check_for_circle(reporter, tmp, true, dir);
}

static void test_circle_rotate(skiatest::Reporter* reporter,
                               const SkPath& path,
                               SkPathPriv::FirstDirection dir) {
    for (int angle = 0; angle < 360; ++angle) {
        SkPath tmp;
        SkMatrix m;
        m.setRotate(SkIntToScalar(angle));
        path.transform(m, &tmp);

        // TODO: a rotated circle whose rotated angle is not a multiple of 90
        // degrees is not an oval anymore, this can be improved.  we made this
        // for the simplicity of our implementation.
        if (angle % 90 == 0) {
            check_for_circle(reporter, tmp, true, dir);
        } else {
            check_for_circle(reporter, tmp, false, dir);
        }
    }
}

static void test_circle_mirror_x(skiatest::Reporter* reporter,
                                 const SkPath& path,
                                 SkPathPriv::FirstDirection dir) {
    SkPath tmp;
    SkMatrix m;
    m.reset();
    m.setScaleX(-SK_Scalar1);
    path.transform(m, &tmp);
    if (SkPathPriv::kCW_FirstDirection == dir) {
        dir = SkPathPriv::kCCW_FirstDirection;
    } else {
        REPORTER_ASSERT(reporter, SkPathPriv::kCCW_FirstDirection == dir);
        dir = SkPathPriv::kCW_FirstDirection;
    }
    check_for_circle(reporter, tmp, true, dir);
}

static void test_circle_mirror_y(skiatest::Reporter* reporter,
                                 const SkPath& path,
                                 SkPathPriv::FirstDirection dir) {
    SkPath tmp;
    SkMatrix m;
    m.reset();
    m.setScaleY(-SK_Scalar1);
    path.transform(m, &tmp);

    if (SkPathPriv::kCW_FirstDirection == dir) {
        dir = SkPathPriv::kCCW_FirstDirection;
    } else {
        REPORTER_ASSERT(reporter, SkPathPriv::kCCW_FirstDirection == dir);
        dir = SkPathPriv::kCW_FirstDirection;
    }

    check_for_circle(reporter, tmp, true, dir);
}

static void test_circle_mirror_xy(skiatest::Reporter* reporter,
                                 const SkPath& path,
                                 SkPathPriv::FirstDirection dir) {
    SkPath tmp;
    SkMatrix m;
    m.reset();
    m.setScaleX(-SK_Scalar1);
    m.setScaleY(-SK_Scalar1);
    path.transform(m, &tmp);

    check_for_circle(reporter, tmp, true, dir);
}

static void test_circle_with_direction(skiatest::Reporter* reporter,
                                       SkPath::Direction inDir) {
    const SkPathPriv::FirstDirection dir = SkPathPriv::AsFirstDirection(inDir);
    SkPath path;

    // circle at origin
    path.addCircle(0, 0, SkIntToScalar(20), inDir);

    check_for_circle(reporter, path, true, dir);
    test_circle_rotate(reporter, path, dir);
    test_circle_translate(reporter, path, dir);
    test_circle_skew(reporter, path, dir);
    test_circle_mirror_x(reporter, path, dir);
    test_circle_mirror_y(reporter, path, dir);
    test_circle_mirror_xy(reporter, path, dir);

    // circle at an offset at (10, 10)
    path.reset();
    path.addCircle(SkIntToScalar(10), SkIntToScalar(10),
                   SkIntToScalar(20), inDir);

    check_for_circle(reporter, path, true, dir);
    test_circle_rotate(reporter, path, dir);
    test_circle_translate(reporter, path, dir);
    test_circle_skew(reporter, path, dir);
    test_circle_mirror_x(reporter, path, dir);
    test_circle_mirror_y(reporter, path, dir);
    test_circle_mirror_xy(reporter, path, dir);

    // Try different starting points for the contour.
    for (unsigned start = 0; start < 4; ++start) {
        path.reset();
        path.addOval(SkRect::MakeXYWH(20, 10, 5, 5), inDir, start);
        test_circle_rotate(reporter, path, dir);
        test_circle_translate(reporter, path, dir);
        test_circle_skew(reporter, path, dir);
        test_circle_mirror_x(reporter, path, dir);
        test_circle_mirror_y(reporter, path, dir);
        test_circle_mirror_xy(reporter, path, dir);
    }
}

static void test_circle_with_add_paths(skiatest::Reporter* reporter) {
    SkPath path;
    SkPath circle;
    SkPath rect;
    SkPath empty;

    const SkPath::Direction kCircleDir = SkPath::kCW_Direction;
    const SkPath::Direction kCircleDirOpposite = SkPath::kCCW_Direction;

    circle.addCircle(0, 0, SkIntToScalar(10), kCircleDir);
    rect.addRect(SkIntToScalar(5), SkIntToScalar(5),
                 SkIntToScalar(20), SkIntToScalar(20), SkPath::kCW_Direction);

    SkMatrix translate;
    translate.setTranslate(SkIntToScalar(12), SkIntToScalar(12));

    // Although all the path concatenation related operations leave
    // the path a circle, most mark it as a non-circle for simplicity

    // empty + circle (translate)
    path = empty;
    path.addPath(circle, translate);
    check_for_circle(reporter, path, false, SkPathPriv::AsFirstDirection(kCircleDir));

    // circle + empty (translate)
    path = circle;
    path.addPath(empty, translate);

    check_for_circle(reporter, path, true, SkPathPriv::AsFirstDirection(kCircleDir));

    // test reverseAddPath
    path = circle;
    path.reverseAddPath(rect);
    check_for_circle(reporter, path, false, SkPathPriv::AsFirstDirection(kCircleDirOpposite));
}

static void test_circle(skiatest::Reporter* reporter) {
    test_circle_with_direction(reporter, SkPath::kCW_Direction);
    test_circle_with_direction(reporter, SkPath::kCCW_Direction);

    // multiple addCircle()
    SkPath path;
    path.addCircle(0, 0, SkIntToScalar(10), SkPath::kCW_Direction);
    path.addCircle(0, 0, SkIntToScalar(20), SkPath::kCW_Direction);
    check_for_circle(reporter, path, false, SkPathPriv::kCW_FirstDirection);

    // some extra lineTo() would make isOval() fail
    path.reset();
    path.addCircle(0, 0, SkIntToScalar(10), SkPath::kCW_Direction);
    path.lineTo(0, 0);
    check_for_circle(reporter, path, false, SkPathPriv::kCW_FirstDirection);

    // not back to the original point
    path.reset();
    path.addCircle(0, 0, SkIntToScalar(10), SkPath::kCW_Direction);
    path.setLastPt(SkIntToScalar(5), SkIntToScalar(5));
    check_for_circle(reporter, path, false, SkPathPriv::kCW_FirstDirection);

    test_circle_with_add_paths(reporter);

    // test negative radius
    path.reset();
    path.addCircle(0, 0, -1, SkPath::kCW_Direction);
    REPORTER_ASSERT(reporter, path.isEmpty());
}

static void test_oval(skiatest::Reporter* reporter) {
    SkRect rect;
    SkMatrix m;
    SkPath path;
    unsigned start = 0;
    SkPath::Direction dir = SkPath::kCCW_Direction;

    rect = SkRect::MakeWH(SkIntToScalar(30), SkIntToScalar(50));
    path.addOval(rect);

    // Defaults to dir = CW and start = 1
    REPORTER_ASSERT(reporter, path.isOval(nullptr));

    m.setRotate(SkIntToScalar(90));
    SkPath tmp;
    path.transform(m, &tmp);
    // an oval rotated 90 degrees is still an oval. The start index changes from 1 to 2. Direction
    // is unchanged.
    REPORTER_ASSERT(reporter, tmp.isOval(nullptr, &dir, &start));
    REPORTER_ASSERT(reporter, 2 == start);
    REPORTER_ASSERT(reporter, SkPath::kCW_Direction == dir);

    m.reset();
    m.setRotate(SkIntToScalar(30));
    tmp.reset();
    path.transform(m, &tmp);
    // an oval rotated 30 degrees is not an oval anymore.
    REPORTER_ASSERT(reporter, !tmp.isOval(nullptr));

    // since empty path being transformed.
    path.reset();
    tmp.reset();
    m.reset();
    path.transform(m, &tmp);
    REPORTER_ASSERT(reporter, !tmp.isOval(nullptr));

    // empty path is not an oval
    tmp.reset();
    REPORTER_ASSERT(reporter, !tmp.isOval(nullptr));

    // only has moveTo()s
    tmp.reset();
    tmp.moveTo(0, 0);
    tmp.moveTo(SkIntToScalar(10), SkIntToScalar(10));
    REPORTER_ASSERT(reporter, !tmp.isOval(nullptr));

    // mimic WebKit's calling convention,
    // call moveTo() first and then call addOval()
    path.reset();
    path.moveTo(0, 0);
    path.addOval(rect);
    REPORTER_ASSERT(reporter, path.isOval(nullptr));

    // copy path
    path.reset();
    tmp.reset();
    tmp.addOval(rect);
    path = tmp;
    REPORTER_ASSERT(reporter, path.isOval(nullptr, &dir, &start));
    REPORTER_ASSERT(reporter, SkPath::kCW_Direction == dir);
    REPORTER_ASSERT(reporter, 1 == start);
}

static void test_empty(skiatest::Reporter* reporter, const SkPath& p) {
    SkPath  empty;

    REPORTER_ASSERT(reporter, p.isEmpty());
    REPORTER_ASSERT(reporter, 0 == p.countPoints());
    REPORTER_ASSERT(reporter, 0 == p.countVerbs());
    REPORTER_ASSERT(reporter, 0 == p.getSegmentMasks());
    REPORTER_ASSERT(reporter, p.isConvex());
    REPORTER_ASSERT(reporter, p.getFillType() == SkPath::kWinding_FillType);
    REPORTER_ASSERT(reporter, !p.isInverseFillType());
    REPORTER_ASSERT(reporter, p == empty);
    REPORTER_ASSERT(reporter, !(p != empty));
}

static void test_rrect_is_convex(skiatest::Reporter* reporter, SkPath* path,
                                 SkPath::Direction dir) {
    REPORTER_ASSERT(reporter, path->isConvex());
    REPORTER_ASSERT(reporter, SkPathPriv::CheapIsFirstDirection(*path, SkPathPriv::AsFirstDirection(dir)));
    path->setConvexity(SkPath::kUnknown_Convexity);
    REPORTER_ASSERT(reporter, path->isConvex());
    path->reset();
}

static void test_rrect_convexity_is_unknown(skiatest::Reporter* reporter, SkPath* path,
                                 SkPath::Direction dir) {
    REPORTER_ASSERT(reporter, path->isConvex());
    REPORTER_ASSERT(reporter, SkPathPriv::CheapIsFirstDirection(*path, SkPathPriv::AsFirstDirection(dir)));
    path->setConvexity(SkPath::kUnknown_Convexity);
    REPORTER_ASSERT(reporter, path->getConvexity() == SkPath::kUnknown_Convexity);
    path->reset();
}

static void test_rrect(skiatest::Reporter* reporter) {
    SkPath p;
    SkRRect rr;
    SkVector radii[] = {{1, 2}, {3, 4}, {5, 6}, {7, 8}};
    SkRect r = {10, 20, 30, 40};
    rr.setRectRadii(r, radii);
    p.addRRect(rr);
    test_rrect_is_convex(reporter, &p, SkPath::kCW_Direction);
    p.addRRect(rr, SkPath::kCCW_Direction);
    test_rrect_is_convex(reporter, &p, SkPath::kCCW_Direction);
    p.addRoundRect(r, &radii[0].fX);
    test_rrect_is_convex(reporter, &p, SkPath::kCW_Direction);
    p.addRoundRect(r, &radii[0].fX, SkPath::kCCW_Direction);
    test_rrect_is_convex(reporter, &p, SkPath::kCCW_Direction);
    p.addRoundRect(r, radii[1].fX, radii[1].fY);
    test_rrect_is_convex(reporter, &p, SkPath::kCW_Direction);
    p.addRoundRect(r, radii[1].fX, radii[1].fY, SkPath::kCCW_Direction);
    test_rrect_is_convex(reporter, &p, SkPath::kCCW_Direction);
    for (size_t i = 0; i < SK_ARRAY_COUNT(radii); ++i) {
        SkVector save = radii[i];
        radii[i].set(0, 0);
        rr.setRectRadii(r, radii);
        p.addRRect(rr);
        test_rrect_is_convex(reporter, &p, SkPath::kCW_Direction);
        radii[i] = save;
    }
    p.addRoundRect(r, 0, 0);
    SkRect returnedRect;
    REPORTER_ASSERT(reporter, p.isRect(&returnedRect));
    REPORTER_ASSERT(reporter, returnedRect == r);
    test_rrect_is_convex(reporter, &p, SkPath::kCW_Direction);
    SkVector zeroRadii[] = {{0, 0}, {0, 0}, {0, 0}, {0, 0}};
    rr.setRectRadii(r, zeroRadii);
    p.addRRect(rr);
    bool closed;
    SkPath::Direction dir;
    REPORTER_ASSERT(reporter, p.isRect(nullptr, &closed, &dir));
    REPORTER_ASSERT(reporter, closed);
    REPORTER_ASSERT(reporter, SkPath::kCW_Direction == dir);
    test_rrect_is_convex(reporter, &p, SkPath::kCW_Direction);
    p.addRRect(rr, SkPath::kCW_Direction);
    p.addRRect(rr, SkPath::kCW_Direction);
    REPORTER_ASSERT(reporter, !p.isConvex());
    p.reset();
    p.addRRect(rr, SkPath::kCCW_Direction);
    p.addRRect(rr, SkPath::kCCW_Direction);
    REPORTER_ASSERT(reporter, !p.isConvex());
    p.reset();
    SkRect emptyR = {10, 20, 10, 30};
    rr.setRectRadii(emptyR, radii);
    p.addRRect(rr);
    REPORTER_ASSERT(reporter, p.isEmpty());
    SkRect largeR = {0, 0, SK_ScalarMax, SK_ScalarMax};
    rr.setRectRadii(largeR, radii);
    p.addRRect(rr);
    test_rrect_convexity_is_unknown(reporter, &p, SkPath::kCW_Direction);

    // we check for non-finites
    SkRect infR = {0, 0, SK_ScalarMax, SK_ScalarInfinity};
    rr.setRectRadii(infR, radii);
    REPORTER_ASSERT(reporter, rr.isEmpty());

    SkRect tinyR = {0, 0, 1e-9f, 1e-9f};
    p.addRoundRect(tinyR, 5e-11f, 5e-11f);
    test_rrect_is_convex(reporter, &p, SkPath::kCW_Direction);
}

static void test_arc(skiatest::Reporter* reporter) {
    SkPath p;
    SkRect emptyOval = {10, 20, 30, 20};
    REPORTER_ASSERT(reporter, emptyOval.isEmpty());
    p.addArc(emptyOval, 1, 2);
    REPORTER_ASSERT(reporter, p.isEmpty());
    p.reset();
    SkRect oval = {10, 20, 30, 40};
    p.addArc(oval, 1, 0);
    REPORTER_ASSERT(reporter, p.isEmpty());
    p.reset();
    SkPath cwOval;
    cwOval.addOval(oval);
    p.addArc(oval, 0, 360);
    REPORTER_ASSERT(reporter, p == cwOval);
    p.reset();
    SkPath ccwOval;
    ccwOval.addOval(oval, SkPath::kCCW_Direction);
    p.addArc(oval, 0, -360);
    REPORTER_ASSERT(reporter, p == ccwOval);
    p.reset();
    p.addArc(oval, 1, 180);
    REPORTER_ASSERT(reporter, p.isConvex());
    REPORTER_ASSERT(reporter, SkPathPriv::CheapIsFirstDirection(p, SkPathPriv::kCW_FirstDirection));
    p.setConvexity(SkPath::kUnknown_Convexity);
    REPORTER_ASSERT(reporter, p.isConvex());
}

static inline SkScalar oval_start_index_to_angle(unsigned start) {
    switch (start) {
        case 0:
            return 270.f;
        case 1:
            return 0.f;
        case 2:
            return 90.f;
        case 3:
            return 180.f;
        default:
            return -1.f;
    }
}

static inline SkScalar canonical_start_angle(float angle) {
    while (angle < 0.f) {
        angle += 360.f;
    }
    while (angle >= 360.f) {
        angle -= 360.f;
    }
    return angle;
}

static void check_oval_arc(skiatest::Reporter* reporter, SkScalar start, SkScalar sweep,
                           const SkPath& path) {
    SkRect r = SkRect::MakeEmpty();
    SkPath::Direction d = SkPath::kCCW_Direction;
    unsigned s = ~0U;
    bool isOval = path.isOval(&r, &d, &s);
    REPORTER_ASSERT(reporter, isOval);
    SkPath recreatedPath;
    recreatedPath.addOval(r, d, s);
    REPORTER_ASSERT(reporter, path == recreatedPath);
    REPORTER_ASSERT(reporter, oval_start_index_to_angle(s) == canonical_start_angle(start));
    REPORTER_ASSERT(reporter, (SkPath::kCW_Direction == d) == (sweep > 0.f));
}

static void test_arc_ovals(skiatest::Reporter* reporter) {
    SkRect oval = SkRect::MakeWH(10, 20);
    for (SkScalar sweep : {-720.f, -540.f, -360.f, 360.f, 432.f, 720.f}) {
        for (SkScalar start = -360.f; start <= 360.f; start += 1.f) {
            SkPath path;
            path.addArc(oval, start, sweep);
            // SkPath's interfaces for inserting and extracting ovals only allow contours
            // to start at multiples of 90 degrees.
            if (std::fmod(start, 90.f) == 0) {
                check_oval_arc(reporter, start, sweep, path);
            } else {
                REPORTER_ASSERT(reporter, !path.isOval(nullptr));
            }
        }
        // Test start angles that are nearly at valid oval start angles.
        for (float start : {-180.f, -90.f, 90.f, 180.f}) {
            for (float delta : {-SK_ScalarNearlyZero, SK_ScalarNearlyZero}) {
                SkPath path;
                path.addArc(oval, start + delta, sweep);
                check_oval_arc(reporter, start, sweep, path);
            }
        }
    }
}

static void check_move(skiatest::Reporter* reporter, SkPath::RawIter* iter,
                       SkScalar x0, SkScalar y0) {
    SkPoint pts[4];
    SkPath::Verb v = iter->next(pts);
    REPORTER_ASSERT(reporter, v == SkPath::kMove_Verb);
    REPORTER_ASSERT(reporter, pts[0].fX == x0);
    REPORTER_ASSERT(reporter, pts[0].fY == y0);
}

static void check_line(skiatest::Reporter* reporter, SkPath::RawIter* iter,
                       SkScalar x1, SkScalar y1) {
    SkPoint pts[4];
    SkPath::Verb v = iter->next(pts);
    REPORTER_ASSERT(reporter, v == SkPath::kLine_Verb);
    REPORTER_ASSERT(reporter, pts[1].fX == x1);
    REPORTER_ASSERT(reporter, pts[1].fY == y1);
}

static void check_quad(skiatest::Reporter* reporter, SkPath::RawIter* iter,
                       SkScalar x1, SkScalar y1, SkScalar x2, SkScalar y2) {
    SkPoint pts[4];
    SkPath::Verb v = iter->next(pts);
    REPORTER_ASSERT(reporter, v == SkPath::kQuad_Verb);
    REPORTER_ASSERT(reporter, pts[1].fX == x1);
    REPORTER_ASSERT(reporter, pts[1].fY == y1);
    REPORTER_ASSERT(reporter, pts[2].fX == x2);
    REPORTER_ASSERT(reporter, pts[2].fY == y2);
}

static void check_done(skiatest::Reporter* reporter, SkPath* p, SkPath::RawIter* iter) {
    SkPoint pts[4];
    SkPath::Verb v = iter->next(pts);
    REPORTER_ASSERT(reporter, v == SkPath::kDone_Verb);
}

static void check_done_and_reset(skiatest::Reporter* reporter, SkPath* p, SkPath::RawIter* iter) {
    check_done(reporter, p, iter);
    p->reset();
}

static void check_path_is_move_and_reset(skiatest::Reporter* reporter, SkPath* p,
                                         SkScalar x0, SkScalar y0) {
    SkPath::RawIter iter(*p);
    check_move(reporter, &iter, x0, y0);
    check_done_and_reset(reporter, p, &iter);
}

static void check_path_is_line_and_reset(skiatest::Reporter* reporter, SkPath* p,
                                         SkScalar x1, SkScalar y1) {
    SkPath::RawIter iter(*p);
    check_move(reporter, &iter, 0, 0);
    check_line(reporter, &iter, x1, y1);
    check_done_and_reset(reporter, p, &iter);
}

static void check_path_is_line(skiatest::Reporter* reporter, SkPath* p,
                                         SkScalar x1, SkScalar y1) {
    SkPath::RawIter iter(*p);
    check_move(reporter, &iter, 0, 0);
    check_line(reporter, &iter, x1, y1);
    check_done(reporter, p, &iter);
}

static void check_path_is_line_pair_and_reset(skiatest::Reporter* reporter, SkPath* p,
                                    SkScalar x1, SkScalar y1, SkScalar x2, SkScalar y2) {
    SkPath::RawIter iter(*p);
    check_move(reporter, &iter, 0, 0);
    check_line(reporter, &iter, x1, y1);
    check_line(reporter, &iter, x2, y2);
    check_done_and_reset(reporter, p, &iter);
}

static void check_path_is_quad_and_reset(skiatest::Reporter* reporter, SkPath* p,
                                    SkScalar x1, SkScalar y1, SkScalar x2, SkScalar y2) {
    SkPath::RawIter iter(*p);
    check_move(reporter, &iter, 0, 0);
    check_quad(reporter, &iter, x1, y1, x2, y2);
    check_done_and_reset(reporter, p, &iter);
}

static bool nearly_equal(const SkRect& a, const SkRect& b) {
    return  SkScalarNearlyEqual(a.fLeft, b.fLeft) &&
            SkScalarNearlyEqual(a.fTop, b.fTop) &&
            SkScalarNearlyEqual(a.fRight, b.fRight) &&
            SkScalarNearlyEqual(a.fBottom, b.fBottom);
}

static void test_arcTo(skiatest::Reporter* reporter) {
    SkPath p;
    p.arcTo(0, 0, 1, 2, 1);
    check_path_is_line_and_reset(reporter, &p, 0, 0);
    p.arcTo(1, 2, 1, 2, 1);
    check_path_is_line_and_reset(reporter, &p, 1, 2);
    p.arcTo(1, 2, 3, 4, 0);
    check_path_is_line_and_reset(reporter, &p, 1, 2);
    p.arcTo(1, 2, 0, 0, 1);
    check_path_is_line_and_reset(reporter, &p, 1, 2);
    p.arcTo(1, 0, 1, 1, 1);
    SkPoint pt;
    REPORTER_ASSERT(reporter, p.getLastPt(&pt) && pt.fX == 1 && pt.fY == 1);
    p.reset();
    p.arcTo(1, 0, 1, -1, 1);
    REPORTER_ASSERT(reporter, p.getLastPt(&pt) && pt.fX == 1 && pt.fY == -1);
    p.reset();
    SkRect oval = {1, 2, 3, 4};
    p.arcTo(oval, 0, 0, true);
    check_path_is_move_and_reset(reporter, &p, oval.fRight, oval.centerY());
    p.arcTo(oval, 0, 0, false);
    check_path_is_move_and_reset(reporter, &p, oval.fRight, oval.centerY());
    p.arcTo(oval, 360, 0, true);
    check_path_is_move_and_reset(reporter, &p, oval.fRight, oval.centerY());
    p.arcTo(oval, 360, 0, false);
    check_path_is_move_and_reset(reporter, &p, oval.fRight, oval.centerY());

    for (float sweep = 359, delta = 0.5f; sweep != (float) (sweep + delta); ) {
        p.arcTo(oval, 0, sweep, false);
        REPORTER_ASSERT(reporter, nearly_equal(p.getBounds(), oval));
        sweep += delta;
        delta /= 2;
    }
    for (float sweep = 361, delta = 0.5f; sweep != (float) (sweep - delta);) {
        p.arcTo(oval, 0, sweep, false);
        REPORTER_ASSERT(reporter, nearly_equal(p.getBounds(), oval));
        sweep -= delta;
        delta /= 2;
    }
    SkRect noOvalWidth = {1, 2, 0, 3};
    p.reset();
    p.arcTo(noOvalWidth, 0, 360, false);
    REPORTER_ASSERT(reporter, p.isEmpty());

    SkRect noOvalHeight = {1, 2, 3, 1};
    p.reset();
    p.arcTo(noOvalHeight, 0, 360, false);
    REPORTER_ASSERT(reporter, p.isEmpty());
}

static void test_addPath(skiatest::Reporter* reporter) {
    SkPath p, q;
    p.lineTo(1, 2);
    q.moveTo(4, 4);
    q.lineTo(7, 8);
    q.conicTo(8, 7, 6, 5, 0.5f);
    q.quadTo(6, 7, 8, 6);
    q.cubicTo(5, 6, 7, 8, 7, 5);
    q.close();
    p.addPath(q, -4, -4);
    SkRect expected = {0, 0, 4, 4};
    REPORTER_ASSERT(reporter, p.getBounds() == expected);
    p.reset();
    p.reverseAddPath(q);
    SkRect reverseExpected = {4, 4, 8, 8};
    REPORTER_ASSERT(reporter, p.getBounds() == reverseExpected);
}

static void test_addPathMode(skiatest::Reporter* reporter, bool explicitMoveTo, bool extend) {
    SkPath p, q;
    if (explicitMoveTo) {
        p.moveTo(1, 1);
    }
    p.lineTo(1, 2);
    if (explicitMoveTo) {
        q.moveTo(2, 1);
    }
    q.lineTo(2, 2);
    p.addPath(q, extend ? SkPath::kExtend_AddPathMode : SkPath::kAppend_AddPathMode);
    uint8_t verbs[4];
    int verbcount = p.getVerbs(verbs, 4);
    REPORTER_ASSERT(reporter, verbcount == 4);
    REPORTER_ASSERT(reporter, verbs[0] == SkPath::kMove_Verb);
    REPORTER_ASSERT(reporter, verbs[1] == SkPath::kLine_Verb);
    REPORTER_ASSERT(reporter, verbs[2] == (extend ? SkPath::kLine_Verb : SkPath::kMove_Verb));
    REPORTER_ASSERT(reporter, verbs[3] == SkPath::kLine_Verb);
}

static void test_extendClosedPath(skiatest::Reporter* reporter) {
    SkPath p, q;
    p.moveTo(1, 1);
    p.lineTo(1, 2);
    p.lineTo(2, 2);
    p.close();
    q.moveTo(2, 1);
    q.lineTo(2, 3);
    p.addPath(q, SkPath::kExtend_AddPathMode);
    uint8_t verbs[7];
    int verbcount = p.getVerbs(verbs, 7);
    REPORTER_ASSERT(reporter, verbcount == 7);
    REPORTER_ASSERT(reporter, verbs[0] == SkPath::kMove_Verb);
    REPORTER_ASSERT(reporter, verbs[1] == SkPath::kLine_Verb);
    REPORTER_ASSERT(reporter, verbs[2] == SkPath::kLine_Verb);
    REPORTER_ASSERT(reporter, verbs[3] == SkPath::kClose_Verb);
    REPORTER_ASSERT(reporter, verbs[4] == SkPath::kMove_Verb);
    REPORTER_ASSERT(reporter, verbs[5] == SkPath::kLine_Verb);
    REPORTER_ASSERT(reporter, verbs[6] == SkPath::kLine_Verb);

    SkPoint pt;
    REPORTER_ASSERT(reporter, p.getLastPt(&pt));
    REPORTER_ASSERT(reporter, pt == SkPoint::Make(2, 3));
    REPORTER_ASSERT(reporter, p.getPoint(3) == SkPoint::Make(1, 1));
}

static void test_addEmptyPath(skiatest::Reporter* reporter, SkPath::AddPathMode mode) {
    SkPath p, q, r;
    // case 1: dst is empty
    p.moveTo(2, 1);
    p.lineTo(2, 3);
    q.addPath(p, mode);
    REPORTER_ASSERT(reporter, q == p);
    // case 2: src is empty
    p.addPath(r, mode);
    REPORTER_ASSERT(reporter, q == p);
    // case 3: src and dst are empty
    q.reset();
    q.addPath(r, mode);
    REPORTER_ASSERT(reporter, q.isEmpty());
}

static void test_conicTo_special_case(skiatest::Reporter* reporter) {
    SkPath p;
    p.conicTo(1, 2, 3, 4, -1);
    check_path_is_line_and_reset(reporter, &p, 3, 4);
    p.conicTo(1, 2, 3, 4, SK_ScalarInfinity);
    check_path_is_line_pair_and_reset(reporter, &p, 1, 2, 3, 4);
    p.conicTo(1, 2, 3, 4, 1);
    check_path_is_quad_and_reset(reporter, &p, 1, 2, 3, 4);
}

static void test_get_point(skiatest::Reporter* reporter) {
    SkPath p;
    SkPoint pt = p.getPoint(0);
    REPORTER_ASSERT(reporter, pt == SkPoint::Make(0, 0));
    REPORTER_ASSERT(reporter, !p.getLastPt(nullptr));
    REPORTER_ASSERT(reporter, !p.getLastPt(&pt) && pt == SkPoint::Make(0, 0));
    p.setLastPt(10, 10);
    pt = p.getPoint(0);
    REPORTER_ASSERT(reporter, pt == SkPoint::Make(10, 10));
    REPORTER_ASSERT(reporter, p.getLastPt(nullptr));
    p.rMoveTo(10, 10);
    REPORTER_ASSERT(reporter, p.getLastPt(&pt) && pt == SkPoint::Make(20, 20));
}

static void test_contains(skiatest::Reporter* reporter) {
    SkPath p;
    p.moveTo(SkBits2Float(0xe085e7b1), SkBits2Float(0x5f512c00));  // -7.7191e+19f, 1.50724e+19f
    p.conicTo(SkBits2Float(0xdfdaa221), SkBits2Float(0x5eaac338), SkBits2Float(0x60342f13), SkBits2Float(0xdf0cbb58), SkBits2Float(0x3f3504f3));  // -3.15084e+19f, 6.15237e+18f, 5.19345e+19f, -1.01408e+19f, 0.707107f
    p.conicTo(SkBits2Float(0x60ead799), SkBits2Float(0xdfb76c24), SkBits2Float(0x609b9872), SkBits2Float(0xdf730de8), SkBits2Float(0x3f3504f4));  // 1.35377e+20f, -2.6434e+19f, 8.96947e+19f, -1.75139e+19f, 0.707107f
    p.lineTo(SkBits2Float(0x609b9872), SkBits2Float(0xdf730de8));  // 8.96947e+19f, -1.75139e+19f
    p.conicTo(SkBits2Float(0x6018b296), SkBits2Float(0xdeee870d), SkBits2Float(0xe008cd8e), SkBits2Float(0x5ed5b2db), SkBits2Float(0x3f3504f3));  // 4.40121e+19f, -8.59386e+18f, -3.94308e+19f, 7.69931e+18f, 0.707107f
    p.conicTo(SkBits2Float(0xe0d526d9), SkBits2Float(0x5fa67b31), SkBits2Float(0xe085e7b2), SkBits2Float(0x5f512c01), SkBits2Float(0x3f3504f3));  // -1.22874e+20f, 2.39925e+19f, -7.7191e+19f, 1.50724e+19f, 0.707107f
    // this may return true or false, depending on the platform's numerics, but it should not crash
    (void) p.contains(-77.2027664f, 15.3066053f);

    p.reset();
    p.setFillType(SkPath::kInverseWinding_FillType);
    REPORTER_ASSERT(reporter, p.contains(0, 0));
    p.setFillType(SkPath::kWinding_FillType);
    REPORTER_ASSERT(reporter, !p.contains(0, 0));
    p.moveTo(4, 4);
    p.lineTo(6, 8);
    p.lineTo(8, 4);
    // test on edge
    REPORTER_ASSERT(reporter, p.contains(6, 4));
    REPORTER_ASSERT(reporter, p.contains(5, 6));
    REPORTER_ASSERT(reporter, p.contains(7, 6));
    // test quick reject
    REPORTER_ASSERT(reporter, !p.contains(4, 0));
    REPORTER_ASSERT(reporter, !p.contains(0, 4));
    REPORTER_ASSERT(reporter, !p.contains(4, 10));
    REPORTER_ASSERT(reporter, !p.contains(10, 4));
    // test various crossings in x
    REPORTER_ASSERT(reporter, !p.contains(5, 7));
    REPORTER_ASSERT(reporter, p.contains(6, 7));
    REPORTER_ASSERT(reporter, !p.contains(7, 7));
    p.reset();
    p.moveTo(4, 4);
    p.lineTo(8, 6);
    p.lineTo(4, 8);
    // test on edge
    REPORTER_ASSERT(reporter, p.contains(4, 6));
    REPORTER_ASSERT(reporter, p.contains(6, 5));
    REPORTER_ASSERT(reporter, p.contains(6, 7));
    // test various crossings in y
    REPORTER_ASSERT(reporter, !p.contains(7, 5));
    REPORTER_ASSERT(reporter, p.contains(7, 6));
    REPORTER_ASSERT(reporter, !p.contains(7, 7));
    p.reset();
    p.moveTo(4, 4);
    p.lineTo(8, 4);
    p.lineTo(8, 8);
    p.lineTo(4, 8);
    // test on vertices
    REPORTER_ASSERT(reporter, p.contains(4, 4));
    REPORTER_ASSERT(reporter, p.contains(8, 4));
    REPORTER_ASSERT(reporter, p.contains(8, 8));
    REPORTER_ASSERT(reporter, p.contains(4, 8));
    p.reset();
    p.moveTo(4, 4);
    p.lineTo(6, 8);
    p.lineTo(2, 8);
    // test on edge
    REPORTER_ASSERT(reporter, p.contains(5, 6));
    REPORTER_ASSERT(reporter, p.contains(4, 8));
    REPORTER_ASSERT(reporter, p.contains(3, 6));
    p.reset();
    p.moveTo(4, 4);
    p.lineTo(0, 6);
    p.lineTo(4, 8);
    // test on edge
    REPORTER_ASSERT(reporter, p.contains(2, 5));
    REPORTER_ASSERT(reporter, p.contains(2, 7));
    REPORTER_ASSERT(reporter, p.contains(4, 6));
    // test canceling coincident edge (a smaller triangle is coincident with a larger one)
    p.reset();
    p.moveTo(4, 0);
    p.lineTo(6, 4);
    p.lineTo(2, 4);
    p.moveTo(4, 0);
    p.lineTo(0, 8);
    p.lineTo(8, 8);
    REPORTER_ASSERT(reporter, !p.contains(1, 2));
    REPORTER_ASSERT(reporter, !p.contains(3, 2));
    REPORTER_ASSERT(reporter, !p.contains(4, 0));
    REPORTER_ASSERT(reporter, p.contains(4, 4));

    // test quads
    p.reset();
    p.moveTo(4, 4);
    p.quadTo(6, 6, 8, 8);
    p.quadTo(6, 8, 4, 8);
    p.quadTo(4, 6, 4, 4);
    REPORTER_ASSERT(reporter, p.contains(5, 6));
    REPORTER_ASSERT(reporter, !p.contains(6, 5));
    // test quad edge
    REPORTER_ASSERT(reporter, p.contains(5, 5));
    REPORTER_ASSERT(reporter, p.contains(5, 8));
    REPORTER_ASSERT(reporter, p.contains(4, 5));
    // test quad endpoints
    REPORTER_ASSERT(reporter, p.contains(4, 4));
    REPORTER_ASSERT(reporter, p.contains(8, 8));
    REPORTER_ASSERT(reporter, p.contains(4, 8));

    p.reset();
    const SkPoint qPts[] = {{6, 6}, {8, 8}, {6, 8}, {4, 8}, {4, 6}, {4, 4}, {6, 6}};
    p.moveTo(qPts[0]);
    for (int index = 1; index < (int) SK_ARRAY_COUNT(qPts); index += 2) {
        p.quadTo(qPts[index], qPts[index + 1]);
    }
    REPORTER_ASSERT(reporter, p.contains(5, 6));
    REPORTER_ASSERT(reporter, !p.contains(6, 5));
    // test quad edge
    SkPoint halfway;
    for (int index = 0; index < (int) SK_ARRAY_COUNT(qPts) - 2; index += 2) {
        SkEvalQuadAt(&qPts[index], 0.5f, &halfway, nullptr);
        REPORTER_ASSERT(reporter, p.contains(halfway.fX, halfway.fY));
    }

    // test conics
    p.reset();
    const SkPoint kPts[] = {{4, 4}, {6, 6}, {8, 8}, {6, 8}, {4, 8}, {4, 6}, {4, 4}};
    p.moveTo(kPts[0]);
    for (int index = 1; index < (int) SK_ARRAY_COUNT(kPts); index += 2) {
        p.conicTo(kPts[index], kPts[index + 1], 0.5f);
    }
    REPORTER_ASSERT(reporter, p.contains(5, 6));
    REPORTER_ASSERT(reporter, !p.contains(6, 5));
    // test conic edge
    for (int index = 0; index < (int) SK_ARRAY_COUNT(kPts) - 2; index += 2) {
        SkConic conic(&kPts[index], 0.5f);
        halfway = conic.evalAt(0.5f);
        REPORTER_ASSERT(reporter, p.contains(halfway.fX, halfway.fY));
    }
    // test conic end points
    REPORTER_ASSERT(reporter, p.contains(4, 4));
    REPORTER_ASSERT(reporter, p.contains(8, 8));
    REPORTER_ASSERT(reporter, p.contains(4, 8));

    // test cubics
    SkPoint pts[] = {{5, 4}, {6, 5}, {7, 6}, {6, 6}, {4, 6}, {5, 7}, {5, 5}, {5, 4}, {6, 5}, {7, 6}};
    for (int i = 0; i < 3; ++i) {
        p.reset();
        p.setFillType(SkPath::kEvenOdd_FillType);
        p.moveTo(pts[i].fX, pts[i].fY);
        p.cubicTo(pts[i + 1].fX, pts[i + 1].fY, pts[i + 2].fX, pts[i + 2].fY, pts[i + 3].fX, pts[i + 3].fY);
        p.cubicTo(pts[i + 4].fX, pts[i + 4].fY, pts[i + 5].fX, pts[i + 5].fY, pts[i + 6].fX, pts[i + 6].fY);
        p.close();
        REPORTER_ASSERT(reporter, p.contains(5.5f, 5.5f));
        REPORTER_ASSERT(reporter, !p.contains(4.5f, 5.5f));
        // test cubic edge
        SkEvalCubicAt(&pts[i], 0.5f, &halfway, nullptr, nullptr);
        REPORTER_ASSERT(reporter, p.contains(halfway.fX, halfway.fY));
        SkEvalCubicAt(&pts[i + 3], 0.5f, &halfway, nullptr, nullptr);
        REPORTER_ASSERT(reporter, p.contains(halfway.fX, halfway.fY));
        // test cubic end points
        REPORTER_ASSERT(reporter, p.contains(pts[i].fX, pts[i].fY));
        REPORTER_ASSERT(reporter, p.contains(pts[i + 3].fX, pts[i + 3].fY));
        REPORTER_ASSERT(reporter, p.contains(pts[i + 6].fX, pts[i + 6].fY));
    }
}

class PathRefTest_Private {
public:
    static void TestPathRef(skiatest::Reporter* reporter) {
        static const int kRepeatCnt = 10;

        SkAutoTUnref<SkPathRef> pathRef(new SkPathRef);

        SkPathRef::Editor ed(&pathRef);

        {
            ed.growForRepeatedVerb(SkPath::kMove_Verb, kRepeatCnt);
            REPORTER_ASSERT(reporter, kRepeatCnt == pathRef->countVerbs());
            REPORTER_ASSERT(reporter, kRepeatCnt == pathRef->countPoints());
            REPORTER_ASSERT(reporter, 0 == pathRef->getSegmentMasks());
            for (int i = 0; i < kRepeatCnt; ++i) {
                REPORTER_ASSERT(reporter, SkPath::kMove_Verb == pathRef->atVerb(i));
            }
            ed.resetToSize(0, 0, 0);
        }

        {
            ed.growForRepeatedVerb(SkPath::kLine_Verb, kRepeatCnt);
            REPORTER_ASSERT(reporter, kRepeatCnt == pathRef->countVerbs());
            REPORTER_ASSERT(reporter, kRepeatCnt == pathRef->countPoints());
            REPORTER_ASSERT(reporter, SkPath::kLine_SegmentMask == pathRef->getSegmentMasks());
            for (int i = 0; i < kRepeatCnt; ++i) {
                REPORTER_ASSERT(reporter, SkPath::kLine_Verb == pathRef->atVerb(i));
            }
            ed.resetToSize(0, 0, 0);
        }

        {
            ed.growForRepeatedVerb(SkPath::kQuad_Verb, kRepeatCnt);
            REPORTER_ASSERT(reporter, kRepeatCnt == pathRef->countVerbs());
            REPORTER_ASSERT(reporter, 2*kRepeatCnt == pathRef->countPoints());
            REPORTER_ASSERT(reporter, SkPath::kQuad_SegmentMask == pathRef->getSegmentMasks());
            for (int i = 0; i < kRepeatCnt; ++i) {
                REPORTER_ASSERT(reporter, SkPath::kQuad_Verb == pathRef->atVerb(i));
            }
            ed.resetToSize(0, 0, 0);
        }

        {
            SkScalar* weights = nullptr;
            ed.growForRepeatedVerb(SkPath::kConic_Verb, kRepeatCnt, &weights);
            REPORTER_ASSERT(reporter, kRepeatCnt == pathRef->countVerbs());
            REPORTER_ASSERT(reporter, 2*kRepeatCnt == pathRef->countPoints());
            REPORTER_ASSERT(reporter, kRepeatCnt == pathRef->countWeights());
            REPORTER_ASSERT(reporter, SkPath::kConic_SegmentMask == pathRef->getSegmentMasks());
            REPORTER_ASSERT(reporter, weights);
            for (int i = 0; i < kRepeatCnt; ++i) {
                REPORTER_ASSERT(reporter, SkPath::kConic_Verb == pathRef->atVerb(i));
            }
            ed.resetToSize(0, 0, 0);
        }

        {
            ed.growForRepeatedVerb(SkPath::kCubic_Verb, kRepeatCnt);
            REPORTER_ASSERT(reporter, kRepeatCnt == pathRef->countVerbs());
            REPORTER_ASSERT(reporter, 3*kRepeatCnt == pathRef->countPoints());
            REPORTER_ASSERT(reporter, SkPath::kCubic_SegmentMask == pathRef->getSegmentMasks());
            for (int i = 0; i < kRepeatCnt; ++i) {
                REPORTER_ASSERT(reporter, SkPath::kCubic_Verb == pathRef->atVerb(i));
            }
            ed.resetToSize(0, 0, 0);
        }
    }
};

static void test_operatorEqual(skiatest::Reporter* reporter) {
    SkPath a;
    SkPath b;
    REPORTER_ASSERT(reporter, a == a);
    REPORTER_ASSERT(reporter, a == b);
    a.setFillType(SkPath::kInverseWinding_FillType);
    REPORTER_ASSERT(reporter, a != b);
    a.reset();
    REPORTER_ASSERT(reporter, a == b);
    a.lineTo(1, 1);
    REPORTER_ASSERT(reporter, a != b);
    a.reset();
    REPORTER_ASSERT(reporter, a == b);
    a.lineTo(1, 1);
    b.lineTo(1, 2);
    REPORTER_ASSERT(reporter, a != b);
    a.reset();
    a.lineTo(1, 2);
    REPORTER_ASSERT(reporter, a == b);
}

static void compare_dump(skiatest::Reporter* reporter, const SkPath& path, bool force,
        bool dumpAsHex, const char* str) {
    SkDynamicMemoryWStream wStream;
    path.dump(&wStream, force, dumpAsHex);
    sk_sp<SkData> data(wStream.copyToData());
    REPORTER_ASSERT(reporter, data->size() == strlen(str));
    if (strlen(str) > 0) {
        REPORTER_ASSERT(reporter, !memcmp(data->data(), str, strlen(str)));
    } else {
        REPORTER_ASSERT(reporter, data->data() == nullptr || !memcmp(data->data(), str, strlen(str)));
    }
}

static void test_dump(skiatest::Reporter* reporter) {
    SkPath p;
    compare_dump(reporter, p, false, false, "");
    compare_dump(reporter, p, true, false, "");
    p.moveTo(1, 2);
    p.lineTo(3, 4);
    compare_dump(reporter, p, false, false, "path.moveTo(1, 2);\n"
                                            "path.lineTo(3, 4);\n");
    compare_dump(reporter, p, true, false,  "path.moveTo(1, 2);\n"
                                            "path.lineTo(3, 4);\n"
                                            "path.lineTo(1, 2);\n"
                                            "path.close();\n");
    p.reset();
    p.moveTo(1, 2);
    p.quadTo(3, 4, 5, 6);
    compare_dump(reporter, p, false, false, "path.moveTo(1, 2);\n"
                                            "path.quadTo(3, 4, 5, 6);\n");
    p.reset();
    p.moveTo(1, 2);
    p.conicTo(3, 4, 5, 6, 0.5f);
    compare_dump(reporter, p, false, false, "path.moveTo(1, 2);\n"
                                            "path.conicTo(3, 4, 5, 6, 0.5f);\n");
    p.reset();
    p.moveTo(1, 2);
    p.cubicTo(3, 4, 5, 6, 7, 8);
    compare_dump(reporter, p, false, false, "path.moveTo(1, 2);\n"
                                            "path.cubicTo(3, 4, 5, 6, 7, 8);\n");
    p.reset();
    p.moveTo(1, 2);
    p.lineTo(3, 4);
    compare_dump(reporter, p, false, true,
                 "path.moveTo(SkBits2Float(0x3f800000), SkBits2Float(0x40000000));  // 1, 2\n"
                 "path.lineTo(SkBits2Float(0x40400000), SkBits2Float(0x40800000));  // 3, 4\n");
    p.reset();
    p.moveTo(SkBits2Float(0x3f800000), SkBits2Float(0x40000000));
    p.lineTo(SkBits2Float(0x40400000), SkBits2Float(0x40800000));
    compare_dump(reporter, p, false, false, "path.moveTo(1, 2);\n"
                                            "path.lineTo(3, 4);\n");
}

namespace {

class ChangeListener : public SkPathRef::GenIDChangeListener {
public:
    ChangeListener(bool *changed) : fChanged(changed) { *fChanged = false; }
    virtual ~ChangeListener() {}
    void onChange() override {
        *fChanged = true;
    }
private:
    bool* fChanged;
};

}

class PathTest_Private {
public:
    static void TestPathTo(skiatest::Reporter* reporter) {
        SkPath p, q;
        p.lineTo(4, 4);
        p.reversePathTo(q);
        check_path_is_line(reporter, &p, 4, 4);
        q.moveTo(-4, -4);
        p.reversePathTo(q);
        check_path_is_line(reporter, &p, 4, 4);
        q.lineTo(7, 8);
        q.conicTo(8, 7, 6, 5, 0.5f);
        q.quadTo(6, 7, 8, 6);
        q.cubicTo(5, 6, 7, 8, 7, 5);
        q.close();
        p.reversePathTo(q);
        SkRect reverseExpected = {-4, -4, 8, 8};
        REPORTER_ASSERT(reporter, p.getBounds() == reverseExpected);
    }

    static void TestPathrefListeners(skiatest::Reporter* reporter) {
        SkPath p;

        bool changed = false;
        p.moveTo(0, 0);

        // Check that listener is notified on moveTo().

        SkPathPriv::AddGenIDChangeListener(p, new ChangeListener(&changed));
        REPORTER_ASSERT(reporter, !changed);
        p.moveTo(10, 0);
        REPORTER_ASSERT(reporter, changed);

        // Check that listener is notified on lineTo().
        SkPathPriv::AddGenIDChangeListener(p, new ChangeListener(&changed));
        REPORTER_ASSERT(reporter, !changed);
        p.lineTo(20, 0);
        REPORTER_ASSERT(reporter, changed);

        // Check that listener is notified on reset().
        SkPathPriv::AddGenIDChangeListener(p, new ChangeListener(&changed));
        REPORTER_ASSERT(reporter, !changed);
        p.reset();
        REPORTER_ASSERT(reporter, changed);

        p.moveTo(0, 0);

        // Check that listener is notified on rewind().
        SkPathPriv::AddGenIDChangeListener(p, new ChangeListener(&changed));
        REPORTER_ASSERT(reporter, !changed);
        p.rewind();
        REPORTER_ASSERT(reporter, changed);

        // Check that listener is notified when pathref is deleted.
        {
            SkPath q;
            q.moveTo(10, 10);
            SkPathPriv::AddGenIDChangeListener(q, new ChangeListener(&changed));
            REPORTER_ASSERT(reporter, !changed);
        }
        // q went out of scope.
        REPORTER_ASSERT(reporter, changed);
    }
};

static void test_crbug_629455(skiatest::Reporter* reporter) {
    SkPath path;
    path.moveTo(0, 0);
    path.cubicTo(SkBits2Float(0xcdcdcd00), SkBits2Float(0xcdcdcdcd),
                 SkBits2Float(0xcdcdcdcd), SkBits2Float(0xcdcdcdcd),
                 SkBits2Float(0x423fcdcd), SkBits2Float(0x40ed9341));
//  AKA: cubicTo(-4.31596e+08f, -4.31602e+08f, -4.31602e+08f, -4.31602e+08f, 47.951f, 7.42423f);
    path.lineTo(0, 0);

    auto surface = SkSurface::MakeRasterN32Premul(100, 100);
    SkPaint paint;
    paint.setAntiAlias(true);
    surface->getCanvas()->drawPath(path, paint);
}

static void test_interp(skiatest::Reporter* reporter) {
    SkPath p1, p2, out;
    REPORTER_ASSERT(reporter, p1.isInterpolatable(p2));
    REPORTER_ASSERT(reporter, p1.interpolate(p2, 0, &out));
    REPORTER_ASSERT(reporter, p1 == out);
    REPORTER_ASSERT(reporter, p1.interpolate(p2, 1, &out));
    REPORTER_ASSERT(reporter, p1 == out);
    p1.moveTo(0, 2);
    p1.lineTo(0, 4);
    REPORTER_ASSERT(reporter, !p1.isInterpolatable(p2));
    REPORTER_ASSERT(reporter, !p1.interpolate(p2, 1, &out));
    p2.moveTo(6, 0);
    p2.lineTo(8, 0);
    REPORTER_ASSERT(reporter, p1.isInterpolatable(p2));
    REPORTER_ASSERT(reporter, p1.interpolate(p2, 0, &out));
    REPORTER_ASSERT(reporter, p2 == out);
    REPORTER_ASSERT(reporter, p1.interpolate(p2, 1, &out));
    REPORTER_ASSERT(reporter, p1 == out);
    REPORTER_ASSERT(reporter, p1.interpolate(p2, 0.5f, &out));
    REPORTER_ASSERT(reporter, out.getBounds() == SkRect::MakeLTRB(3, 1, 4, 2));
    p1.reset();
    p1.moveTo(4, 4);
    p1.conicTo(5, 4, 5, 5, 1 / SkScalarSqrt(2));
    p2.reset();
    p2.moveTo(4, 2);
    p2.conicTo(7, 2, 7, 5, 1 / SkScalarSqrt(2));
    REPORTER_ASSERT(reporter, p1.isInterpolatable(p2));
    REPORTER_ASSERT(reporter, p1.interpolate(p2, 0.5f, &out));
    REPORTER_ASSERT(reporter, out.getBounds() == SkRect::MakeLTRB(4, 3, 6, 5));
    p2.reset();
    p2.moveTo(4, 2);
    p2.conicTo(6, 3, 6, 5, 1);
    REPORTER_ASSERT(reporter, !p1.isInterpolatable(p2));
    p2.reset();
    p2.moveTo(4, 4);
    p2.conicTo(5, 4, 5, 5, 0.5f);
    REPORTER_ASSERT(reporter, !p1.isInterpolatable(p2));
}

DEF_TEST(PathInterp, reporter) {
    test_interp(reporter);
}

DEF_TEST(PathContains, reporter) {
    test_contains(reporter);
}

DEF_TEST(Paths, reporter) {
<<<<<<< HEAD
=======
    test_sect_with_horizontal_needs_pinning();
>>>>>>> 9d08cbc8
    test_crbug_629455(reporter);
    test_fuzz_crbug_627414(reporter);
    test_path_crbug364224();

    SkTSize<SkScalar>::Make(3,4);

    SkPath  p, empty;
    SkRect  bounds, bounds2;
    test_empty(reporter, p);

    REPORTER_ASSERT(reporter, p.getBounds().isEmpty());

    // this triggers a code path in SkPath::operator= which is otherwise unexercised
    SkPath& self = p;
    p = self;

    // this triggers a code path in SkPath::swap which is otherwise unexercised
    p.swap(self);

    bounds.set(0, 0, SK_Scalar1, SK_Scalar1);

    p.addRoundRect(bounds, SK_Scalar1, SK_Scalar1);
    check_convex_bounds(reporter, p, bounds);
    // we have quads or cubics
    REPORTER_ASSERT(reporter,
                    p.getSegmentMasks() & (kCurveSegmentMask | SkPath::kConic_SegmentMask));
    REPORTER_ASSERT(reporter, !p.isEmpty());

    p.reset();
    test_empty(reporter, p);

    p.addOval(bounds);
    check_convex_bounds(reporter, p, bounds);
    REPORTER_ASSERT(reporter, !p.isEmpty());

    p.rewind();
    test_empty(reporter, p);

    p.addRect(bounds);
    check_convex_bounds(reporter, p, bounds);
    // we have only lines
    REPORTER_ASSERT(reporter, SkPath::kLine_SegmentMask == p.getSegmentMasks());
    REPORTER_ASSERT(reporter, !p.isEmpty());

    REPORTER_ASSERT(reporter, p != empty);
    REPORTER_ASSERT(reporter, !(p == empty));

    // do getPoints and getVerbs return the right result
    REPORTER_ASSERT(reporter, p.getPoints(nullptr, 0) == 4);
    REPORTER_ASSERT(reporter, p.getVerbs(nullptr, 0) == 5);
    SkPoint pts[4];
    int count = p.getPoints(pts, 4);
    REPORTER_ASSERT(reporter, count == 4);
    uint8_t verbs[6];
    verbs[5] = 0xff;
    p.getVerbs(verbs, 5);
    REPORTER_ASSERT(reporter, SkPath::kMove_Verb == verbs[0]);
    REPORTER_ASSERT(reporter, SkPath::kLine_Verb == verbs[1]);
    REPORTER_ASSERT(reporter, SkPath::kLine_Verb == verbs[2]);
    REPORTER_ASSERT(reporter, SkPath::kLine_Verb == verbs[3]);
    REPORTER_ASSERT(reporter, SkPath::kClose_Verb == verbs[4]);
    REPORTER_ASSERT(reporter, 0xff == verbs[5]);
    bounds2.set(pts, 4);
    REPORTER_ASSERT(reporter, bounds == bounds2);

    bounds.offset(SK_Scalar1*3, SK_Scalar1*4);
    p.offset(SK_Scalar1*3, SK_Scalar1*4);
    REPORTER_ASSERT(reporter, bounds == p.getBounds());

    REPORTER_ASSERT(reporter, p.isRect(nullptr));
    bounds2.setEmpty();
    REPORTER_ASSERT(reporter, p.isRect(&bounds2));
    REPORTER_ASSERT(reporter, bounds == bounds2);

    // now force p to not be a rect
    bounds.set(0, 0, SK_Scalar1/2, SK_Scalar1/2);
    p.addRect(bounds);
    REPORTER_ASSERT(reporter, !p.isRect(nullptr));

    // Test an edge case w.r.t. the bound returned by isRect (i.e., the
    // path has a trailing moveTo. Please see crbug.com\445368)
    {
        SkRect r;
        p.reset();
        p.addRect(bounds);
        REPORTER_ASSERT(reporter, p.isRect(&r));
        REPORTER_ASSERT(reporter, r == bounds);
        // add a moveTo outside of our bounds
        p.moveTo(bounds.fLeft + 10, bounds.fBottom + 10);
        REPORTER_ASSERT(reporter, p.isRect(&r));
        REPORTER_ASSERT(reporter, r == bounds);
    }

    test_operatorEqual(reporter);
    test_isLine(reporter);
    test_isRect(reporter);
    test_is_simple_closed_rect(reporter);
    test_isNestedFillRects(reporter);
    test_zero_length_paths(reporter);
    test_direction(reporter);
    test_convexity(reporter);
    test_convexity2(reporter);
    test_conservativelyContains(reporter);
    test_close(reporter);
    test_segment_masks(reporter);
    test_flattening(reporter);
    test_transform(reporter);
    test_bounds(reporter);
    test_iter(reporter);
    test_raw_iter(reporter);
    test_circle(reporter);
    test_oval(reporter);
    test_strokerec(reporter);
    test_addPoly(reporter);
    test_isfinite(reporter);
    test_isfinite_after_transform(reporter);
    test_islastcontourclosed(reporter);
    test_arb_round_rect_is_convex(reporter);
    test_arb_zero_rad_round_rect_is_rect(reporter);
    test_addrect(reporter);
    test_addrect_isfinite(reporter);
    test_tricky_cubic();
    test_clipped_cubic();
    test_crbug_170666();
    test_crbug_493450(reporter);
    test_crbug_495894(reporter);
    test_crbug_613918();
    test_bad_cubic_crbug229478();
    test_bad_cubic_crbug234190();
    test_gen_id(reporter);
    test_path_close_issue1474(reporter);
    test_path_to_region(reporter);
    test_rrect(reporter);
    test_arc(reporter);
    test_arc_ovals(reporter);
    test_arcTo(reporter);
    test_addPath(reporter);
    test_addPathMode(reporter, false, false);
    test_addPathMode(reporter, true, false);
    test_addPathMode(reporter, false, true);
    test_addPathMode(reporter, true, true);
    test_extendClosedPath(reporter);
    test_addEmptyPath(reporter, SkPath::kExtend_AddPathMode);
    test_addEmptyPath(reporter, SkPath::kAppend_AddPathMode);
    test_conicTo_special_case(reporter);
    test_get_point(reporter);
    test_contains(reporter);
    PathTest_Private::TestPathTo(reporter);
    PathRefTest_Private::TestPathRef(reporter);
    PathTest_Private::TestPathrefListeners(reporter);
    test_dump(reporter);
    test_path_crbug389050(reporter);
    test_path_crbugskia2820(reporter);
    test_skbug_3469(reporter);
    test_skbug_3239(reporter);
    test_bounds_crbug_513799(reporter);
    test_fuzz_crbug_638223();
}<|MERGE_RESOLUTION|>--- conflicted
+++ resolved
@@ -4256,10 +4256,7 @@
 }
 
 DEF_TEST(Paths, reporter) {
-<<<<<<< HEAD
-=======
     test_sect_with_horizontal_needs_pinning();
->>>>>>> 9d08cbc8
     test_crbug_629455(reporter);
     test_fuzz_crbug_627414(reporter);
     test_path_crbug364224();
