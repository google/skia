/*
 * Copyright 2011 Google Inc.
 *
 * Use of this source code is governed by a BSD-style license that can be
 * found in the LICENSE file.
 */

#include <cmath>
#include "SkCanvas.h"
#include "SkGeometry.h"
#include "SkPaint.h"
#include "SkParse.h"
#include "SkParsePath.h"
#include "SkPathPriv.h"
#include "SkPathEffect.h"
#include "SkRRect.h"
#include "SkRandom.h"
#include "SkReader32.h"
#include "SkSize.h"
#include "SkStream.h"
#include "SkStrokeRec.h"
#include "SkSurface.h"
#include "SkTypes.h"
#include "SkWriter32.h"
#include "Test.h"

static void set_radii(SkVector radii[4], int index, float rad) {
    sk_bzero(radii, sizeof(SkVector) * 4);
    radii[index].set(rad, rad);
}

static void test_add_rrect(skiatest::Reporter* reporter, const SkRect& bounds,
                           const SkVector radii[4]) {
    SkRRect rrect;
    rrect.setRectRadii(bounds, radii);
    REPORTER_ASSERT(reporter, bounds == rrect.rect());

    SkPath path;
    // this line should not assert in the debug build (from validate)
    path.addRRect(rrect);
    REPORTER_ASSERT(reporter, bounds == path.getBounds());
}

static void test_skbug_3469(skiatest::Reporter* reporter) {
    SkPath path;
    path.moveTo(20, 20);
    path.quadTo(20, 50, 80, 50);
    path.quadTo(20, 50, 20, 80);
    REPORTER_ASSERT(reporter, !path.isConvex());
}

static void test_skbug_3239(skiatest::Reporter* reporter) {
    const float min = SkBits2Float(0xcb7f16c8); /* -16717512.000000 */
    const float max = SkBits2Float(0x4b7f1c1d); /*  16718877.000000 */
    const float big = SkBits2Float(0x4b7f1bd7); /*  16718807.000000 */

    const float rad = 33436320;

    const SkRect rectx = SkRect::MakeLTRB(min, min, max, big);
    const SkRect recty = SkRect::MakeLTRB(min, min, big, max);

    SkVector radii[4];
    for (int i = 0; i < 4; ++i) {
        set_radii(radii, i, rad);
        test_add_rrect(reporter, rectx, radii);
        test_add_rrect(reporter, recty, radii);
    }
}

static void make_path_crbug364224(SkPath* path) {
    path->reset();
    path->moveTo(3.747501373f, 2.724499941f);
    path->lineTo(3.747501373f, 3.75f);
    path->cubicTo(3.747501373f, 3.88774991f, 3.635501385f, 4.0f, 3.497501373f, 4.0f);
    path->lineTo(0.7475013733f, 4.0f);
    path->cubicTo(0.6095013618f, 4.0f, 0.4975013733f, 3.88774991f, 0.4975013733f, 3.75f);
    path->lineTo(0.4975013733f, 1.0f);
    path->cubicTo(0.4975013733f, 0.8622499704f, 0.6095013618f, 0.75f, 0.7475013733f,0.75f);
    path->lineTo(3.497501373f, 0.75f);
    path->cubicTo(3.50275135f, 0.75f, 3.5070014f, 0.7527500391f, 3.513001442f, 0.753000021f);
    path->lineTo(3.715001345f, 0.5512499809f);
    path->cubicTo(3.648251295f, 0.5194999576f, 3.575501442f, 0.4999999702f, 3.497501373f, 0.4999999702f);
    path->lineTo(0.7475013733f, 0.4999999702f);
    path->cubicTo(0.4715013802f, 0.4999999702f, 0.2475013733f, 0.7239999771f, 0.2475013733f, 1.0f);
    path->lineTo(0.2475013733f, 3.75f);
    path->cubicTo(0.2475013733f, 4.026000023f, 0.4715013504f, 4.25f, 0.7475013733f, 4.25f);
    path->lineTo(3.497501373f, 4.25f);
    path->cubicTo(3.773501396f, 4.25f, 3.997501373f, 4.026000023f, 3.997501373f, 3.75f);
    path->lineTo(3.997501373f, 2.474750042f);
    path->lineTo(3.747501373f, 2.724499941f);
    path->close();
}

static void make_path_crbug364224_simplified(SkPath* path) {
    path->moveTo(3.747501373f, 2.724499941f);
    path->cubicTo(3.648251295f, 0.5194999576f, 3.575501442f, 0.4999999702f, 3.497501373f, 0.4999999702f);
    path->close();
}

static void test_sect_with_horizontal_needs_pinning() {
    // Test that sect_with_horizontal in SkLineClipper.cpp needs to pin after computing the
    // intersection.
    SkPath path;
    path.reset();
    path.moveTo(-540000, -720000);
    path.lineTo(-9.10000017e-05f, 9.99999996e-13f);
    path.lineTo(1, 1);

    // Without the pinning code in sect_with_horizontal(), this would assert in the lineclipper
    SkPaint paint;
    SkSurface::MakeRasterN32Premul(10, 10)->getCanvas()->drawPath(path, paint);
}

static void test_path_crbug364224() {
    SkPath path;
    SkPaint paint;
    auto surface(SkSurface::MakeRasterN32Premul(84, 88));
    SkCanvas* canvas = surface->getCanvas();

    make_path_crbug364224_simplified(&path);
    canvas->drawPath(path, paint);

    make_path_crbug364224(&path);
    canvas->drawPath(path, paint);
}

// this is a unit test instead of a GM because it doesn't draw anything
static void test_fuzz_crbug_638223() {
    auto surface(SkSurface::MakeRasterN32Premul(250, 250));
    SkCanvas* canvas = surface->getCanvas();
    SkPath path;
    path.moveTo(SkBits2Float(0x47452a00), SkBits2Float(0x43211d01));  // 50474, 161.113f
    path.conicTo(SkBits2Float(0x401c0000), SkBits2Float(0x40680000),
        SkBits2Float(0x02c25a81), SkBits2Float(0x981a1fa0),
        SkBits2Float(0x6bf9abea));  // 2.4375f, 3.625f, 2.85577e-37f, -1.992e-24f, 6.03669e+26f
    SkPaint paint;
    paint.setAntiAlias(true);
    canvas->drawPath(path, paint);
}

static void test_fuzz_crbug_643933() {
    auto surface(SkSurface::MakeRasterN32Premul(250, 250));
    SkCanvas* canvas = surface->getCanvas();
    SkPaint paint;
    paint.setAntiAlias(true);
    SkPath path;
    path.moveTo(0, 0);
    path.conicTo(SkBits2Float(0x002001f2), SkBits2Float(0x4161ffff),  // 2.93943e-39f, 14.125f
            SkBits2Float(0x49f7224d), SkBits2Float(0x45eec8df), // 2.02452e+06f, 7641.11f
            SkBits2Float(0x721aee0c));  // 3.0687e+30f
    canvas->drawPath(path, paint);
    path.reset();
    path.moveTo(0, 0);
    path.conicTo(SkBits2Float(0x00007ff2), SkBits2Float(0x4169ffff),  // 4.58981e-41f, 14.625f
        SkBits2Float(0x43ff2261), SkBits2Float(0x41eeea04),  // 510.269f, 29.8643f
        SkBits2Float(0x5d06eff8));  // 6.07704e+17f
    canvas->drawPath(path, paint);
}

<<<<<<< HEAD
=======
static void test_fuzz_crbug_647922() {
    auto surface(SkSurface::MakeRasterN32Premul(250, 250));
    SkCanvas* canvas = surface->getCanvas();
    SkPaint paint;
    paint.setAntiAlias(true);
    SkPath path;
    path.moveTo(0, 0);
    path.conicTo(SkBits2Float(0x00003939), SkBits2Float(0x42487fff),  // 2.05276e-41f, 50.125f
            SkBits2Float(0x48082361), SkBits2Float(0x4408e8e9),  // 139406, 547.639f
            SkBits2Float(0x4d1ade0f));  // 1.6239e+08f
    canvas->drawPath(path, paint);
}

>>>>>>> d207884b
/**
 * In debug mode, this path was causing an assertion to fail in
 * SkPathStroker::preJoinTo() and, in Release, the use of an unitialized value.
 */
static void make_path_crbugskia2820(SkPath* path, skiatest::Reporter* reporter) {
    SkPoint orig, p1, p2, p3;
    orig = SkPoint::Make(1.f, 1.f);
    p1 = SkPoint::Make(1.f - SK_ScalarNearlyZero, 1.f);
    p2 = SkPoint::Make(1.f, 1.f + SK_ScalarNearlyZero);
    p3 = SkPoint::Make(2.f, 2.f);

    path->reset();
    path->moveTo(orig);
    path->cubicTo(p1, p2, p3);
    path->close();
}

static void test_path_crbugskia2820(skiatest::Reporter* reporter) {//GrContext* context) {
    SkPath path;
    make_path_crbugskia2820(&path, reporter);

    SkStrokeRec stroke(SkStrokeRec::kFill_InitStyle);
    stroke.setStrokeStyle(2 * SK_Scalar1);
    stroke.applyToPath(&path, path);
}

static void make_path0(SkPath* path) {
    // from  *  https://code.google.com/p/skia/issues/detail?id=1706

    path->moveTo(146.939f, 1012.84f);
    path->lineTo(181.747f, 1009.18f);
    path->lineTo(182.165f, 1013.16f);
    path->lineTo(147.357f, 1016.82f);
    path->lineTo(146.939f, 1012.84f);
    path->close();
}

static void make_path1(SkPath* path) {
    path->addRect(SkRect::MakeXYWH(10, 10, 10, 1));
}

typedef void (*PathProc)(SkPath*);

/*
 *  Regression test: we used to crash (overwrite internal storage) during
 *  construction of the region when the path was INVERSE. That is now fixed,
 *  so test these regions (which used to assert/crash).
 *
 *  https://code.google.com/p/skia/issues/detail?id=1706
 */
static void test_path_to_region(skiatest::Reporter* reporter) {
    PathProc procs[] = {
        make_path0,
        make_path1,
    };

    SkRegion clip;
    clip.setRect(0, 0, 1255, 1925);

    for (size_t i = 0; i < SK_ARRAY_COUNT(procs); ++i) {
        SkPath path;
        procs[i](&path);

        SkRegion rgn;
        rgn.setPath(path, clip);
        path.toggleInverseFillType();
        rgn.setPath(path, clip);
    }
}

#ifdef SK_BUILD_FOR_WIN
    #define SUPPRESS_VISIBILITY_WARNING
#else
    #define SUPPRESS_VISIBILITY_WARNING __attribute__((visibility("hidden")))
#endif

static void test_path_close_issue1474(skiatest::Reporter* reporter) {
    // This test checks that r{Line,Quad,Conic,Cubic}To following a close()
    // are relative to the point we close to, not relative to the point we close from.
    SkPath path;
    SkPoint last;

    // Test rLineTo().
    path.rLineTo(0, 100);
    path.rLineTo(100, 0);
    path.close();          // Returns us back to 0,0.
    path.rLineTo(50, 50);  // This should go to 50,50.

    path.getLastPt(&last);
    REPORTER_ASSERT(reporter, 50 == last.fX);
    REPORTER_ASSERT(reporter, 50 == last.fY);

    // Test rQuadTo().
    path.rewind();
    path.rLineTo(0, 100);
    path.rLineTo(100, 0);
    path.close();
    path.rQuadTo(50, 50, 75, 75);

    path.getLastPt(&last);
    REPORTER_ASSERT(reporter, 75 == last.fX);
    REPORTER_ASSERT(reporter, 75 == last.fY);

    // Test rConicTo().
    path.rewind();
    path.rLineTo(0, 100);
    path.rLineTo(100, 0);
    path.close();
    path.rConicTo(50, 50, 85, 85, 2);

    path.getLastPt(&last);
    REPORTER_ASSERT(reporter, 85 == last.fX);
    REPORTER_ASSERT(reporter, 85 == last.fY);

    // Test rCubicTo().
    path.rewind();
    path.rLineTo(0, 100);
    path.rLineTo(100, 0);
    path.close();
    path.rCubicTo(50, 50, 85, 85, 95, 95);

    path.getLastPt(&last);
    REPORTER_ASSERT(reporter, 95 == last.fX);
    REPORTER_ASSERT(reporter, 95 == last.fY);
}

static void test_gen_id(skiatest::Reporter* reporter) {
    SkPath a, b;
    REPORTER_ASSERT(reporter, a.getGenerationID() == b.getGenerationID());

    a.moveTo(0, 0);
    const uint32_t z = a.getGenerationID();
    REPORTER_ASSERT(reporter, z != b.getGenerationID());

    a.reset();
    REPORTER_ASSERT(reporter, a.getGenerationID() == b.getGenerationID());

    a.moveTo(1, 1);
    const uint32_t y = a.getGenerationID();
    REPORTER_ASSERT(reporter, z != y);

    b.moveTo(2, 2);
    const uint32_t x = b.getGenerationID();
    REPORTER_ASSERT(reporter, x != y && x != z);

    a.swap(b);
    REPORTER_ASSERT(reporter, b.getGenerationID() == y && a.getGenerationID() == x);

    b = a;
    REPORTER_ASSERT(reporter, b.getGenerationID() == x);

    SkPath c(a);
    REPORTER_ASSERT(reporter, c.getGenerationID() == x);

    c.lineTo(3, 3);
    const uint32_t w = c.getGenerationID();
    REPORTER_ASSERT(reporter, b.getGenerationID() == x);
    REPORTER_ASSERT(reporter, a.getGenerationID() == x);
    REPORTER_ASSERT(reporter, w != x);

#ifdef SK_BUILD_FOR_ANDROID_FRAMEWORK
    static bool kExpectGenIDToIgnoreFill = false;
#else
    static bool kExpectGenIDToIgnoreFill = true;
#endif

    c.toggleInverseFillType();
    const uint32_t v = c.getGenerationID();
    REPORTER_ASSERT(reporter, (v == w) == kExpectGenIDToIgnoreFill);

    c.rewind();
    REPORTER_ASSERT(reporter, v != c.getGenerationID());
}

// This used to assert in the debug build, as the edges did not all line-up.
static void test_bad_cubic_crbug234190() {
    SkPath path;
    path.moveTo(13.8509f, 3.16858f);
    path.cubicTo(-2.35893e+08f, -4.21044e+08f,
                 -2.38991e+08f, -4.26573e+08f,
                 -2.41016e+08f, -4.30188e+08f);

    SkPaint paint;
    paint.setAntiAlias(true);
    auto surface(SkSurface::MakeRasterN32Premul(84, 88));
    surface->getCanvas()->drawPath(path, paint);
}

static void test_bad_cubic_crbug229478() {
    const SkPoint pts[] = {
        { 4595.91064f,    -11596.9873f },
        { 4597.2168f,    -11595.9414f },
        { 4598.52344f,    -11594.8955f },
        { 4599.83008f,    -11593.8496f },
    };

    SkPath path;
    path.moveTo(pts[0]);
    path.cubicTo(pts[1], pts[2], pts[3]);

    SkPaint paint;
    paint.setStyle(SkPaint::kStroke_Style);
    paint.setStrokeWidth(20);

    SkPath dst;
    // Before the fix, this would infinite-recurse, and run out of stack
    // because we would keep trying to subdivide a degenerate cubic segment.
    paint.getFillPath(path, &dst, nullptr);
}

static void build_path_170666(SkPath& path) {
    path.moveTo(17.9459f, 21.6344f);
    path.lineTo(139.545f, -47.8105f);
    path.lineTo(139.545f, -47.8105f);
    path.lineTo(131.07f, -47.3888f);
    path.lineTo(131.07f, -47.3888f);
    path.lineTo(122.586f, -46.9532f);
    path.lineTo(122.586f, -46.9532f);
    path.lineTo(18076.6f, 31390.9f);
    path.lineTo(18076.6f, 31390.9f);
    path.lineTo(18085.1f, 31390.5f);
    path.lineTo(18085.1f, 31390.5f);
    path.lineTo(18076.6f, 31390.9f);
    path.lineTo(18076.6f, 31390.9f);
    path.lineTo(17955, 31460.3f);
    path.lineTo(17955, 31460.3f);
    path.lineTo(17963.5f, 31459.9f);
    path.lineTo(17963.5f, 31459.9f);
    path.lineTo(17971.9f, 31459.5f);
    path.lineTo(17971.9f, 31459.5f);
    path.lineTo(17.9551f, 21.6205f);
    path.lineTo(17.9551f, 21.6205f);
    path.lineTo(9.47091f, 22.0561f);
    path.lineTo(9.47091f, 22.0561f);
    path.lineTo(17.9459f, 21.6344f);
    path.lineTo(17.9459f, 21.6344f);
    path.close();path.moveTo(0.995934f, 22.4779f);
    path.lineTo(0.986725f, 22.4918f);
    path.lineTo(0.986725f, 22.4918f);
    path.lineTo(17955, 31460.4f);
    path.lineTo(17955, 31460.4f);
    path.lineTo(17971.9f, 31459.5f);
    path.lineTo(17971.9f, 31459.5f);
    path.lineTo(18093.6f, 31390.1f);
    path.lineTo(18093.6f, 31390.1f);
    path.lineTo(18093.6f, 31390);
    path.lineTo(18093.6f, 31390);
    path.lineTo(139.555f, -47.8244f);
    path.lineTo(139.555f, -47.8244f);
    path.lineTo(122.595f, -46.9671f);
    path.lineTo(122.595f, -46.9671f);
    path.lineTo(0.995934f, 22.4779f);
    path.lineTo(0.995934f, 22.4779f);
    path.close();
    path.moveTo(5.43941f, 25.5223f);
    path.lineTo(798267, -28871.1f);
    path.lineTo(798267, -28871.1f);
    path.lineTo(3.12512e+06f, -113102);
    path.lineTo(3.12512e+06f, -113102);
    path.cubicTo(5.16324e+06f, -186882, 8.15247e+06f, -295092, 1.1957e+07f, -432813);
    path.cubicTo(1.95659e+07f, -708257, 3.04359e+07f, -1.10175e+06f, 4.34798e+07f, -1.57394e+06f);
    path.cubicTo(6.95677e+07f, -2.51831e+06f, 1.04352e+08f, -3.77748e+06f, 1.39135e+08f, -5.03666e+06f);
    path.cubicTo(1.73919e+08f, -6.29583e+06f, 2.08703e+08f, -7.555e+06f, 2.34791e+08f, -8.49938e+06f);
    path.cubicTo(2.47835e+08f, -8.97157e+06f, 2.58705e+08f, -9.36506e+06f, 2.66314e+08f, -9.6405e+06f);
    path.cubicTo(2.70118e+08f, -9.77823e+06f, 2.73108e+08f, -9.88644e+06f, 2.75146e+08f, -9.96022e+06f);
    path.cubicTo(2.76165e+08f, -9.99711e+06f, 2.76946e+08f, -1.00254e+07f, 2.77473e+08f, -1.00444e+07f);
    path.lineTo(2.78271e+08f, -1.00733e+07f);
    path.lineTo(2.78271e+08f, -1.00733e+07f);
    path.cubicTo(2.78271e+08f, -1.00733e+07f, 2.08703e+08f, -7.555e+06f, 135.238f, 23.3517f);
    path.cubicTo(131.191f, 23.4981f, 125.995f, 23.7976f, 123.631f, 24.0206f);
    path.cubicTo(121.267f, 24.2436f, 122.631f, 24.3056f, 126.677f, 24.1591f);
    path.cubicTo(2.08703e+08f, -7.555e+06f, 2.78271e+08f, -1.00733e+07f, 2.78271e+08f, -1.00733e+07f);
    path.lineTo(2.77473e+08f, -1.00444e+07f);
    path.lineTo(2.77473e+08f, -1.00444e+07f);
    path.cubicTo(2.76946e+08f, -1.00254e+07f, 2.76165e+08f, -9.99711e+06f, 2.75146e+08f, -9.96022e+06f);
    path.cubicTo(2.73108e+08f, -9.88644e+06f, 2.70118e+08f, -9.77823e+06f, 2.66314e+08f, -9.6405e+06f);
    path.cubicTo(2.58705e+08f, -9.36506e+06f, 2.47835e+08f, -8.97157e+06f, 2.34791e+08f, -8.49938e+06f);
    path.cubicTo(2.08703e+08f, -7.555e+06f, 1.73919e+08f, -6.29583e+06f, 1.39135e+08f, -5.03666e+06f);
    path.cubicTo(1.04352e+08f, -3.77749e+06f, 6.95677e+07f, -2.51831e+06f, 4.34798e+07f, -1.57394e+06f);
    path.cubicTo(3.04359e+07f, -1.10175e+06f, 1.95659e+07f, -708258, 1.1957e+07f, -432814);
    path.cubicTo(8.15248e+06f, -295092, 5.16324e+06f, -186883, 3.12513e+06f, -113103);
    path.lineTo(798284, -28872);
    path.lineTo(798284, -28872);
    path.lineTo(22.4044f, 24.6677f);
    path.lineTo(22.4044f, 24.6677f);
    path.cubicTo(22.5186f, 24.5432f, 18.8134f, 24.6337f, 14.1287f, 24.8697f);
    path.cubicTo(9.4439f, 25.1057f, 5.55359f, 25.3978f, 5.43941f, 25.5223f);
    path.close();
}

static void build_path_simple_170666(SkPath& path) {
    path.moveTo(126.677f, 24.1591f);
    path.cubicTo(2.08703e+08f, -7.555e+06f, 2.78271e+08f, -1.00733e+07f, 2.78271e+08f, -1.00733e+07f);
}

// This used to assert in the SK_DEBUG build, as the clip step would fail with
// too-few interations in our cubic-line intersection code. That code now runs
// 24 interations (instead of 16).
static void test_crbug_170666() {
    SkPath path;
    SkPaint paint;
    paint.setAntiAlias(true);

    auto surface(SkSurface::MakeRasterN32Premul(1000, 1000));

    build_path_simple_170666(path);
    surface->getCanvas()->drawPath(path, paint);

    build_path_170666(path);
    surface->getCanvas()->drawPath(path, paint);
}


static void test_tiny_path_convexity(skiatest::Reporter* reporter, const char* pathBug,
        SkScalar tx, SkScalar ty, SkScalar scale) {
    SkPath smallPath;
    SkAssertResult(SkParsePath::FromSVGString(pathBug, &smallPath));
    bool smallConvex = smallPath.isConvex();
    SkPath largePath;
    SkAssertResult(SkParsePath::FromSVGString(pathBug, &largePath));
    SkMatrix matrix;
    matrix.reset();
    matrix.preTranslate(100, 100);
    matrix.preScale(scale, scale);
    largePath.transform(matrix);
    bool largeConvex = largePath.isConvex();
    REPORTER_ASSERT(reporter, smallConvex == largeConvex);
}

static void test_crbug_493450(skiatest::Reporter* reporter) {
    const char reducedCase[] =
        "M0,0"
        "L0.0002, 0"
        "L0.0002, 0.0002"
        "L0.0001, 0.0001"
        "L0,0.0002"
        "Z";
    test_tiny_path_convexity(reporter, reducedCase, 100, 100, 100000);
    const char originalFiddleData[] =
        "M-0.3383152268862998,-0.11217565719203619L-0.33846085183212765,-0.11212264406895281"
        "L-0.338509393480737,-0.11210607966681395L-0.33857792286700894,-0.1121889121487573"
        "L-0.3383866116636664,-0.11228834570924921L-0.33842087635680235,-0.11246078673250548"
        "L-0.33809536177201055,-0.11245415228342878L-0.33797257995493996,-0.11216571641452182"
        "L-0.33802112160354925,-0.11201996164188659L-0.33819815585141844,-0.11218559834671019Z";
    test_tiny_path_convexity(reporter, originalFiddleData, 280081.4116670522f, 93268.04618493588f,
            826357.3384828606f);
}

static void test_crbug_495894(skiatest::Reporter* reporter) {
    const char originalFiddleData[] =
        "M-0.34004273849857214,-0.11332803232216355L-0.34008271397389744,-0.11324483772714951"
        "L-0.3401940742265893,-0.11324483772714951L-0.34017694188002134,-0.11329807920275889"
        "L-0.3402026403998733,-0.11333468903941245L-0.34029972369709194,-0.11334134592705701"
        "L-0.3403054344792813,-0.11344121970007795L-0.3403140006525653,-0.11351115418399343"
        "L-0.34024261587519866,-0.11353446986281181L-0.3402197727464413,-0.11360442946144192"
        "L-0.34013696640469604,-0.11359110237029302L-0.34009128014718143,-0.1135877707043939"
        "L-0.3400598708451401,-0.11360776134112742L-0.34004273849857214,-0.11355112520064405"
        "L-0.3400113291965308,-0.11355112520064405L-0.3399970522410575,-0.11359110237029302"
        "L-0.33997135372120546,-0.11355112520064405L-0.3399627875479215,-0.11353780084493197"
        "L-0.3399485105924481,-0.11350782354357004L-0.3400027630232468,-0.11346452910331437"
        "L-0.3399485105924481,-0.11340126558629839L-0.33993994441916414,-0.11340126558629839"
        "L-0.33988283659727087,-0.11331804756574679L-0.33989140277055485,-0.11324483772714951"
        "L-0.33997991989448945,-0.11324483772714951L-0.3399856306766788,-0.11324483772714951"
        "L-0.34002560615200417,-0.11334467443478255ZM-0.3400684370184241,-0.11338461985124307"
        "L-0.340154098751264,-0.11341791238732665L-0.340162664924548,-0.1134378899559977"
        "L-0.34017979727111597,-0.11340126558629839L-0.3401655203156427,-0.11338129083212668"
        "L-0.34012268944922275,-0.11332137577529414L-0.34007414780061346,-0.11334467443478255Z"
        "M-0.3400027630232468,-0.11290567901106024L-0.3400113291965308,-0.11298876531245433"
        "L-0.33997991989448945,-0.11301535852306784L-0.33990282433493346,-0.11296217481488612"
        "L-0.33993994441916414,-0.11288906492739594Z";
    test_tiny_path_convexity(reporter, originalFiddleData, 22682.240000000005f,7819.72220766405f,
            65536);
}

static void test_crbug_613918() {
    SkPath path;
    path.conicTo(-6.62478e-08f, 4.13885e-08f, -6.36935e-08f, 3.97927e-08f, 0.729058f);
    path.quadTo(2.28206e-09f, -1.42572e-09f, 3.91919e-09f, -2.44852e-09f);
    path.cubicTo(-16752.2f, -26792.9f, -21.4673f, 10.9347f, -8.57322f, -7.22739f);

    // This call could lead to an assert or uninitialized read due to a failure
    // to check the return value from SkCubicClipper::ChopMonoAtY.
    path.contains(-1.84817e-08f, 1.15465e-08f);
}

static void test_addrect(skiatest::Reporter* reporter) {
    SkPath path;
    path.lineTo(0, 0);
    path.addRect(SkRect::MakeWH(50, 100));
    REPORTER_ASSERT(reporter, path.isRect(nullptr));

    path.reset();
    path.lineTo(FLT_EPSILON, FLT_EPSILON);
    path.addRect(SkRect::MakeWH(50, 100));
    REPORTER_ASSERT(reporter, !path.isRect(nullptr));

    path.reset();
    path.quadTo(0, 0, 0, 0);
    path.addRect(SkRect::MakeWH(50, 100));
    REPORTER_ASSERT(reporter, !path.isRect(nullptr));

    path.reset();
    path.conicTo(0, 0, 0, 0, 0.5f);
    path.addRect(SkRect::MakeWH(50, 100));
    REPORTER_ASSERT(reporter, !path.isRect(nullptr));

    path.reset();
    path.cubicTo(0, 0, 0, 0, 0, 0);
    path.addRect(SkRect::MakeWH(50, 100));
    REPORTER_ASSERT(reporter, !path.isRect(nullptr));
}

// Make sure we stay non-finite once we get there (unless we reset or rewind).
static void test_addrect_isfinite(skiatest::Reporter* reporter) {
    SkPath path;

    path.addRect(SkRect::MakeWH(50, 100));
    REPORTER_ASSERT(reporter, path.isFinite());

    path.moveTo(0, 0);
    path.lineTo(SK_ScalarInfinity, 42);
    REPORTER_ASSERT(reporter, !path.isFinite());

    path.addRect(SkRect::MakeWH(50, 100));
    REPORTER_ASSERT(reporter, !path.isFinite());

    path.reset();
    REPORTER_ASSERT(reporter, path.isFinite());

    path.addRect(SkRect::MakeWH(50, 100));
    REPORTER_ASSERT(reporter, path.isFinite());
}

static void build_big_path(SkPath* path, bool reducedCase) {
    if (reducedCase) {
        path->moveTo(577330, 1971.72f);
        path->cubicTo(10.7082f, -116.596f, 262.057f, 45.6468f, 294.694f, 1.96237f);
    } else {
        path->moveTo(60.1631f, 7.70567f);
        path->quadTo(60.1631f, 7.70567f, 0.99474f, 0.901199f);
        path->lineTo(577379, 1977.77f);
        path->quadTo(577364, 1979.57f, 577325, 1980.26f);
        path->quadTo(577286, 1980.95f, 577245, 1980.13f);
        path->quadTo(577205, 1979.3f, 577187, 1977.45f);
        path->quadTo(577168, 1975.6f, 577183, 1973.8f);
        path->quadTo(577198, 1972, 577238, 1971.31f);
        path->quadTo(577277, 1970.62f, 577317, 1971.45f);
        path->quadTo(577330, 1971.72f, 577341, 1972.11f);
        path->cubicTo(10.7082f, -116.596f, 262.057f, 45.6468f, 294.694f, 1.96237f);
        path->moveTo(306.718f, -32.912f);
        path->cubicTo(30.531f, 10.0005f, 1502.47f, 13.2804f, 84.3088f, 9.99601f);
    }
}

static void test_clipped_cubic() {
    auto surface(SkSurface::MakeRasterN32Premul(640, 480));

    // This path used to assert, because our cubic-chopping code incorrectly
    // moved control points after the chop. This test should be run in SK_DEBUG
    // mode to ensure that we no long assert.
    SkPath path;
    for (int doReducedCase = 0; doReducedCase <= 1; ++doReducedCase) {
        build_big_path(&path, SkToBool(doReducedCase));

        SkPaint paint;
        for (int doAA = 0; doAA <= 1; ++doAA) {
            paint.setAntiAlias(SkToBool(doAA));
            surface->getCanvas()->drawPath(path, paint);
        }
    }
}

static void dump_if_ne(skiatest::Reporter* reporter, const SkRect& expected, const SkRect& bounds) {
    if (expected != bounds) {
        ERRORF(reporter, "path.getBounds() returned [%g %g %g %g], but expected [%g %g %g %g]",
               bounds.left(), bounds.top(), bounds.right(), bounds.bottom(),
               expected.left(), expected.top(), expected.right(), expected.bottom());
    }
}

static void test_bounds_crbug_513799(skiatest::Reporter* reporter) {
    SkPath path;
#if 0
    // As written these tests were failing on LLVM 4.2 MacMini Release mysteriously, so we've
    // rewritten them to avoid this (compiler-bug?).
    REPORTER_ASSERT(reporter, SkRect::MakeLTRB(0, 0, 0, 0) == path.getBounds());

    path.moveTo(-5, -8);
    REPORTER_ASSERT(reporter, SkRect::MakeLTRB(-5, -8, -5, -8) == path.getBounds());

    path.addRect(SkRect::MakeLTRB(1, 2, 3, 4));
    REPORTER_ASSERT(reporter, SkRect::MakeLTRB(-5, -8, 3, 4) == path.getBounds());

    path.moveTo(1, 2);
    REPORTER_ASSERT(reporter, SkRect::MakeLTRB(-5, -8, 3, 4) == path.getBounds());
#else
    dump_if_ne(reporter, SkRect::MakeLTRB(0, 0, 0, 0), path.getBounds());

    path.moveTo(-5, -8);    // should set the bounds
    dump_if_ne(reporter, SkRect::MakeLTRB(-5, -8, -5, -8), path.getBounds());

    path.addRect(SkRect::MakeLTRB(1, 2, 3, 4)); // should extend the bounds
    dump_if_ne(reporter, SkRect::MakeLTRB(-5, -8, 3, 4), path.getBounds());

    path.moveTo(1, 2);  // don't expect this to have changed the bounds
    dump_if_ne(reporter, SkRect::MakeLTRB(-5, -8, 3, 4), path.getBounds());
#endif
}

#include "SkSurface.h"
static void test_fuzz_crbug_627414(skiatest::Reporter* reporter) {
    SkPath path;
    path.moveTo(0, 0);
    path.conicTo(3.58732e-43f, 2.72084f, 3.00392f, 3.00392f, 8.46e+37f);

    SkPaint paint;
    paint.setAntiAlias(true);

    auto surf = SkSurface::MakeRasterN32Premul(100, 100);
    surf->getCanvas()->drawPath(path, paint);
}

// Inspired by http://ie.microsoft.com/testdrive/Performance/Chalkboard/
// which triggered an assert, from a tricky cubic. This test replicates that
// example, so we can ensure that we handle it (in SkEdge.cpp), and don't
// assert in the SK_DEBUG build.
static void test_tricky_cubic() {
    const SkPoint pts[] = {
        { SkDoubleToScalar(18.8943768),    SkDoubleToScalar(129.121277) },
        { SkDoubleToScalar(18.8937435),    SkDoubleToScalar(129.121689) },
        { SkDoubleToScalar(18.8950119),    SkDoubleToScalar(129.120422) },
        { SkDoubleToScalar(18.5030727),    SkDoubleToScalar(129.13121)  },
    };

    SkPath path;
    path.moveTo(pts[0]);
    path.cubicTo(pts[1], pts[2], pts[3]);

    SkPaint paint;
    paint.setAntiAlias(true);

    SkSurface::MakeRasterN32Premul(19, 130)->getCanvas()->drawPath(path, paint);
}

// Inspired by http://code.google.com/p/chromium/issues/detail?id=141651
//
static void test_isfinite_after_transform(skiatest::Reporter* reporter) {
    SkPath path;
    path.quadTo(157, 366, 286, 208);
    path.arcTo(37, 442, 315, 163, 957494590897113.0f);

    SkMatrix matrix;
    matrix.setScale(1000*1000, 1000*1000);

    // Be sure that path::transform correctly updates isFinite and the bounds
    // if the transformation overflows. The previous bug was that isFinite was
    // set to true in this case, but the bounds were not set to empty (which
    // they should be).
    while (path.isFinite()) {
        REPORTER_ASSERT(reporter, path.getBounds().isFinite());
        REPORTER_ASSERT(reporter, !path.getBounds().isEmpty());
        path.transform(matrix);
    }
    REPORTER_ASSERT(reporter, path.getBounds().isEmpty());

    matrix.setTranslate(SK_Scalar1, SK_Scalar1);
    path.transform(matrix);
    // we need to still be non-finite
    REPORTER_ASSERT(reporter, !path.isFinite());
    REPORTER_ASSERT(reporter, path.getBounds().isEmpty());
}

static void add_corner_arc(SkPath* path, const SkRect& rect,
                           SkScalar xIn, SkScalar yIn,
                           int startAngle)
{

    SkScalar rx = SkMinScalar(rect.width(), xIn);
    SkScalar ry = SkMinScalar(rect.height(), yIn);

    SkRect arcRect;
    arcRect.set(-rx, -ry, rx, ry);
    switch (startAngle) {
    case 0:
        arcRect.offset(rect.fRight - arcRect.fRight, rect.fBottom - arcRect.fBottom);
        break;
    case 90:
        arcRect.offset(rect.fLeft - arcRect.fLeft, rect.fBottom - arcRect.fBottom);
        break;
    case 180:
        arcRect.offset(rect.fLeft - arcRect.fLeft, rect.fTop - arcRect.fTop);
        break;
    case 270:
        arcRect.offset(rect.fRight - arcRect.fRight, rect.fTop - arcRect.fTop);
        break;
    default:
        break;
    }

    path->arcTo(arcRect, SkIntToScalar(startAngle), SkIntToScalar(90), false);
}

static void make_arb_round_rect(SkPath* path, const SkRect& r,
                                SkScalar xCorner, SkScalar yCorner) {
    // we are lazy here and use the same x & y for each corner
    add_corner_arc(path, r, xCorner, yCorner, 270);
    add_corner_arc(path, r, xCorner, yCorner, 0);
    add_corner_arc(path, r, xCorner, yCorner, 90);
    add_corner_arc(path, r, xCorner, yCorner, 180);
    path->close();
}

// Chrome creates its own round rects with each corner possibly being different.
// Performance will suffer if they are not convex.
// Note: PathBench::ArbRoundRectBench performs almost exactly
// the same test (but with drawing)
static void test_arb_round_rect_is_convex(skiatest::Reporter* reporter) {
    SkRandom rand;
    SkRect r;

    for (int i = 0; i < 5000; ++i) {

        SkScalar size = rand.nextUScalar1() * 30;
        if (size < SK_Scalar1) {
            continue;
        }
        r.fLeft = rand.nextUScalar1() * 300;
        r.fTop =  rand.nextUScalar1() * 300;
        r.fRight =  r.fLeft + 2 * size;
        r.fBottom = r.fTop + 2 * size;

        SkPath temp;

        make_arb_round_rect(&temp, r, r.width() / 10, r.height() / 15);

        REPORTER_ASSERT(reporter, temp.isConvex());
    }
}

// Chrome will sometimes create a 0 radius round rect. The degenerate
// quads prevent the path from being converted to a rect
// Note: PathBench::ArbRoundRectBench performs almost exactly
// the same test (but with drawing)
static void test_arb_zero_rad_round_rect_is_rect(skiatest::Reporter* reporter) {
    SkRandom rand;
    SkRect r;

    for (int i = 0; i < 5000; ++i) {

        SkScalar size = rand.nextUScalar1() * 30;
        if (size < SK_Scalar1) {
            continue;
        }
        r.fLeft = rand.nextUScalar1() * 300;
        r.fTop =  rand.nextUScalar1() * 300;
        r.fRight =  r.fLeft + 2 * size;
        r.fBottom = r.fTop + 2 * size;

        SkPath temp;

        make_arb_round_rect(&temp, r, 0, 0);

        SkRect result;
        REPORTER_ASSERT(reporter, temp.isRect(&result));
        REPORTER_ASSERT(reporter, r == result);
    }
}

static void test_rect_isfinite(skiatest::Reporter* reporter) {
    const SkScalar inf = SK_ScalarInfinity;
    const SkScalar negInf = SK_ScalarNegativeInfinity;
    const SkScalar nan = SK_ScalarNaN;

    SkRect r;
    r.setEmpty();
    REPORTER_ASSERT(reporter, r.isFinite());
    r.set(0, 0, inf, negInf);
    REPORTER_ASSERT(reporter, !r.isFinite());
    r.set(0, 0, nan, 0);
    REPORTER_ASSERT(reporter, !r.isFinite());

    SkPoint pts[] = {
        { 0, 0 },
        { SK_Scalar1, 0 },
        { 0, SK_Scalar1 },
    };

    bool isFine = r.setBoundsCheck(pts, 3);
    REPORTER_ASSERT(reporter, isFine);
    REPORTER_ASSERT(reporter, !r.isEmpty());

    pts[1].set(inf, 0);
    isFine = r.setBoundsCheck(pts, 3);
    REPORTER_ASSERT(reporter, !isFine);
    REPORTER_ASSERT(reporter, r.isEmpty());

    pts[1].set(nan, 0);
    isFine = r.setBoundsCheck(pts, 3);
    REPORTER_ASSERT(reporter, !isFine);
    REPORTER_ASSERT(reporter, r.isEmpty());
}

static void test_path_isfinite(skiatest::Reporter* reporter) {
    const SkScalar inf = SK_ScalarInfinity;
    const SkScalar negInf = SK_ScalarNegativeInfinity;
    const SkScalar nan = SK_ScalarNaN;

    SkPath path;
    REPORTER_ASSERT(reporter, path.isFinite());

    path.reset();
    REPORTER_ASSERT(reporter, path.isFinite());

    path.reset();
    path.moveTo(SK_Scalar1, 0);
    REPORTER_ASSERT(reporter, path.isFinite());

    path.reset();
    path.moveTo(inf, negInf);
    REPORTER_ASSERT(reporter, !path.isFinite());

    path.reset();
    path.moveTo(nan, 0);
    REPORTER_ASSERT(reporter, !path.isFinite());
}

static void test_isfinite(skiatest::Reporter* reporter) {
    test_rect_isfinite(reporter);
    test_path_isfinite(reporter);
}

static void test_islastcontourclosed(skiatest::Reporter* reporter) {
    SkPath path;
    REPORTER_ASSERT(reporter, !path.isLastContourClosed());
    path.moveTo(0, 0);
    REPORTER_ASSERT(reporter, !path.isLastContourClosed());
    path.close();
    REPORTER_ASSERT(reporter, path.isLastContourClosed());
    path.lineTo(100, 100);
    REPORTER_ASSERT(reporter, !path.isLastContourClosed());
    path.moveTo(200, 200);
    REPORTER_ASSERT(reporter, !path.isLastContourClosed());
    path.close();
    REPORTER_ASSERT(reporter, path.isLastContourClosed());
    path.moveTo(0, 0);
    REPORTER_ASSERT(reporter, !path.isLastContourClosed());
}

// assert that we always
//  start with a moveTo
//  only have 1 moveTo
//  only have Lines after that
//  end with a single close
//  only have (at most) 1 close
//
static void test_poly(skiatest::Reporter* reporter, const SkPath& path,
                      const SkPoint srcPts[], bool expectClose) {
    SkPath::RawIter iter(path);
    SkPoint         pts[4];

    bool firstTime = true;
    bool foundClose = false;
    for (;;) {
        switch (iter.next(pts)) {
            case SkPath::kMove_Verb:
                REPORTER_ASSERT(reporter, firstTime);
                REPORTER_ASSERT(reporter, pts[0] == srcPts[0]);
                srcPts++;
                firstTime = false;
                break;
            case SkPath::kLine_Verb:
                REPORTER_ASSERT(reporter, !firstTime);
                REPORTER_ASSERT(reporter, pts[1] == srcPts[0]);
                srcPts++;
                break;
            case SkPath::kQuad_Verb:
                REPORTER_ASSERT_MESSAGE(reporter, false, "unexpected quad verb");
                break;
            case SkPath::kConic_Verb:
                REPORTER_ASSERT_MESSAGE(reporter, false, "unexpected conic verb");
                break;
            case SkPath::kCubic_Verb:
                REPORTER_ASSERT_MESSAGE(reporter, false, "unexpected cubic verb");
                break;
            case SkPath::kClose_Verb:
                REPORTER_ASSERT(reporter, !firstTime);
                REPORTER_ASSERT(reporter, !foundClose);
                REPORTER_ASSERT(reporter, expectClose);
                foundClose = true;
                break;
            case SkPath::kDone_Verb:
                goto DONE;
        }
    }
DONE:
    REPORTER_ASSERT(reporter, foundClose == expectClose);
}

static void test_addPoly(skiatest::Reporter* reporter) {
    SkPoint pts[32];
    SkRandom rand;

    for (size_t i = 0; i < SK_ARRAY_COUNT(pts); ++i) {
        pts[i].fX = rand.nextSScalar1();
        pts[i].fY = rand.nextSScalar1();
    }

    for (int doClose = 0; doClose <= 1; ++doClose) {
        for (size_t count = 1; count <= SK_ARRAY_COUNT(pts); ++count) {
            SkPath path;
            path.addPoly(pts, SkToInt(count), SkToBool(doClose));
            test_poly(reporter, path, pts, SkToBool(doClose));
        }
    }
}

static void test_strokerec(skiatest::Reporter* reporter) {
    SkStrokeRec rec(SkStrokeRec::kFill_InitStyle);
    REPORTER_ASSERT(reporter, rec.isFillStyle());

    rec.setHairlineStyle();
    REPORTER_ASSERT(reporter, rec.isHairlineStyle());

    rec.setStrokeStyle(SK_Scalar1, false);
    REPORTER_ASSERT(reporter, SkStrokeRec::kStroke_Style == rec.getStyle());

    rec.setStrokeStyle(SK_Scalar1, true);
    REPORTER_ASSERT(reporter, SkStrokeRec::kStrokeAndFill_Style == rec.getStyle());

    rec.setStrokeStyle(0, false);
    REPORTER_ASSERT(reporter, SkStrokeRec::kHairline_Style == rec.getStyle());

    rec.setStrokeStyle(0, true);
    REPORTER_ASSERT(reporter, SkStrokeRec::kFill_Style == rec.getStyle());
}

// Set this for paths that don't have a consistent direction such as a bowtie.
// (cheapComputeDirection is not expected to catch these.)
const SkPathPriv::FirstDirection kDontCheckDir = static_cast<SkPathPriv::FirstDirection>(-1);

static void check_direction(skiatest::Reporter* reporter, const SkPath& path,
                            SkPathPriv::FirstDirection expected) {
    if (expected == kDontCheckDir) {
        return;
    }
    SkPath copy(path); // we make a copy so that we don't cache the result on the passed in path.

    SkPathPriv::FirstDirection dir;
    if (SkPathPriv::CheapComputeFirstDirection(copy, &dir)) {
        REPORTER_ASSERT(reporter, dir == expected);
    } else {
        REPORTER_ASSERT(reporter, SkPathPriv::kUnknown_FirstDirection == expected);
    }
}

static void test_direction(skiatest::Reporter* reporter) {
    size_t i;
    SkPath path;
    REPORTER_ASSERT(reporter, !SkPathPriv::CheapComputeFirstDirection(path, nullptr));
    REPORTER_ASSERT(reporter, !SkPathPriv::CheapIsFirstDirection(path, SkPathPriv::kCW_FirstDirection));
    REPORTER_ASSERT(reporter, !SkPathPriv::CheapIsFirstDirection(path, SkPathPriv::kCCW_FirstDirection));
    REPORTER_ASSERT(reporter, SkPathPriv::CheapIsFirstDirection(path, SkPathPriv::kUnknown_FirstDirection));

    static const char* gDegen[] = {
        "M 10 10",
        "M 10 10 M 20 20",
        "M 10 10 L 20 20",
        "M 10 10 L 10 10 L 10 10",
        "M 10 10 Q 10 10 10 10",
        "M 10 10 C 10 10 10 10 10 10",
    };
    for (i = 0; i < SK_ARRAY_COUNT(gDegen); ++i) {
        path.reset();
        bool valid = SkParsePath::FromSVGString(gDegen[i], &path);
        REPORTER_ASSERT(reporter, valid);
        REPORTER_ASSERT(reporter, !SkPathPriv::CheapComputeFirstDirection(path, nullptr));
    }

    static const char* gCW[] = {
        "M 10 10 L 10 10 Q 20 10 20 20",
        "M 10 10 C 20 10 20 20 20 20",
        "M 20 10 Q 20 20 30 20 L 10 20", // test double-back at y-max
        // rect with top two corners replaced by cubics with identical middle
        // control points
        "M 10 10 C 10 0 10 0 20 0 L 40 0 C 50 0 50 0 50 10",
        "M 20 10 L 0 10 Q 10 10 20 0",  // left, degenerate serif
    };
    for (i = 0; i < SK_ARRAY_COUNT(gCW); ++i) {
        path.reset();
        bool valid = SkParsePath::FromSVGString(gCW[i], &path);
        REPORTER_ASSERT(reporter, valid);
        check_direction(reporter, path, SkPathPriv::kCW_FirstDirection);
    }

    static const char* gCCW[] = {
        "M 10 10 L 10 10 Q 20 10 20 -20",
        "M 10 10 C 20 10 20 -20 20 -20",
        "M 20 10 Q 20 20 10 20 L 30 20", // test double-back at y-max
        // rect with top two corners replaced by cubics with identical middle
        // control points
        "M 50 10 C 50 0 50 0 40 0 L 20 0 C 10 0 10 0 10 10",
        "M 10 10 L 30 10 Q 20 10 10 0",  // right, degenerate serif
    };
    for (i = 0; i < SK_ARRAY_COUNT(gCCW); ++i) {
        path.reset();
        bool valid = SkParsePath::FromSVGString(gCCW[i], &path);
        REPORTER_ASSERT(reporter, valid);
        check_direction(reporter, path, SkPathPriv::kCCW_FirstDirection);
    }

    // Test two donuts, each wound a different direction. Only the outer contour
    // determines the cheap direction
    path.reset();
    path.addCircle(0, 0, SkIntToScalar(2), SkPath::kCW_Direction);
    path.addCircle(0, 0, SkIntToScalar(1), SkPath::kCCW_Direction);
    check_direction(reporter, path, SkPathPriv::kCW_FirstDirection);

    path.reset();
    path.addCircle(0, 0, SkIntToScalar(1), SkPath::kCW_Direction);
    path.addCircle(0, 0, SkIntToScalar(2), SkPath::kCCW_Direction);
    check_direction(reporter, path, SkPathPriv::kCCW_FirstDirection);

    // triangle with one point really far from the origin.
    path.reset();
    // the first point is roughly 1.05e10, 1.05e10
    path.moveTo(SkBits2Float(0x501c7652), SkBits2Float(0x501c7652));
    path.lineTo(110 * SK_Scalar1, -10 * SK_Scalar1);
    path.lineTo(-10 * SK_Scalar1, 60 * SK_Scalar1);
    check_direction(reporter, path, SkPathPriv::kCCW_FirstDirection);

    path.reset();
    path.conicTo(20, 0, 20, 20, 0.5f);
    path.close();
    check_direction(reporter, path, SkPathPriv::kCW_FirstDirection);

    path.reset();
    path.lineTo(1, 1e7f);
    path.lineTo(1e7f, 2e7f);
    path.close();
    REPORTER_ASSERT(reporter, SkPath::kConvex_Convexity == path.getConvexity());
    check_direction(reporter, path, SkPathPriv::kCCW_FirstDirection);
}

static void add_rect(SkPath* path, const SkRect& r) {
    path->moveTo(r.fLeft, r.fTop);
    path->lineTo(r.fRight, r.fTop);
    path->lineTo(r.fRight, r.fBottom);
    path->lineTo(r.fLeft, r.fBottom);
    path->close();
}

static void test_bounds(skiatest::Reporter* reporter) {
    static const SkRect rects[] = {
        { SkIntToScalar(10), SkIntToScalar(160), SkIntToScalar(610), SkIntToScalar(160) },
        { SkIntToScalar(610), SkIntToScalar(160), SkIntToScalar(610), SkIntToScalar(199) },
        { SkIntToScalar(10), SkIntToScalar(198), SkIntToScalar(610), SkIntToScalar(199) },
        { SkIntToScalar(10), SkIntToScalar(160), SkIntToScalar(10), SkIntToScalar(199) },
    };

    SkPath path0, path1;
    for (size_t i = 0; i < SK_ARRAY_COUNT(rects); ++i) {
        path0.addRect(rects[i]);
        add_rect(&path1, rects[i]);
    }

    REPORTER_ASSERT(reporter, path0.getBounds() == path1.getBounds());
}

static void stroke_cubic(const SkPoint pts[4]) {
    SkPath path;
    path.moveTo(pts[0]);
    path.cubicTo(pts[1], pts[2], pts[3]);

    SkPaint paint;
    paint.setStyle(SkPaint::kStroke_Style);
    paint.setStrokeWidth(SK_Scalar1 * 2);

    SkPath fill;
    paint.getFillPath(path, &fill);
}

// just ensure this can run w/o any SkASSERTS firing in the debug build
// we used to assert due to differences in how we determine a degenerate vector
// but that was fixed with the introduction of SkPoint::CanNormalize
static void stroke_tiny_cubic() {
    SkPoint p0[] = {
        { 372.0f,   92.0f },
        { 372.0f,   92.0f },
        { 372.0f,   92.0f },
        { 372.0f,   92.0f },
    };

    stroke_cubic(p0);

    SkPoint p1[] = {
        { 372.0f,       92.0f },
        { 372.0007f,    92.000755f },
        { 371.99927f,   92.003922f },
        { 371.99826f,   92.003899f },
    };

    stroke_cubic(p1);
}

static void check_close(skiatest::Reporter* reporter, const SkPath& path) {
    for (int i = 0; i < 2; ++i) {
        SkPath::Iter iter(path, SkToBool(i));
        SkPoint mv;
        SkPoint pts[4];
        SkPath::Verb v;
        int nMT = 0;
        int nCL = 0;
        mv.set(0, 0);
        while (SkPath::kDone_Verb != (v = iter.next(pts))) {
            switch (v) {
                case SkPath::kMove_Verb:
                    mv = pts[0];
                    ++nMT;
                    break;
                case SkPath::kClose_Verb:
                    REPORTER_ASSERT(reporter, mv == pts[0]);
                    ++nCL;
                    break;
                default:
                    break;
            }
        }
        // if we force a close on the interator we should have a close
        // for every moveTo
        REPORTER_ASSERT(reporter, !i || nMT == nCL);
    }
}

static void test_close(skiatest::Reporter* reporter) {
    SkPath closePt;
    closePt.moveTo(0, 0);
    closePt.close();
    check_close(reporter, closePt);

    SkPath openPt;
    openPt.moveTo(0, 0);
    check_close(reporter, openPt);

    SkPath empty;
    check_close(reporter, empty);
    empty.close();
    check_close(reporter, empty);

    SkPath rect;
    rect.addRect(SK_Scalar1, SK_Scalar1, 10 * SK_Scalar1, 10*SK_Scalar1);
    check_close(reporter, rect);
    rect.close();
    check_close(reporter, rect);

    SkPath quad;
    quad.quadTo(SK_Scalar1, SK_Scalar1, 10 * SK_Scalar1, 10*SK_Scalar1);
    check_close(reporter, quad);
    quad.close();
    check_close(reporter, quad);

    SkPath cubic;
    quad.cubicTo(SK_Scalar1, SK_Scalar1, 10 * SK_Scalar1,
                 10*SK_Scalar1, 20 * SK_Scalar1, 20*SK_Scalar1);
    check_close(reporter, cubic);
    cubic.close();
    check_close(reporter, cubic);

    SkPath line;
    line.moveTo(SK_Scalar1, SK_Scalar1);
    line.lineTo(10 * SK_Scalar1, 10*SK_Scalar1);
    check_close(reporter, line);
    line.close();
    check_close(reporter, line);

    SkPath rect2;
    rect2.addRect(SK_Scalar1, SK_Scalar1, 10 * SK_Scalar1, 10*SK_Scalar1);
    rect2.close();
    rect2.addRect(SK_Scalar1, SK_Scalar1, 10 * SK_Scalar1, 10*SK_Scalar1);
    check_close(reporter, rect2);
    rect2.close();
    check_close(reporter, rect2);

    SkPath oval3;
    oval3.addOval(SkRect::MakeWH(SK_Scalar1*100,SK_Scalar1*100));
    oval3.close();
    oval3.addOval(SkRect::MakeWH(SK_Scalar1*200,SK_Scalar1*200));
    check_close(reporter, oval3);
    oval3.close();
    check_close(reporter, oval3);

    SkPath moves;
    moves.moveTo(SK_Scalar1, SK_Scalar1);
    moves.moveTo(5 * SK_Scalar1, SK_Scalar1);
    moves.moveTo(SK_Scalar1, 10 * SK_Scalar1);
    moves.moveTo(10 *SK_Scalar1, SK_Scalar1);
    check_close(reporter, moves);

    stroke_tiny_cubic();
}

static void check_convexity(skiatest::Reporter* reporter, const SkPath& path,
                            SkPath::Convexity expected) {
    SkPath copy(path); // we make a copy so that we don't cache the result on the passed in path.
    SkPath::Convexity c = copy.getConvexity();
    REPORTER_ASSERT(reporter, c == expected);
}

static void test_path_crbug389050(skiatest::Reporter* reporter) {
    SkPath  tinyConvexPolygon;
    tinyConvexPolygon.moveTo(600.131559f, 800.112512f);
    tinyConvexPolygon.lineTo(600.161735f, 800.118627f);
    tinyConvexPolygon.lineTo(600.148962f, 800.142338f);
    tinyConvexPolygon.lineTo(600.134891f, 800.137724f);
    tinyConvexPolygon.close();
    tinyConvexPolygon.getConvexity();
    check_convexity(reporter, tinyConvexPolygon, SkPath::kConvex_Convexity);
    check_direction(reporter, tinyConvexPolygon, SkPathPriv::kCW_FirstDirection);

    SkPath  platTriangle;
    platTriangle.moveTo(0, 0);
    platTriangle.lineTo(200, 0);
    platTriangle.lineTo(100, 0.04f);
    platTriangle.close();
    platTriangle.getConvexity();
    check_direction(reporter, platTriangle, SkPathPriv::kCW_FirstDirection);

    platTriangle.reset();
    platTriangle.moveTo(0, 0);
    platTriangle.lineTo(200, 0);
    platTriangle.lineTo(100, 0.03f);
    platTriangle.close();
    platTriangle.getConvexity();
    check_direction(reporter, platTriangle, SkPathPriv::kCW_FirstDirection);
}

static void test_convexity2(skiatest::Reporter* reporter) {
    SkPath pt;
    pt.moveTo(0, 0);
    pt.close();
    check_convexity(reporter, pt, SkPath::kConvex_Convexity);
    check_direction(reporter, pt, SkPathPriv::kUnknown_FirstDirection);

    SkPath line;
    line.moveTo(12*SK_Scalar1, 20*SK_Scalar1);
    line.lineTo(-12*SK_Scalar1, -20*SK_Scalar1);
    line.close();
    check_convexity(reporter, line, SkPath::kConvex_Convexity);
    check_direction(reporter, line, SkPathPriv::kUnknown_FirstDirection);

    SkPath triLeft;
    triLeft.moveTo(0, 0);
    triLeft.lineTo(SK_Scalar1, 0);
    triLeft.lineTo(SK_Scalar1, SK_Scalar1);
    triLeft.close();
    check_convexity(reporter, triLeft, SkPath::kConvex_Convexity);
    check_direction(reporter, triLeft, SkPathPriv::kCW_FirstDirection);

    SkPath triRight;
    triRight.moveTo(0, 0);
    triRight.lineTo(-SK_Scalar1, 0);
    triRight.lineTo(SK_Scalar1, SK_Scalar1);
    triRight.close();
    check_convexity(reporter, triRight, SkPath::kConvex_Convexity);
    check_direction(reporter, triRight, SkPathPriv::kCCW_FirstDirection);

    SkPath square;
    square.moveTo(0, 0);
    square.lineTo(SK_Scalar1, 0);
    square.lineTo(SK_Scalar1, SK_Scalar1);
    square.lineTo(0, SK_Scalar1);
    square.close();
    check_convexity(reporter, square, SkPath::kConvex_Convexity);
    check_direction(reporter, square, SkPathPriv::kCW_FirstDirection);

    SkPath redundantSquare;
    redundantSquare.moveTo(0, 0);
    redundantSquare.lineTo(0, 0);
    redundantSquare.lineTo(0, 0);
    redundantSquare.lineTo(SK_Scalar1, 0);
    redundantSquare.lineTo(SK_Scalar1, 0);
    redundantSquare.lineTo(SK_Scalar1, 0);
    redundantSquare.lineTo(SK_Scalar1, SK_Scalar1);
    redundantSquare.lineTo(SK_Scalar1, SK_Scalar1);
    redundantSquare.lineTo(SK_Scalar1, SK_Scalar1);
    redundantSquare.lineTo(0, SK_Scalar1);
    redundantSquare.lineTo(0, SK_Scalar1);
    redundantSquare.lineTo(0, SK_Scalar1);
    redundantSquare.close();
    check_convexity(reporter, redundantSquare, SkPath::kConvex_Convexity);
    check_direction(reporter, redundantSquare, SkPathPriv::kCW_FirstDirection);

    SkPath bowTie;
    bowTie.moveTo(0, 0);
    bowTie.lineTo(0, 0);
    bowTie.lineTo(0, 0);
    bowTie.lineTo(SK_Scalar1, SK_Scalar1);
    bowTie.lineTo(SK_Scalar1, SK_Scalar1);
    bowTie.lineTo(SK_Scalar1, SK_Scalar1);
    bowTie.lineTo(SK_Scalar1, 0);
    bowTie.lineTo(SK_Scalar1, 0);
    bowTie.lineTo(SK_Scalar1, 0);
    bowTie.lineTo(0, SK_Scalar1);
    bowTie.lineTo(0, SK_Scalar1);
    bowTie.lineTo(0, SK_Scalar1);
    bowTie.close();
    check_convexity(reporter, bowTie, SkPath::kConcave_Convexity);
    check_direction(reporter, bowTie, kDontCheckDir);

    SkPath spiral;
    spiral.moveTo(0, 0);
    spiral.lineTo(100*SK_Scalar1, 0);
    spiral.lineTo(100*SK_Scalar1, 100*SK_Scalar1);
    spiral.lineTo(0, 100*SK_Scalar1);
    spiral.lineTo(0, 50*SK_Scalar1);
    spiral.lineTo(50*SK_Scalar1, 50*SK_Scalar1);
    spiral.lineTo(50*SK_Scalar1, 75*SK_Scalar1);
    spiral.close();
    check_convexity(reporter, spiral, SkPath::kConcave_Convexity);
    check_direction(reporter, spiral, kDontCheckDir);

    SkPath dent;
    dent.moveTo(0, 0);
    dent.lineTo(100*SK_Scalar1, 100*SK_Scalar1);
    dent.lineTo(0, 100*SK_Scalar1);
    dent.lineTo(-50*SK_Scalar1, 200*SK_Scalar1);
    dent.lineTo(-200*SK_Scalar1, 100*SK_Scalar1);
    dent.close();
    check_convexity(reporter, dent, SkPath::kConcave_Convexity);
    check_direction(reporter, dent, SkPathPriv::kCW_FirstDirection);

    // https://bug.skia.org/2235
    SkPath strokedSin;
    for (int i = 0; i < 2000; i++) {
        SkScalar x = SkIntToScalar(i) / 2;
        SkScalar y = 500 - (x + SkScalarSin(x / 100) * 40) / 3;
        if (0 == i) {
            strokedSin.moveTo(x, y);
        } else {
            strokedSin.lineTo(x, y);
        }
    }
    SkStrokeRec stroke(SkStrokeRec::kFill_InitStyle);
    stroke.setStrokeStyle(2 * SK_Scalar1);
    stroke.applyToPath(&strokedSin, strokedSin);
    check_convexity(reporter, strokedSin, SkPath::kConcave_Convexity);
    check_direction(reporter, strokedSin, kDontCheckDir);

    // http://crbug.com/412640
    SkPath degenerateConcave;
    degenerateConcave.moveTo(148.67912f, 191.875f);
    degenerateConcave.lineTo(470.37695f, 7.5f);
    degenerateConcave.lineTo(148.67912f, 191.875f);
    degenerateConcave.lineTo(41.446522f, 376.25f);
    degenerateConcave.lineTo(-55.971577f, 460.0f);
    degenerateConcave.lineTo(41.446522f, 376.25f);
    check_convexity(reporter, degenerateConcave, SkPath::kConcave_Convexity);
    check_direction(reporter, degenerateConcave, SkPathPriv::kUnknown_FirstDirection);

    // http://crbug.com/433683
    SkPath badFirstVector;
    badFirstVector.moveTo(501.087708f, 319.610352f);
    badFirstVector.lineTo(501.087708f, 319.610352f);
    badFirstVector.cubicTo(501.087677f, 319.610321f, 449.271606f, 258.078674f, 395.084564f, 198.711182f);
    badFirstVector.cubicTo(358.967072f, 159.140717f, 321.910553f, 120.650436f, 298.442322f, 101.955399f);
    badFirstVector.lineTo(301.557678f, 98.044601f);
    badFirstVector.cubicTo(325.283844f, 116.945084f, 362.615204f, 155.720825f, 398.777557f, 195.340454f);
    badFirstVector.cubicTo(453.031860f, 254.781662f, 504.912262f, 316.389618f, 504.912292f, 316.389648f);
    badFirstVector.lineTo(504.912292f, 316.389648f);
    badFirstVector.lineTo(501.087708f, 319.610352f);
    badFirstVector.close();
    check_convexity(reporter, badFirstVector, SkPath::kConcave_Convexity);
}

static void check_convex_bounds(skiatest::Reporter* reporter, const SkPath& p,
                                const SkRect& bounds) {
    REPORTER_ASSERT(reporter, p.isConvex());
    REPORTER_ASSERT(reporter, p.getBounds() == bounds);

    SkPath p2(p);
    REPORTER_ASSERT(reporter, p2.isConvex());
    REPORTER_ASSERT(reporter, p2.getBounds() == bounds);

    SkPath other;
    other.swap(p2);
    REPORTER_ASSERT(reporter, other.isConvex());
    REPORTER_ASSERT(reporter, other.getBounds() == bounds);
}

static void setFromString(SkPath* path, const char str[]) {
    bool first = true;
    while (str) {
        SkScalar x, y;
        str = SkParse::FindScalar(str, &x);
        if (nullptr == str) {
            break;
        }
        str = SkParse::FindScalar(str, &y);
        SkASSERT(str);
        if (first) {
            path->moveTo(x, y);
            first = false;
        } else {
            path->lineTo(x, y);
        }
    }
}

static void test_convexity(skiatest::Reporter* reporter) {
    SkPath path;

    check_convexity(reporter, path, SkPath::kConvex_Convexity);
    path.addCircle(0, 0, SkIntToScalar(10));
    check_convexity(reporter, path, SkPath::kConvex_Convexity);
    path.addCircle(0, 0, SkIntToScalar(10));   // 2nd circle
    check_convexity(reporter, path, SkPath::kConcave_Convexity);

    path.reset();
    path.addRect(0, 0, SkIntToScalar(10), SkIntToScalar(10), SkPath::kCCW_Direction);
    check_convexity(reporter, path, SkPath::kConvex_Convexity);
    REPORTER_ASSERT(reporter, SkPathPriv::CheapIsFirstDirection(path, SkPathPriv::kCCW_FirstDirection));

    path.reset();
    path.addRect(0, 0, SkIntToScalar(10), SkIntToScalar(10), SkPath::kCW_Direction);
    check_convexity(reporter, path, SkPath::kConvex_Convexity);
    REPORTER_ASSERT(reporter, SkPathPriv::CheapIsFirstDirection(path, SkPathPriv::kCW_FirstDirection));

    static const struct {
        const char*                 fPathStr;
        SkPath::Convexity           fExpectedConvexity;
        SkPathPriv::FirstDirection  fExpectedDirection;
    } gRec[] = {
        { "", SkPath::kConvex_Convexity, SkPathPriv::kUnknown_FirstDirection },
        { "0 0", SkPath::kConvex_Convexity, SkPathPriv::kUnknown_FirstDirection },
        { "0 0 10 10", SkPath::kConvex_Convexity, SkPathPriv::kUnknown_FirstDirection },
        { "0 0 10 10 20 20 0 0 10 10", SkPath::kConcave_Convexity, SkPathPriv::kUnknown_FirstDirection },
        { "0 0 10 10 10 20", SkPath::kConvex_Convexity, SkPathPriv::kCW_FirstDirection },
        { "0 0 10 10 10 0", SkPath::kConvex_Convexity, SkPathPriv::kCCW_FirstDirection },
        { "0 0 10 10 10 0 0 10", SkPath::kConcave_Convexity, kDontCheckDir },
        { "0 0 10 0 0 10 -10 -10", SkPath::kConcave_Convexity, SkPathPriv::kCW_FirstDirection },
    };

    for (size_t i = 0; i < SK_ARRAY_COUNT(gRec); ++i) {
        SkPath path;
        setFromString(&path, gRec[i].fPathStr);
        check_convexity(reporter, path, gRec[i].fExpectedConvexity);
        check_direction(reporter, path, gRec[i].fExpectedDirection);
        // check after setting the initial convex and direction
        if (kDontCheckDir != gRec[i].fExpectedDirection) {
            SkPath copy(path);
            SkPathPriv::FirstDirection dir;
            bool foundDir = SkPathPriv::CheapComputeFirstDirection(copy, &dir);
            REPORTER_ASSERT(reporter, (gRec[i].fExpectedDirection == SkPathPriv::kUnknown_FirstDirection)
                    ^ foundDir);
            REPORTER_ASSERT(reporter, !foundDir || gRec[i].fExpectedDirection == dir);
            check_convexity(reporter, copy, gRec[i].fExpectedConvexity);
        }
        REPORTER_ASSERT(reporter, gRec[i].fExpectedConvexity == path.getConvexity());
        check_direction(reporter, path, gRec[i].fExpectedDirection);
    }

    static const SkPoint nonFinitePts[] = {
        { SK_ScalarInfinity, 0 },
        { 0, SK_ScalarInfinity },
        { SK_ScalarInfinity, SK_ScalarInfinity },
        { SK_ScalarNegativeInfinity, 0},
        { 0, SK_ScalarNegativeInfinity },
        { SK_ScalarNegativeInfinity, SK_ScalarNegativeInfinity },
        { SK_ScalarNegativeInfinity, SK_ScalarInfinity },
        { SK_ScalarInfinity, SK_ScalarNegativeInfinity },
        { SK_ScalarNaN, 0 },
        { 0, SK_ScalarNaN },
        { SK_ScalarNaN, SK_ScalarNaN },
    };

    const size_t nonFinitePtsCount = sizeof(nonFinitePts) / sizeof(nonFinitePts[0]);

    static const SkPoint finitePts[] = {
        { SK_ScalarMax, 0 },
        { 0, SK_ScalarMax },
        { SK_ScalarMax, SK_ScalarMax },
        { SK_ScalarMin, 0 },
        { 0, SK_ScalarMin },
        { SK_ScalarMin, SK_ScalarMin },
    };

    const size_t finitePtsCount = sizeof(finitePts) / sizeof(finitePts[0]);

    for (int index = 0; index < (int) (13 * nonFinitePtsCount * finitePtsCount); ++index) {
        int i = (int) (index % nonFinitePtsCount);
        int f = (int) (index % finitePtsCount);
        int g = (int) ((f + 1) % finitePtsCount);
        path.reset();
        switch (index % 13) {
            case 0: path.lineTo(nonFinitePts[i]); break;
            case 1: path.quadTo(nonFinitePts[i], nonFinitePts[i]); break;
            case 2: path.quadTo(nonFinitePts[i], finitePts[f]); break;
            case 3: path.quadTo(finitePts[f], nonFinitePts[i]); break;
            case 4: path.cubicTo(nonFinitePts[i], finitePts[f], finitePts[f]); break;
            case 5: path.cubicTo(finitePts[f], nonFinitePts[i], finitePts[f]); break;
            case 6: path.cubicTo(finitePts[f], finitePts[f], nonFinitePts[i]); break;
            case 7: path.cubicTo(nonFinitePts[i], nonFinitePts[i], finitePts[f]); break;
            case 8: path.cubicTo(nonFinitePts[i], finitePts[f], nonFinitePts[i]); break;
            case 9: path.cubicTo(finitePts[f], nonFinitePts[i], nonFinitePts[i]); break;
            case 10: path.cubicTo(nonFinitePts[i], nonFinitePts[i], nonFinitePts[i]); break;
            case 11: path.cubicTo(nonFinitePts[i], finitePts[f], finitePts[g]); break;
            case 12: path.moveTo(nonFinitePts[i]); break;
        }
        check_convexity(reporter, path, SkPath::kUnknown_Convexity);
    }

    for (int index = 0; index < (int) (11 * finitePtsCount); ++index) {
        int f = (int) (index % finitePtsCount);
        int g = (int) ((f + 1) % finitePtsCount);
        path.reset();
        int curveSelect = index % 11;
        switch (curveSelect) {
            case 0: path.moveTo(finitePts[f]); break;
            case 1: path.lineTo(finitePts[f]); break;
            case 2: path.quadTo(finitePts[f], finitePts[f]); break;
            case 3: path.quadTo(finitePts[f], finitePts[g]); break;
            case 4: path.quadTo(finitePts[g], finitePts[f]); break;
            case 5: path.cubicTo(finitePts[f], finitePts[f], finitePts[f]); break;
            case 6: path.cubicTo(finitePts[f], finitePts[f], finitePts[g]); break;
            case 7: path.cubicTo(finitePts[f], finitePts[g], finitePts[f]); break;
            case 8: path.cubicTo(finitePts[f], finitePts[g], finitePts[g]); break;
            case 9: path.cubicTo(finitePts[g], finitePts[f], finitePts[f]); break;
            case 10: path.cubicTo(finitePts[g], finitePts[f], finitePts[g]); break;
        }
        check_convexity(reporter, path, curveSelect == 0 ? SkPath::kConvex_Convexity
                : SkPath::kUnknown_Convexity);
    }

}

static void test_isLine(skiatest::Reporter* reporter) {
    SkPath path;
    SkPoint pts[2];
    const SkScalar value = SkIntToScalar(5);

    REPORTER_ASSERT(reporter, !path.isLine(nullptr));

    // set some non-zero values
    pts[0].set(value, value);
    pts[1].set(value, value);
    REPORTER_ASSERT(reporter, !path.isLine(pts));
    // check that pts was untouched
    REPORTER_ASSERT(reporter, pts[0].equals(value, value));
    REPORTER_ASSERT(reporter, pts[1].equals(value, value));

    const SkScalar moveX = SkIntToScalar(1);
    const SkScalar moveY = SkIntToScalar(2);
    REPORTER_ASSERT(reporter, value != moveX && value != moveY);

    path.moveTo(moveX, moveY);
    REPORTER_ASSERT(reporter, !path.isLine(nullptr));
    REPORTER_ASSERT(reporter, !path.isLine(pts));
    // check that pts was untouched
    REPORTER_ASSERT(reporter, pts[0].equals(value, value));
    REPORTER_ASSERT(reporter, pts[1].equals(value, value));

    const SkScalar lineX = SkIntToScalar(2);
    const SkScalar lineY = SkIntToScalar(2);
    REPORTER_ASSERT(reporter, value != lineX && value != lineY);

    path.lineTo(lineX, lineY);
    REPORTER_ASSERT(reporter, path.isLine(nullptr));

    REPORTER_ASSERT(reporter, !pts[0].equals(moveX, moveY));
    REPORTER_ASSERT(reporter, !pts[1].equals(lineX, lineY));
    REPORTER_ASSERT(reporter, path.isLine(pts));
    REPORTER_ASSERT(reporter, pts[0].equals(moveX, moveY));
    REPORTER_ASSERT(reporter, pts[1].equals(lineX, lineY));

    path.lineTo(0, 0);  // too many points/verbs
    REPORTER_ASSERT(reporter, !path.isLine(nullptr));
    REPORTER_ASSERT(reporter, !path.isLine(pts));
    REPORTER_ASSERT(reporter, pts[0].equals(moveX, moveY));
    REPORTER_ASSERT(reporter, pts[1].equals(lineX, lineY));

    path.reset();
    path.quadTo(1, 1, 2, 2);
    REPORTER_ASSERT(reporter, !path.isLine(nullptr));
}

static void test_conservativelyContains(skiatest::Reporter* reporter) {
    SkPath path;

    // kBaseRect is used to construct most our test paths: a rect, a circle, and a round-rect.
    static const SkRect kBaseRect = SkRect::MakeWH(SkIntToScalar(100), SkIntToScalar(100));

    // A circle that bounds kBaseRect (with a significant amount of slop)
    SkScalar circleR = SkMaxScalar(kBaseRect.width(), kBaseRect.height());
    circleR = SkScalarMul(circleR, 1.75f) / 2;
    static const SkPoint kCircleC = {kBaseRect.centerX(), kBaseRect.centerY()};

    // round-rect radii
    static const SkScalar kRRRadii[] = {SkIntToScalar(5), SkIntToScalar(3)};

    static const struct SUPPRESS_VISIBILITY_WARNING {
        SkRect fQueryRect;
        bool   fInRect;
        bool   fInCircle;
        bool   fInRR;
        bool   fInCubicRR;
    } kQueries[] = {
        {kBaseRect, true, true, false, false},

        // rect well inside of kBaseRect
        {SkRect::MakeLTRB(kBaseRect.fLeft + 0.25f*kBaseRect.width(),
                          kBaseRect.fTop + 0.25f*kBaseRect.height(),
                          kBaseRect.fRight - 0.25f*kBaseRect.width(),
                          kBaseRect.fBottom - 0.25f*kBaseRect.height()),
                          true, true, true, true},

        // rects with edges off by one from kBaseRect's edges
        {SkRect::MakeXYWH(kBaseRect.fLeft, kBaseRect.fTop,
                          kBaseRect.width(), kBaseRect.height() + 1),
         false, true, false, false},
        {SkRect::MakeXYWH(kBaseRect.fLeft, kBaseRect.fTop,
                          kBaseRect.width() + 1, kBaseRect.height()),
         false, true, false, false},
        {SkRect::MakeXYWH(kBaseRect.fLeft, kBaseRect.fTop,
                          kBaseRect.width() + 1, kBaseRect.height() + 1),
         false, true, false, false},
        {SkRect::MakeXYWH(kBaseRect.fLeft - 1, kBaseRect.fTop,
                          kBaseRect.width(), kBaseRect.height()),
         false, true, false, false},
        {SkRect::MakeXYWH(kBaseRect.fLeft, kBaseRect.fTop - 1,
                          kBaseRect.width(), kBaseRect.height()),
         false, true, false, false},
        {SkRect::MakeXYWH(kBaseRect.fLeft - 1, kBaseRect.fTop,
                          kBaseRect.width() + 2, kBaseRect.height()),
         false, true, false, false},
        {SkRect::MakeXYWH(kBaseRect.fLeft, kBaseRect.fTop - 1,
                          kBaseRect.width() + 2, kBaseRect.height()),
         false, true, false, false},

        // zero-w/h rects at each corner of kBaseRect
        {SkRect::MakeXYWH(kBaseRect.fLeft, kBaseRect.fTop, 0, 0), true, true, false, false},
        {SkRect::MakeXYWH(kBaseRect.fRight, kBaseRect.fTop, 0, 0), true, true, false, true},
        {SkRect::MakeXYWH(kBaseRect.fLeft, kBaseRect.fBottom, 0, 0), true, true, false, true},
        {SkRect::MakeXYWH(kBaseRect.fRight, kBaseRect.fBottom, 0, 0), true, true, false, true},

        // far away rect
        {SkRect::MakeXYWH(10 * kBaseRect.fRight, 10 * kBaseRect.fBottom,
                          SkIntToScalar(10), SkIntToScalar(10)),
         false, false, false, false},

        // very large rect containing kBaseRect
        {SkRect::MakeXYWH(kBaseRect.fLeft - 5 * kBaseRect.width(),
                          kBaseRect.fTop - 5 * kBaseRect.height(),
                          11 * kBaseRect.width(), 11 * kBaseRect.height()),
         false, false, false, false},

        // skinny rect that spans same y-range as kBaseRect
        {SkRect::MakeXYWH(kBaseRect.centerX(), kBaseRect.fTop,
                          SkIntToScalar(1), kBaseRect.height()),
         true, true, true, true},

        // short rect that spans same x-range as kBaseRect
        {SkRect::MakeXYWH(kBaseRect.fLeft, kBaseRect.centerY(), kBaseRect.width(), SkScalar(1)),
         true, true, true, true},

        // skinny rect that spans slightly larger y-range than kBaseRect
        {SkRect::MakeXYWH(kBaseRect.centerX(), kBaseRect.fTop,
                          SkIntToScalar(1), kBaseRect.height() + 1),
         false, true, false, false},

        // short rect that spans slightly larger x-range than kBaseRect
        {SkRect::MakeXYWH(kBaseRect.fLeft, kBaseRect.centerY(),
                          kBaseRect.width() + 1, SkScalar(1)),
         false, true, false, false},
    };

    for (int inv = 0; inv < 4; ++inv) {
        for (size_t q = 0; q < SK_ARRAY_COUNT(kQueries); ++q) {
            SkRect qRect = kQueries[q].fQueryRect;
            if (inv & 0x1) {
                SkTSwap(qRect.fLeft, qRect.fRight);
            }
            if (inv & 0x2) {
                SkTSwap(qRect.fTop, qRect.fBottom);
            }
            for (int d = 0; d < 2; ++d) {
                SkPath::Direction dir = d ? SkPath::kCCW_Direction : SkPath::kCW_Direction;
                path.reset();
                path.addRect(kBaseRect, dir);
                REPORTER_ASSERT(reporter, kQueries[q].fInRect ==
                                          path.conservativelyContainsRect(qRect));

                path.reset();
                path.addCircle(kCircleC.fX, kCircleC.fY, circleR, dir);
                REPORTER_ASSERT(reporter, kQueries[q].fInCircle ==
                                          path.conservativelyContainsRect(qRect));

                path.reset();
                path.addRoundRect(kBaseRect, kRRRadii[0], kRRRadii[1], dir);
                REPORTER_ASSERT(reporter, kQueries[q].fInRR ==
                                          path.conservativelyContainsRect(qRect));

                path.reset();
                path.moveTo(kBaseRect.fLeft + kRRRadii[0], kBaseRect.fTop);
                path.cubicTo(kBaseRect.fLeft + kRRRadii[0] / 2, kBaseRect.fTop,
                             kBaseRect.fLeft, kBaseRect.fTop + kRRRadii[1] / 2,
                             kBaseRect.fLeft, kBaseRect.fTop + kRRRadii[1]);
                path.lineTo(kBaseRect.fLeft, kBaseRect.fBottom);
                path.lineTo(kBaseRect.fRight, kBaseRect.fBottom);
                path.lineTo(kBaseRect.fRight, kBaseRect.fTop);
                path.close();
                REPORTER_ASSERT(reporter, kQueries[q].fInCubicRR ==
                                          path.conservativelyContainsRect(qRect));

            }
            // Slightly non-convex shape, shouldn't contain any rects.
            path.reset();
            path.moveTo(0, 0);
            path.lineTo(SkIntToScalar(50), 0.05f);
            path.lineTo(SkIntToScalar(100), 0);
            path.lineTo(SkIntToScalar(100), SkIntToScalar(100));
            path.lineTo(0, SkIntToScalar(100));
            path.close();
            REPORTER_ASSERT(reporter, !path.conservativelyContainsRect(qRect));
        }
    }

    // make sure a minimal convex shape works, a right tri with edges along pos x and y axes.
    path.reset();
    path.moveTo(0, 0);
    path.lineTo(SkIntToScalar(100), 0);
    path.lineTo(0, SkIntToScalar(100));

    // inside, on along top edge
    REPORTER_ASSERT(reporter, path.conservativelyContainsRect(SkRect::MakeXYWH(SkIntToScalar(50), 0,
                                                                               SkIntToScalar(10),
                                                                               SkIntToScalar(10))));
    // above
    REPORTER_ASSERT(reporter, !path.conservativelyContainsRect(
        SkRect::MakeXYWH(SkIntToScalar(50),
                         SkIntToScalar(-10),
                         SkIntToScalar(10),
                         SkIntToScalar(10))));
    // to the left
    REPORTER_ASSERT(reporter, !path.conservativelyContainsRect(SkRect::MakeXYWH(SkIntToScalar(-10),
                                                                                SkIntToScalar(5),
                                                                                SkIntToScalar(5),
                                                                                SkIntToScalar(5))));

    // outside the diagonal edge
    REPORTER_ASSERT(reporter, !path.conservativelyContainsRect(SkRect::MakeXYWH(SkIntToScalar(10),
                                                                                SkIntToScalar(200),
                                                                                SkIntToScalar(20),
                                                                                SkIntToScalar(5))));


    // Test that multiple move commands do not cause asserts.

    // At the time of writing, this would not modify cached convexity. This caused an assert while
    // checking conservative containment again. https://bug.skia.org/1460
    path.moveTo(SkIntToScalar(100), SkIntToScalar(100));
#if 0
    REPORTER_ASSERT(reporter, path.conservativelyContainsRect(SkRect::MakeXYWH(SkIntToScalar(50), 0,
                                                                               SkIntToScalar(10),
                                                                               SkIntToScalar(10))));
#endif

    // Same as above path and first test but with an extra moveTo.
    path.reset();
    path.moveTo(100, 100);
    path.moveTo(0, 0);
    path.lineTo(SkIntToScalar(100), 0);
    path.lineTo(0, SkIntToScalar(100));

    REPORTER_ASSERT(reporter, path.conservativelyContainsRect(SkRect::MakeXYWH(SkIntToScalar(50), 0,
                                                                               SkIntToScalar(10),
                                                                               SkIntToScalar(10))));

    // Test that multiple move commands do not cause asserts and that the function
    // is not confused by the multiple moves.
    path.reset();
    path.moveTo(0, 0);
    path.lineTo(SkIntToScalar(100), 0);
    path.lineTo(0, SkIntToScalar(100));
    path.moveTo(0, SkIntToScalar(200));
    path.lineTo(SkIntToScalar(100), SkIntToScalar(200));
    path.lineTo(0, SkIntToScalar(300));

    REPORTER_ASSERT(reporter, !path.conservativelyContainsRect(
                                                            SkRect::MakeXYWH(SkIntToScalar(50), 0,
                                                                             SkIntToScalar(10),
                                                                             SkIntToScalar(10))));

    path.reset();
    path.lineTo(100, 100);
    REPORTER_ASSERT(reporter, !path.conservativelyContainsRect(SkRect::MakeXYWH(0, 0, 1, 1)));
}

static void test_isRect_open_close(skiatest::Reporter* reporter) {
    SkPath path;
    bool isClosed;

    path.moveTo(0, 0); path.lineTo(1, 0); path.lineTo(1, 1); path.lineTo(0, 1);
    path.close();

    REPORTER_ASSERT(reporter, path.isRect(nullptr, &isClosed, nullptr));
    REPORTER_ASSERT(reporter, isClosed);
}

// Simple isRect test is inline TestPath, below.
// test_isRect provides more extensive testing.
static void test_isRect(skiatest::Reporter* reporter) {
    test_isRect_open_close(reporter);

    // passing tests (all moveTo / lineTo...
    SkPoint r1[] = {{0, 0}, {1, 0}, {1, 1}, {0, 1}};
    SkPoint r2[] = {{1, 0}, {1, 1}, {0, 1}, {0, 0}};
    SkPoint r3[] = {{1, 1}, {0, 1}, {0, 0}, {1, 0}};
    SkPoint r4[] = {{0, 1}, {0, 0}, {1, 0}, {1, 1}};
    SkPoint r5[] = {{0, 0}, {0, 1}, {1, 1}, {1, 0}};
    SkPoint r6[] = {{0, 1}, {1, 1}, {1, 0}, {0, 0}};
    SkPoint r7[] = {{1, 1}, {1, 0}, {0, 0}, {0, 1}};
    SkPoint r8[] = {{1, 0}, {0, 0}, {0, 1}, {1, 1}};
    SkPoint r9[] = {{0, 1}, {1, 1}, {1, 0}, {0, 0}};
    SkPoint ra[] = {{0, 0}, {0, .5f}, {0, 1}, {.5f, 1}, {1, 1}, {1, .5f}, {1, 0}, {.5f, 0}};
    SkPoint rb[] = {{0, 0}, {.5f, 0}, {1, 0}, {1, .5f}, {1, 1}, {.5f, 1}, {0, 1}, {0, .5f}};
    SkPoint rc[] = {{0, 0}, {1, 0}, {1, 1}, {0, 1}, {0, 0}};
    SkPoint rd[] = {{0, 0}, {0, 1}, {1, 1}, {1, 0}, {0, 0}};
    SkPoint re[] = {{0, 0}, {1, 0}, {1, 0}, {1, 1}, {0, 1}};
    SkPoint rf[] = {{1, 0}, {8, 0}, {8, 8}, {0, 8}, {0, 0}};

    // failing tests
    SkPoint f1[] = {{0, 0}, {1, 0}, {1, 1}}; // too few points
    SkPoint f2[] = {{0, 0}, {1, 1}, {0, 1}, {1, 0}}; // diagonal
    SkPoint f3[] = {{0, 0}, {1, 0}, {1, 1}, {0, 1}, {0, 0}, {1, 0}}; // wraps
    SkPoint f4[] = {{0, 0}, {1, 0}, {0, 0}, {1, 0}, {1, 1}, {0, 1}}; // backs up
    SkPoint f5[] = {{0, 0}, {1, 0}, {1, 1}, {2, 0}}; // end overshoots
    SkPoint f6[] = {{0, 0}, {1, 0}, {1, 1}, {0, 1}, {0, 2}}; // end overshoots
    SkPoint f7[] = {{0, 0}, {1, 0}, {1, 1}, {0, 2}}; // end overshoots
    SkPoint f8[] = {{0, 0}, {1, 0}, {1, 1}, {1, 0}}; // 'L'
    SkPoint f9[] = {{1, 0}, {8, 0}, {8, 8}, {0, 8}, {0, 0}, {2, 0}}; // overlaps
    SkPoint fa[] = {{1, 0}, {8, 0}, {8, 8}, {0, 8}, {0, -1}, {1, -1}}; // non colinear gap
    SkPoint fb[] = {{1, 0}, {8, 0}, {8, 8}, {0, 8}, {0, 1}}; // falls short

    // no close, but we should detect them as fillably the same as a rect
    SkPoint c1[] = {{0, 0}, {1, 0}, {1, 1}, {0, 1}};
    SkPoint c2[] = {{0, 0}, {1, 0}, {1, 2}, {0, 2}, {0, 1}};
    SkPoint c3[] = {{0, 0}, {1, 0}, {1, 2}, {0, 2}, {0, 1}, {0, 0}}; // hit the start

    // like c2, but we double-back on ourselves
    SkPoint d1[] = {{0, 0}, {1, 0}, {1, 2}, {0, 2}, {0, 1}, {0, 2}};
    // like c2, but we overshoot the start point
    SkPoint d2[] = {{0, 0}, {1, 0}, {1, 2}, {0, 2}, {0, -1}};
    SkPoint d3[] = {{0, 0}, {1, 0}, {1, 2}, {0, 2}, {0, -1}, {0, 0}};

    struct IsRectTest {
        SkPoint *fPoints;
        int fPointCount;
        bool fClose;
        bool fIsRect;
    } tests[] = {
        { r1, SK_ARRAY_COUNT(r1), true, true },
        { r2, SK_ARRAY_COUNT(r2), true, true },
        { r3, SK_ARRAY_COUNT(r3), true, true },
        { r4, SK_ARRAY_COUNT(r4), true, true },
        { r5, SK_ARRAY_COUNT(r5), true, true },
        { r6, SK_ARRAY_COUNT(r6), true, true },
        { r7, SK_ARRAY_COUNT(r7), true, true },
        { r8, SK_ARRAY_COUNT(r8), true, true },
        { r9, SK_ARRAY_COUNT(r9), true, true },
        { ra, SK_ARRAY_COUNT(ra), true, true },
        { rb, SK_ARRAY_COUNT(rb), true, true },
        { rc, SK_ARRAY_COUNT(rc), true, true },
        { rd, SK_ARRAY_COUNT(rd), true, true },
        { re, SK_ARRAY_COUNT(re), true, true },
        { rf, SK_ARRAY_COUNT(rf), true, true },

        { f1, SK_ARRAY_COUNT(f1), true, false },
        { f2, SK_ARRAY_COUNT(f2), true, false },
        { f3, SK_ARRAY_COUNT(f3), true, false },
        { f4, SK_ARRAY_COUNT(f4), true, false },
        { f5, SK_ARRAY_COUNT(f5), true, false },
        { f6, SK_ARRAY_COUNT(f6), true, false },
        { f7, SK_ARRAY_COUNT(f7), true, false },
        { f8, SK_ARRAY_COUNT(f8), true, false },
        { f9, SK_ARRAY_COUNT(f9), true, false },
        { fa, SK_ARRAY_COUNT(fa), true, false },
        { fb, SK_ARRAY_COUNT(fb), true, false },

        { c1, SK_ARRAY_COUNT(c1), false, true },
        { c2, SK_ARRAY_COUNT(c2), false, true },
        { c3, SK_ARRAY_COUNT(c3), false, true },

        { d1, SK_ARRAY_COUNT(d1), false, false },
        { d2, SK_ARRAY_COUNT(d2), false, false },
        { d3, SK_ARRAY_COUNT(d3), false, false },
    };

    const size_t testCount = SK_ARRAY_COUNT(tests);
    int index;
    for (size_t testIndex = 0; testIndex < testCount; ++testIndex) {
        SkPath path;
        path.moveTo(tests[testIndex].fPoints[0].fX, tests[testIndex].fPoints[0].fY);
        for (index = 1; index < tests[testIndex].fPointCount; ++index) {
            path.lineTo(tests[testIndex].fPoints[index].fX, tests[testIndex].fPoints[index].fY);
        }
        if (tests[testIndex].fClose) {
            path.close();
        }
        REPORTER_ASSERT(reporter, tests[testIndex].fIsRect == path.isRect(nullptr));

        if (tests[testIndex].fIsRect) {
            SkRect computed, expected;
            bool isClosed;
            SkPath::Direction direction;
            SkPathPriv::FirstDirection cheapDirection;
            expected.set(tests[testIndex].fPoints, tests[testIndex].fPointCount);
            REPORTER_ASSERT(reporter, SkPathPriv::CheapComputeFirstDirection(path, &cheapDirection));
            REPORTER_ASSERT(reporter, path.isRect(&computed, &isClosed, &direction));
            REPORTER_ASSERT(reporter, expected == computed);
            REPORTER_ASSERT(reporter, isClosed == tests[testIndex].fClose);
            REPORTER_ASSERT(reporter, SkPathPriv::AsFirstDirection(direction) == cheapDirection);
        } else {
            SkRect computed;
            computed.set(123, 456, 789, 1011);
            bool isClosed = (bool)-1;
            SkPath::Direction direction = (SkPath::Direction) - 1;
            REPORTER_ASSERT(reporter, !path.isRect(&computed, &isClosed, &direction));
            REPORTER_ASSERT(reporter, computed.fLeft == 123 && computed.fTop == 456);
            REPORTER_ASSERT(reporter, computed.fRight == 789 && computed.fBottom == 1011);
            REPORTER_ASSERT(reporter, isClosed == (bool) -1);
            REPORTER_ASSERT(reporter, direction == (SkPath::Direction) -1);
        }
    }

    // fail, close then line
    SkPath path1;
    path1.moveTo(r1[0].fX, r1[0].fY);
    for (index = 1; index < SkToInt(SK_ARRAY_COUNT(r1)); ++index) {
        path1.lineTo(r1[index].fX, r1[index].fY);
    }
    path1.close();
    path1.lineTo(1, 0);
    REPORTER_ASSERT(reporter, !path1.isRect(nullptr));

    // fail, move in the middle
    path1.reset();
    path1.moveTo(r1[0].fX, r1[0].fY);
    for (index = 1; index < SkToInt(SK_ARRAY_COUNT(r1)); ++index) {
        if (index == 2) {
            path1.moveTo(1, .5f);
        }
        path1.lineTo(r1[index].fX, r1[index].fY);
    }
    path1.close();
    REPORTER_ASSERT(reporter, !path1.isRect(nullptr));

    // fail, move on the edge
    path1.reset();
    for (index = 1; index < SkToInt(SK_ARRAY_COUNT(r1)); ++index) {
        path1.moveTo(r1[index - 1].fX, r1[index - 1].fY);
        path1.lineTo(r1[index].fX, r1[index].fY);
    }
    path1.close();
    REPORTER_ASSERT(reporter, !path1.isRect(nullptr));

    // fail, quad
    path1.reset();
    path1.moveTo(r1[0].fX, r1[0].fY);
    for (index = 1; index < SkToInt(SK_ARRAY_COUNT(r1)); ++index) {
        if (index == 2) {
            path1.quadTo(1, .5f, 1, .5f);
        }
        path1.lineTo(r1[index].fX, r1[index].fY);
    }
    path1.close();
    REPORTER_ASSERT(reporter, !path1.isRect(nullptr));

    // fail, cubic
    path1.reset();
    path1.moveTo(r1[0].fX, r1[0].fY);
    for (index = 1; index < SkToInt(SK_ARRAY_COUNT(r1)); ++index) {
        if (index == 2) {
            path1.cubicTo(1, .5f, 1, .5f, 1, .5f);
        }
        path1.lineTo(r1[index].fX, r1[index].fY);
    }
    path1.close();
    REPORTER_ASSERT(reporter, !path1.isRect(nullptr));
}

static void check_simple_closed_rect(skiatest::Reporter* reporter, const SkPath& path,
                                     const SkRect& rect, SkPath::Direction dir, unsigned start) {
    SkRect r = SkRect::MakeEmpty();
    SkPath::Direction d = SkPath::kCCW_Direction;
    unsigned s = ~0U;

    REPORTER_ASSERT(reporter, SkPathPriv::IsSimpleClosedRect(path, &r, &d, &s));
    REPORTER_ASSERT(reporter, r == rect);
    REPORTER_ASSERT(reporter, d == dir);
    REPORTER_ASSERT(reporter, s == start);
}

static void test_is_simple_closed_rect(skiatest::Reporter* reporter) {
    SkRect r = SkRect::MakeEmpty();
    SkPath::Direction d = SkPath::kCCW_Direction;
    unsigned s = ~0U;

    const SkRect testRect = SkRect::MakeXYWH(10, 10, 50, 70);
    const SkRect emptyRect = SkRect::MakeEmpty();
    SkPath path;
    for (int start = 0; start < 4; ++start) {
        for (auto dir : {SkPath::kCCW_Direction, SkPath::kCW_Direction}) {
            SkPath path;
            path.addRect(testRect, dir, start);
            check_simple_closed_rect(reporter, path, testRect, dir, start);
            path.close();
            check_simple_closed_rect(reporter, path, testRect, dir, start);
            SkPath path2 = path;
            path2.lineTo(10, 10);
            REPORTER_ASSERT(reporter, !SkPathPriv::IsSimpleClosedRect(path2, &r, &d, &s));
            path2 = path;
            path2.moveTo(10, 10);
            REPORTER_ASSERT(reporter, !SkPathPriv::IsSimpleClosedRect(path2, &r, &d, &s));
            path2 = path;
            path2.addRect(testRect, dir, start);
            REPORTER_ASSERT(reporter, !SkPathPriv::IsSimpleClosedRect(path2, &r, &d, &s));
            // Make the path by hand, manually closing it.
            path2.reset();
            SkPath::RawIter iter(path);
            SkPath::Verb v;
            SkPoint verbPts[4];
            SkPoint firstPt = {0.f, 0.f};
            while ((v = iter.next(verbPts)) != SkPath::kDone_Verb) {
                switch(v) {
                    case SkPath::kMove_Verb:
                        firstPt = verbPts[0];
                        path2.moveTo(verbPts[0]);
                        break;
                    case SkPath::kLine_Verb:
                        path2.lineTo(verbPts[1]);
                        break;
                    default:
                        break;
                }
            }
            // We haven't closed it yet...
            REPORTER_ASSERT(reporter, !SkPathPriv::IsSimpleClosedRect(path2, &r, &d, &s));
            // ... now we do and test again.
            path2.lineTo(firstPt);
            check_simple_closed_rect(reporter, path2, testRect, dir, start);
            // A redundant close shouldn't cause a failure.
            path2.close();
            check_simple_closed_rect(reporter, path2, testRect, dir, start);
            // Degenerate point and line rects are not allowed
            path2.reset();
            path2.addRect(emptyRect, dir, start);
            REPORTER_ASSERT(reporter, !SkPathPriv::IsSimpleClosedRect(path2, &r, &d, &s));
            SkRect degenRect = testRect;
            degenRect.fLeft = degenRect.fRight;
            path2.reset();
            path2.addRect(degenRect, dir, start);
            REPORTER_ASSERT(reporter, !SkPathPriv::IsSimpleClosedRect(path2, &r, &d, &s));
            degenRect = testRect;
            degenRect.fTop = degenRect.fBottom;
            path2.reset();
            path2.addRect(degenRect, dir, start);
            REPORTER_ASSERT(reporter, !SkPathPriv::IsSimpleClosedRect(path2, &r, &d, &s));
            // An inverted rect makes a rect path, but changes the winding dir and start point.
            SkPath::Direction swapDir = (dir == SkPath::kCW_Direction)
                                            ? SkPath::kCCW_Direction
                                            : SkPath::kCW_Direction;
            static constexpr unsigned kXSwapStarts[] = { 1, 0, 3, 2 };
            static constexpr unsigned kYSwapStarts[] = { 3, 2, 1, 0 };
            SkRect swapRect = testRect;
            SkTSwap(swapRect.fLeft, swapRect.fRight);
            path2.reset();
            path2.addRect(swapRect, dir, start);
            check_simple_closed_rect(reporter, path2, testRect, swapDir, kXSwapStarts[start]);
            swapRect = testRect;
            SkTSwap(swapRect.fTop, swapRect.fBottom);
            path2.reset();
            path2.addRect(swapRect, dir, start);
            check_simple_closed_rect(reporter, path2, testRect, swapDir, kYSwapStarts[start]);
        }
    }
    // down, up, left, close
    path.reset();
    path.moveTo(1, 1);
    path.lineTo(1, 2);
    path.lineTo(1, 1);
    path.lineTo(0, 1);
    SkRect rect;
    SkPath::Direction  dir;
    unsigned start;
    path.close();
    REPORTER_ASSERT(reporter, !SkPathPriv::IsSimpleClosedRect(path, &rect, &dir, &start));
    // right, left, up, close
    path.reset();
    path.moveTo(1, 1);
    path.lineTo(2, 1);
    path.lineTo(1, 1);
    path.lineTo(1, 0);
    path.close();
    REPORTER_ASSERT(reporter, !SkPathPriv::IsSimpleClosedRect(path, &rect, &dir, &start));
    // parallelogram with horizontal edges
    path.reset();
    path.moveTo(1, 0);
    path.lineTo(3, 0);
    path.lineTo(2, 1);
    path.lineTo(0, 1);
    path.close();
    REPORTER_ASSERT(reporter, !SkPathPriv::IsSimpleClosedRect(path, &rect, &dir, &start));
    // parallelogram with vertical edges
    path.reset();
    path.moveTo(0, 1);
    path.lineTo(0, 3);
    path.lineTo(1, 2);
    path.lineTo(1, 0);
    path.close();
    REPORTER_ASSERT(reporter, !SkPathPriv::IsSimpleClosedRect(path, &rect, &dir, &start));

}

static void test_isNestedFillRects(skiatest::Reporter* reporter) {
    // passing tests (all moveTo / lineTo...
    SkPoint r1[] = {{0, 0}, {1, 0}, {1, 1}, {0, 1}}; // CW
    SkPoint r2[] = {{1, 0}, {1, 1}, {0, 1}, {0, 0}};
    SkPoint r3[] = {{1, 1}, {0, 1}, {0, 0}, {1, 0}};
    SkPoint r4[] = {{0, 1}, {0, 0}, {1, 0}, {1, 1}};
    SkPoint r5[] = {{0, 0}, {0, 1}, {1, 1}, {1, 0}}; // CCW
    SkPoint r6[] = {{0, 1}, {1, 1}, {1, 0}, {0, 0}};
    SkPoint r7[] = {{1, 1}, {1, 0}, {0, 0}, {0, 1}};
    SkPoint r8[] = {{1, 0}, {0, 0}, {0, 1}, {1, 1}};
    SkPoint r9[] = {{0, 1}, {1, 1}, {1, 0}, {0, 0}};
    SkPoint ra[] = {{0, 0}, {0, .5f}, {0, 1}, {.5f, 1}, {1, 1}, {1, .5f}, {1, 0}, {.5f, 0}}; // CCW
    SkPoint rb[] = {{0, 0}, {.5f, 0}, {1, 0}, {1, .5f}, {1, 1}, {.5f, 1}, {0, 1}, {0, .5f}}; // CW
    SkPoint rc[] = {{0, 0}, {1, 0}, {1, 1}, {0, 1}, {0, 0}}; // CW
    SkPoint rd[] = {{0, 0}, {0, 1}, {1, 1}, {1, 0}, {0, 0}}; // CCW
    SkPoint re[] = {{0, 0}, {1, 0}, {1, 0}, {1, 1}, {0, 1}}; // CW

    // failing tests
    SkPoint f1[] = {{0, 0}, {1, 0}, {1, 1}}; // too few points
    SkPoint f2[] = {{0, 0}, {1, 1}, {0, 1}, {1, 0}}; // diagonal
    SkPoint f3[] = {{0, 0}, {1, 0}, {1, 1}, {0, 1}, {0, 0}, {1, 0}}; // wraps
    SkPoint f4[] = {{0, 0}, {1, 0}, {0, 0}, {1, 0}, {1, 1}, {0, 1}}; // backs up
    SkPoint f5[] = {{0, 0}, {1, 0}, {1, 1}, {2, 0}}; // end overshoots
    SkPoint f6[] = {{0, 0}, {1, 0}, {1, 1}, {0, 1}, {0, 2}}; // end overshoots
    SkPoint f7[] = {{0, 0}, {1, 0}, {1, 1}, {0, 2}}; // end overshoots
    SkPoint f8[] = {{0, 0}, {1, 0}, {1, 1}, {1, 0}}; // 'L'

    // success, no close is OK
    SkPoint c1[] = {{0, 0}, {1, 0}, {1, 1}, {0, 1}}; // close doesn't match
    SkPoint c2[] = {{0, 0}, {1, 0}, {1, 2}, {0, 2}, {0, 1}}; // ditto

    struct IsNestedRectTest {
        SkPoint *fPoints;
        int fPointCount;
        SkPathPriv::FirstDirection fDirection;
        bool fClose;
        bool fIsNestedRect; // nests with path.addRect(-1, -1, 2, 2);
    } tests[] = {
        { r1, SK_ARRAY_COUNT(r1), SkPathPriv::kCW_FirstDirection , true, true },
        { r2, SK_ARRAY_COUNT(r2), SkPathPriv::kCW_FirstDirection , true, true },
        { r3, SK_ARRAY_COUNT(r3), SkPathPriv::kCW_FirstDirection , true, true },
        { r4, SK_ARRAY_COUNT(r4), SkPathPriv::kCW_FirstDirection , true, true },
        { r5, SK_ARRAY_COUNT(r5), SkPathPriv::kCCW_FirstDirection, true, true },
        { r6, SK_ARRAY_COUNT(r6), SkPathPriv::kCCW_FirstDirection, true, true },
        { r7, SK_ARRAY_COUNT(r7), SkPathPriv::kCCW_FirstDirection, true, true },
        { r8, SK_ARRAY_COUNT(r8), SkPathPriv::kCCW_FirstDirection, true, true },
        { r9, SK_ARRAY_COUNT(r9), SkPathPriv::kCCW_FirstDirection, true, true },
        { ra, SK_ARRAY_COUNT(ra), SkPathPriv::kCCW_FirstDirection, true, true },
        { rb, SK_ARRAY_COUNT(rb), SkPathPriv::kCW_FirstDirection,  true, true },
        { rc, SK_ARRAY_COUNT(rc), SkPathPriv::kCW_FirstDirection,  true, true },
        { rd, SK_ARRAY_COUNT(rd), SkPathPriv::kCCW_FirstDirection, true, true },
        { re, SK_ARRAY_COUNT(re), SkPathPriv::kCW_FirstDirection,  true, true },

        { f1, SK_ARRAY_COUNT(f1), SkPathPriv::kUnknown_FirstDirection, true, false },
        { f2, SK_ARRAY_COUNT(f2), SkPathPriv::kUnknown_FirstDirection, true, false },
        { f3, SK_ARRAY_COUNT(f3), SkPathPriv::kUnknown_FirstDirection, true, false },
        { f4, SK_ARRAY_COUNT(f4), SkPathPriv::kUnknown_FirstDirection, true, false },
        { f5, SK_ARRAY_COUNT(f5), SkPathPriv::kUnknown_FirstDirection, true, false },
        { f6, SK_ARRAY_COUNT(f6), SkPathPriv::kUnknown_FirstDirection, true, false },
        { f7, SK_ARRAY_COUNT(f7), SkPathPriv::kUnknown_FirstDirection, true, false },
        { f8, SK_ARRAY_COUNT(f8), SkPathPriv::kUnknown_FirstDirection, true, false },

        { c1, SK_ARRAY_COUNT(c1), SkPathPriv::kCW_FirstDirection, false, true },
        { c2, SK_ARRAY_COUNT(c2), SkPathPriv::kCW_FirstDirection, false, true },
    };

    const size_t testCount = SK_ARRAY_COUNT(tests);
    int index;
    for (int rectFirst = 0; rectFirst <= 1; ++rectFirst) {
        for (size_t testIndex = 0; testIndex < testCount; ++testIndex) {
            SkPath path;
            if (rectFirst) {
                path.addRect(-1, -1, 2, 2, SkPath::kCW_Direction);
            }
            path.moveTo(tests[testIndex].fPoints[0].fX, tests[testIndex].fPoints[0].fY);
            for (index = 1; index < tests[testIndex].fPointCount; ++index) {
                path.lineTo(tests[testIndex].fPoints[index].fX, tests[testIndex].fPoints[index].fY);
            }
            if (tests[testIndex].fClose) {
                path.close();
            }
            if (!rectFirst) {
                path.addRect(-1, -1, 2, 2, SkPath::kCCW_Direction);
            }
            REPORTER_ASSERT(reporter,
                    tests[testIndex].fIsNestedRect == path.isNestedFillRects(nullptr));
            if (tests[testIndex].fIsNestedRect) {
                SkRect expected[2], computed[2];
                SkPathPriv::FirstDirection expectedDirs[2];
                SkPath::Direction computedDirs[2];
                SkRect testBounds;
                testBounds.set(tests[testIndex].fPoints, tests[testIndex].fPointCount);
                expected[0] = SkRect::MakeLTRB(-1, -1, 2, 2);
                expected[1] = testBounds;
                if (rectFirst) {
                    expectedDirs[0] = SkPathPriv::kCW_FirstDirection;
                } else {
                    expectedDirs[0] = SkPathPriv::kCCW_FirstDirection;
                }
                expectedDirs[1] = tests[testIndex].fDirection;
                REPORTER_ASSERT(reporter, path.isNestedFillRects(computed, computedDirs));
                REPORTER_ASSERT(reporter, expected[0] == computed[0]);
                REPORTER_ASSERT(reporter, expected[1] == computed[1]);
                REPORTER_ASSERT(reporter, expectedDirs[0] == SkPathPriv::AsFirstDirection(computedDirs[0]));
                REPORTER_ASSERT(reporter, expectedDirs[1] == SkPathPriv::AsFirstDirection(computedDirs[1]));
            }
        }

        // fail, close then line
        SkPath path1;
        if (rectFirst) {
            path1.addRect(-1, -1, 2, 2, SkPath::kCW_Direction);
        }
        path1.moveTo(r1[0].fX, r1[0].fY);
        for (index = 1; index < SkToInt(SK_ARRAY_COUNT(r1)); ++index) {
            path1.lineTo(r1[index].fX, r1[index].fY);
        }
        path1.close();
        path1.lineTo(1, 0);
        if (!rectFirst) {
            path1.addRect(-1, -1, 2, 2, SkPath::kCCW_Direction);
        }
        REPORTER_ASSERT(reporter, !path1.isNestedFillRects(nullptr));

        // fail, move in the middle
        path1.reset();
        if (rectFirst) {
            path1.addRect(-1, -1, 2, 2, SkPath::kCW_Direction);
        }
        path1.moveTo(r1[0].fX, r1[0].fY);
        for (index = 1; index < SkToInt(SK_ARRAY_COUNT(r1)); ++index) {
            if (index == 2) {
                path1.moveTo(1, .5f);
            }
            path1.lineTo(r1[index].fX, r1[index].fY);
        }
        path1.close();
        if (!rectFirst) {
            path1.addRect(-1, -1, 2, 2, SkPath::kCCW_Direction);
        }
        REPORTER_ASSERT(reporter, !path1.isNestedFillRects(nullptr));

        // fail, move on the edge
        path1.reset();
        if (rectFirst) {
            path1.addRect(-1, -1, 2, 2, SkPath::kCW_Direction);
        }
        for (index = 1; index < SkToInt(SK_ARRAY_COUNT(r1)); ++index) {
            path1.moveTo(r1[index - 1].fX, r1[index - 1].fY);
            path1.lineTo(r1[index].fX, r1[index].fY);
        }
        path1.close();
        if (!rectFirst) {
            path1.addRect(-1, -1, 2, 2, SkPath::kCCW_Direction);
        }
        REPORTER_ASSERT(reporter, !path1.isNestedFillRects(nullptr));

        // fail, quad
        path1.reset();
        if (rectFirst) {
            path1.addRect(-1, -1, 2, 2, SkPath::kCW_Direction);
        }
        path1.moveTo(r1[0].fX, r1[0].fY);
        for (index = 1; index < SkToInt(SK_ARRAY_COUNT(r1)); ++index) {
            if (index == 2) {
                path1.quadTo(1, .5f, 1, .5f);
            }
            path1.lineTo(r1[index].fX, r1[index].fY);
        }
        path1.close();
        if (!rectFirst) {
            path1.addRect(-1, -1, 2, 2, SkPath::kCCW_Direction);
        }
        REPORTER_ASSERT(reporter, !path1.isNestedFillRects(nullptr));

        // fail, cubic
        path1.reset();
        if (rectFirst) {
            path1.addRect(-1, -1, 2, 2, SkPath::kCW_Direction);
        }
        path1.moveTo(r1[0].fX, r1[0].fY);
        for (index = 1; index < SkToInt(SK_ARRAY_COUNT(r1)); ++index) {
            if (index == 2) {
                path1.cubicTo(1, .5f, 1, .5f, 1, .5f);
            }
            path1.lineTo(r1[index].fX, r1[index].fY);
        }
        path1.close();
        if (!rectFirst) {
            path1.addRect(-1, -1, 2, 2, SkPath::kCCW_Direction);
        }
        REPORTER_ASSERT(reporter, !path1.isNestedFillRects(nullptr));

        // fail,  not nested
        path1.reset();
        path1.addRect(1, 1, 3, 3, SkPath::kCW_Direction);
        path1.addRect(2, 2, 4, 4, SkPath::kCW_Direction);
        REPORTER_ASSERT(reporter, !path1.isNestedFillRects(nullptr));
    }

    //  pass, constructed explicitly from manually closed rects specified as moves/lines.
    SkPath path;
    path.moveTo(0, 0);
    path.lineTo(10, 0);
    path.lineTo(10, 10);
    path.lineTo(0, 10);
    path.lineTo(0, 0);
    path.moveTo(1, 1);
    path.lineTo(9, 1);
    path.lineTo(9, 9);
    path.lineTo(1, 9);
    path.lineTo(1, 1);
    REPORTER_ASSERT(reporter, path.isNestedFillRects(nullptr));

    // pass, stroke rect
    SkPath src, dst;
    src.addRect(1, 1, 7, 7, SkPath::kCW_Direction);
    SkPaint strokePaint;
    strokePaint.setStyle(SkPaint::kStroke_Style);
    strokePaint.setStrokeWidth(2);
    strokePaint.getFillPath(src, &dst);
    REPORTER_ASSERT(reporter, dst.isNestedFillRects(nullptr));
}

static void write_and_read_back(skiatest::Reporter* reporter,
                                const SkPath& p) {
    SkWriter32 writer;
    writer.writePath(p);
    size_t size = writer.bytesWritten();
    SkAutoMalloc storage(size);
    writer.flatten(storage.get());
    SkReader32 reader(storage.get(), size);

    SkPath readBack;
    REPORTER_ASSERT(reporter, readBack != p);
    reader.readPath(&readBack);
    REPORTER_ASSERT(reporter, readBack == p);

    REPORTER_ASSERT(reporter, readBack.getConvexityOrUnknown() ==
                              p.getConvexityOrUnknown());

    SkRect oval0, oval1;
    SkPath::Direction dir0, dir1;
    unsigned start0, start1;
    REPORTER_ASSERT(reporter, readBack.isOval(nullptr) == p.isOval(nullptr));
    if (p.isOval(&oval0, &dir0, &start0) && readBack.isOval(&oval1, &dir1, &start1)) {
        REPORTER_ASSERT(reporter, oval0 == oval1);
        REPORTER_ASSERT(reporter, dir0 == dir1);
        REPORTER_ASSERT(reporter, start0 == start1);
    }
    REPORTER_ASSERT(reporter, readBack.isRRect(nullptr) == p.isRRect(nullptr));
    SkRRect rrect0, rrect1;
    if (p.isRRect(&rrect0, &dir0, &start0) && readBack.isRRect(&rrect1, &dir1, &start1)) {
        REPORTER_ASSERT(reporter, rrect0 == rrect1);
        REPORTER_ASSERT(reporter, dir0 == dir1);
        REPORTER_ASSERT(reporter, start0 == start1);
    }
    const SkRect& origBounds = p.getBounds();
    const SkRect& readBackBounds = readBack.getBounds();

    REPORTER_ASSERT(reporter, origBounds == readBackBounds);
}

static void test_flattening(skiatest::Reporter* reporter) {
    SkPath p;

    static const SkPoint pts[] = {
        { 0, 0 },
        { SkIntToScalar(10), SkIntToScalar(10) },
        { SkIntToScalar(20), SkIntToScalar(10) }, { SkIntToScalar(20), 0 },
        { 0, 0 }, { 0, SkIntToScalar(10) }, { SkIntToScalar(1), SkIntToScalar(10) }
    };
    p.moveTo(pts[0]);
    p.lineTo(pts[1]);
    p.quadTo(pts[2], pts[3]);
    p.cubicTo(pts[4], pts[5], pts[6]);

    write_and_read_back(reporter, p);

    // create a buffer that should be much larger than the path so we don't
    // kill our stack if writer goes too far.
    char buffer[1024];
    size_t size1 = p.writeToMemory(nullptr);
    size_t size2 = p.writeToMemory(buffer);
    REPORTER_ASSERT(reporter, size1 == size2);

    SkPath p2;
    size_t size3 = p2.readFromMemory(buffer, 1024);
    REPORTER_ASSERT(reporter, size1 == size3);
    REPORTER_ASSERT(reporter, p == p2);

    size3 = p2.readFromMemory(buffer, 0);
    REPORTER_ASSERT(reporter, !size3);

    SkPath tooShort;
    size3 = tooShort.readFromMemory(buffer, size1 - 1);
    REPORTER_ASSERT(reporter, tooShort.isEmpty());

    char buffer2[1024];
    size3 = p2.writeToMemory(buffer2);
    REPORTER_ASSERT(reporter, size1 == size3);
    REPORTER_ASSERT(reporter, memcmp(buffer, buffer2, size1) == 0);

    // test persistence of the oval flag & convexity
    {
        SkPath oval;
        SkRect rect = SkRect::MakeWH(10, 10);
        oval.addOval(rect);

        write_and_read_back(reporter, oval);
    }
}

static void test_transform(skiatest::Reporter* reporter) {
    SkPath p;

#define CONIC_PERSPECTIVE_BUG_FIXED 0
    static const SkPoint pts[] = {
        { 0, 0 },  // move
        { SkIntToScalar(10), SkIntToScalar(10) },  // line
        { SkIntToScalar(20), SkIntToScalar(10) }, { SkIntToScalar(20), 0 },  // quad
        { 0, 0 }, { 0, SkIntToScalar(10) }, { SkIntToScalar(1), SkIntToScalar(10) },  // cubic
#if CONIC_PERSPECTIVE_BUG_FIXED
        { 0, 0 }, { SkIntToScalar(20), SkIntToScalar(10) },  // conic
#endif
    };
    const int kPtCount = SK_ARRAY_COUNT(pts);

    p.moveTo(pts[0]);
    p.lineTo(pts[1]);
    p.quadTo(pts[2], pts[3]);
    p.cubicTo(pts[4], pts[5], pts[6]);
#if CONIC_PERSPECTIVE_BUG_FIXED
    p.conicTo(pts[4], pts[5], 0.5f);
#endif
    p.close();

    {
        SkMatrix matrix;
        matrix.reset();
        SkPath p1;
        p.transform(matrix, &p1);
        REPORTER_ASSERT(reporter, p == p1);
    }


    {
        SkMatrix matrix;
        matrix.setScale(SK_Scalar1 * 2, SK_Scalar1 * 3);

        SkPath p1;      // Leave p1 non-unique (i.e., the empty path)

        p.transform(matrix, &p1);
        SkPoint pts1[kPtCount];
        int count = p1.getPoints(pts1, kPtCount);
        REPORTER_ASSERT(reporter, kPtCount == count);
        for (int i = 0; i < count; ++i) {
            SkPoint newPt = SkPoint::Make(pts[i].fX * 2, pts[i].fY * 3);
            REPORTER_ASSERT(reporter, newPt == pts1[i]);
        }
    }

    {
        SkMatrix matrix;
        matrix.reset();
        matrix.setPerspX(4);

        SkPath p1;
        p1.moveTo(SkPoint::Make(0, 0));

        p.transform(matrix, &p1);
        REPORTER_ASSERT(reporter, matrix.invert(&matrix));
        p1.transform(matrix, nullptr);
        SkRect pBounds = p.getBounds();
        SkRect p1Bounds = p1.getBounds();
        REPORTER_ASSERT(reporter, SkScalarNearlyEqual(pBounds.fLeft, p1Bounds.fLeft));
        REPORTER_ASSERT(reporter, SkScalarNearlyEqual(pBounds.fTop, p1Bounds.fTop));
        REPORTER_ASSERT(reporter, SkScalarNearlyEqual(pBounds.fRight, p1Bounds.fRight));
        REPORTER_ASSERT(reporter, SkScalarNearlyEqual(pBounds.fBottom, p1Bounds.fBottom));
    }

    p.reset();
    p.addCircle(0, 0, 1, SkPath::kCW_Direction);

    {
        SkMatrix matrix;
        matrix.reset();
        SkPath p1;
        p1.moveTo(SkPoint::Make(0, 0));

        p.transform(matrix, &p1);
        REPORTER_ASSERT(reporter, SkPathPriv::CheapIsFirstDirection(p1, SkPathPriv::kCW_FirstDirection));
    }


    {
        SkMatrix matrix;
        matrix.reset();
        matrix.setScaleX(-1);
        SkPath p1;
        p1.moveTo(SkPoint::Make(0, 0)); // Make p1 unique (i.e., not empty path)

        p.transform(matrix, &p1);
        REPORTER_ASSERT(reporter, SkPathPriv::CheapIsFirstDirection(p1, SkPathPriv::kCCW_FirstDirection));
    }

    {
        SkMatrix matrix;
        matrix.setAll(1, 1, 0, 1, 1, 0, 0, 0, 1);
        SkPath p1;
        p1.moveTo(SkPoint::Make(0, 0)); // Make p1 unique (i.e., not empty path)

        p.transform(matrix, &p1);
        REPORTER_ASSERT(reporter, SkPathPriv::CheapIsFirstDirection(p1, SkPathPriv::kUnknown_FirstDirection));
    }
}

static void test_zero_length_paths(skiatest::Reporter* reporter) {
    SkPath  p;
    uint8_t verbs[32];

    struct SUPPRESS_VISIBILITY_WARNING zeroPathTestData {
        const char* testPath;
        const size_t numResultPts;
        const SkRect resultBound;
        const SkPath::Verb* resultVerbs;
        const size_t numResultVerbs;
    };

    static const SkPath::Verb resultVerbs1[] = { SkPath::kMove_Verb };
    static const SkPath::Verb resultVerbs2[] = { SkPath::kMove_Verb, SkPath::kMove_Verb };
    static const SkPath::Verb resultVerbs3[] = { SkPath::kMove_Verb, SkPath::kClose_Verb };
    static const SkPath::Verb resultVerbs4[] = { SkPath::kMove_Verb, SkPath::kClose_Verb, SkPath::kMove_Verb, SkPath::kClose_Verb };
    static const SkPath::Verb resultVerbs5[] = { SkPath::kMove_Verb, SkPath::kLine_Verb };
    static const SkPath::Verb resultVerbs6[] = { SkPath::kMove_Verb, SkPath::kLine_Verb, SkPath::kMove_Verb, SkPath::kLine_Verb };
    static const SkPath::Verb resultVerbs7[] = { SkPath::kMove_Verb, SkPath::kLine_Verb, SkPath::kClose_Verb };
    static const SkPath::Verb resultVerbs8[] = {
        SkPath::kMove_Verb, SkPath::kLine_Verb, SkPath::kClose_Verb, SkPath::kMove_Verb, SkPath::kLine_Verb, SkPath::kClose_Verb
    };
    static const SkPath::Verb resultVerbs9[] = { SkPath::kMove_Verb, SkPath::kQuad_Verb };
    static const SkPath::Verb resultVerbs10[] = { SkPath::kMove_Verb, SkPath::kQuad_Verb, SkPath::kMove_Verb, SkPath::kQuad_Verb };
    static const SkPath::Verb resultVerbs11[] = { SkPath::kMove_Verb, SkPath::kQuad_Verb, SkPath::kClose_Verb };
    static const SkPath::Verb resultVerbs12[] = {
        SkPath::kMove_Verb, SkPath::kQuad_Verb, SkPath::kClose_Verb, SkPath::kMove_Verb, SkPath::kQuad_Verb, SkPath::kClose_Verb
    };
    static const SkPath::Verb resultVerbs13[] = { SkPath::kMove_Verb, SkPath::kCubic_Verb };
    static const SkPath::Verb resultVerbs14[] = { SkPath::kMove_Verb, SkPath::kCubic_Verb, SkPath::kMove_Verb, SkPath::kCubic_Verb };
    static const SkPath::Verb resultVerbs15[] = { SkPath::kMove_Verb, SkPath::kCubic_Verb, SkPath::kClose_Verb };
    static const SkPath::Verb resultVerbs16[] = {
        SkPath::kMove_Verb, SkPath::kCubic_Verb, SkPath::kClose_Verb, SkPath::kMove_Verb, SkPath::kCubic_Verb, SkPath::kClose_Verb
    };
    static const struct zeroPathTestData gZeroLengthTests[] = {
        { "M 1 1", 1, {1, 1, 1, 1}, resultVerbs1, SK_ARRAY_COUNT(resultVerbs1) },
        { "M 1 1 M 2 1", 2, {SK_Scalar1, SK_Scalar1, 2*SK_Scalar1, SK_Scalar1}, resultVerbs2, SK_ARRAY_COUNT(resultVerbs2) },
        { "M 1 1 z", 1, {1, 1, 1, 1}, resultVerbs3, SK_ARRAY_COUNT(resultVerbs3) },
        { "M 1 1 z M 2 1 z", 2, {SK_Scalar1, SK_Scalar1, 2*SK_Scalar1, SK_Scalar1}, resultVerbs4, SK_ARRAY_COUNT(resultVerbs4) },
        { "M 1 1 L 1 1", 2, {SK_Scalar1, SK_Scalar1, SK_Scalar1, SK_Scalar1}, resultVerbs5, SK_ARRAY_COUNT(resultVerbs5) },
        { "M 1 1 L 1 1 M 2 1 L 2 1", 4, {SK_Scalar1, SK_Scalar1, 2*SK_Scalar1, SK_Scalar1}, resultVerbs6, SK_ARRAY_COUNT(resultVerbs6) },
        { "M 1 1 L 1 1 z", 2, {SK_Scalar1, SK_Scalar1, SK_Scalar1, SK_Scalar1}, resultVerbs7, SK_ARRAY_COUNT(resultVerbs7) },
        { "M 1 1 L 1 1 z M 2 1 L 2 1 z", 4, {SK_Scalar1, SK_Scalar1, 2*SK_Scalar1, SK_Scalar1}, resultVerbs8, SK_ARRAY_COUNT(resultVerbs8) },
        { "M 1 1 Q 1 1 1 1", 3, {SK_Scalar1, SK_Scalar1, SK_Scalar1, SK_Scalar1}, resultVerbs9, SK_ARRAY_COUNT(resultVerbs9) },
        { "M 1 1 Q 1 1 1 1 M 2 1 Q 2 1 2 1", 6, {SK_Scalar1, SK_Scalar1, 2*SK_Scalar1, SK_Scalar1}, resultVerbs10, SK_ARRAY_COUNT(resultVerbs10) },
        { "M 1 1 Q 1 1 1 1 z", 3, {SK_Scalar1, SK_Scalar1, SK_Scalar1, SK_Scalar1}, resultVerbs11, SK_ARRAY_COUNT(resultVerbs11) },
        { "M 1 1 Q 1 1 1 1 z M 2 1 Q 2 1 2 1 z", 6, {SK_Scalar1, SK_Scalar1, 2*SK_Scalar1, SK_Scalar1}, resultVerbs12, SK_ARRAY_COUNT(resultVerbs12) },
        { "M 1 1 C 1 1 1 1 1 1", 4, {SK_Scalar1, SK_Scalar1, SK_Scalar1, SK_Scalar1}, resultVerbs13, SK_ARRAY_COUNT(resultVerbs13) },
        { "M 1 1 C 1 1 1 1 1 1 M 2 1 C 2 1 2 1 2 1", 8, {SK_Scalar1, SK_Scalar1, 2*SK_Scalar1, SK_Scalar1}, resultVerbs14,
            SK_ARRAY_COUNT(resultVerbs14)
        },
        { "M 1 1 C 1 1 1 1 1 1 z", 4, {SK_Scalar1, SK_Scalar1, SK_Scalar1, SK_Scalar1}, resultVerbs15, SK_ARRAY_COUNT(resultVerbs15) },
        { "M 1 1 C 1 1 1 1 1 1 z M 2 1 C 2 1 2 1 2 1 z", 8, {SK_Scalar1, SK_Scalar1, 2*SK_Scalar1, SK_Scalar1}, resultVerbs16,
            SK_ARRAY_COUNT(resultVerbs16)
        }
    };

    for (size_t i = 0; i < SK_ARRAY_COUNT(gZeroLengthTests); ++i) {
        p.reset();
        bool valid = SkParsePath::FromSVGString(gZeroLengthTests[i].testPath, &p);
        REPORTER_ASSERT(reporter, valid);
        REPORTER_ASSERT(reporter, !p.isEmpty());
        REPORTER_ASSERT(reporter, gZeroLengthTests[i].numResultPts == (size_t)p.countPoints());
        REPORTER_ASSERT(reporter, gZeroLengthTests[i].resultBound == p.getBounds());
        REPORTER_ASSERT(reporter, gZeroLengthTests[i].numResultVerbs == (size_t)p.getVerbs(verbs, SK_ARRAY_COUNT(verbs)));
        for (size_t j = 0; j < gZeroLengthTests[i].numResultVerbs; ++j) {
            REPORTER_ASSERT(reporter, gZeroLengthTests[i].resultVerbs[j] == verbs[j]);
        }
    }
}

struct SegmentInfo {
    SkPath fPath;
    int    fPointCount;
};

#define kCurveSegmentMask   (SkPath::kQuad_SegmentMask | SkPath::kCubic_SegmentMask)

static void test_segment_masks(skiatest::Reporter* reporter) {
    SkPath p, p2;

    p.moveTo(0, 0);
    p.quadTo(100, 100, 200, 200);
    REPORTER_ASSERT(reporter, SkPath::kQuad_SegmentMask == p.getSegmentMasks());
    REPORTER_ASSERT(reporter, !p.isEmpty());
    p2 = p;
    REPORTER_ASSERT(reporter, p2.getSegmentMasks() == p.getSegmentMasks());
    p.cubicTo(100, 100, 200, 200, 300, 300);
    REPORTER_ASSERT(reporter, kCurveSegmentMask == p.getSegmentMasks());
    REPORTER_ASSERT(reporter, !p.isEmpty());
    p2 = p;
    REPORTER_ASSERT(reporter, p2.getSegmentMasks() == p.getSegmentMasks());

    p.reset();
    p.moveTo(0, 0);
    p.cubicTo(100, 100, 200, 200, 300, 300);
    REPORTER_ASSERT(reporter, SkPath::kCubic_SegmentMask == p.getSegmentMasks());
    p2 = p;
    REPORTER_ASSERT(reporter, p2.getSegmentMasks() == p.getSegmentMasks());

    REPORTER_ASSERT(reporter, !p.isEmpty());
}

static void test_iter(skiatest::Reporter* reporter) {
    SkPath  p;
    SkPoint pts[4];

    // Test an iterator with no path
    SkPath::Iter noPathIter;
    REPORTER_ASSERT(reporter, noPathIter.next(pts) == SkPath::kDone_Verb);

    // Test that setting an empty path works
    noPathIter.setPath(p, false);
    REPORTER_ASSERT(reporter, noPathIter.next(pts) == SkPath::kDone_Verb);

    // Test that close path makes no difference for an empty path
    noPathIter.setPath(p, true);
    REPORTER_ASSERT(reporter, noPathIter.next(pts) == SkPath::kDone_Verb);

    // Test an iterator with an initial empty path
    SkPath::Iter iter(p, false);
    REPORTER_ASSERT(reporter, iter.next(pts) == SkPath::kDone_Verb);

    // Test that close path makes no difference
    iter.setPath(p, true);
    REPORTER_ASSERT(reporter, iter.next(pts) == SkPath::kDone_Verb);


    struct iterTestData {
        const char* testPath;
        const bool forceClose;
        const bool consumeDegenerates;
        const size_t* numResultPtsPerVerb;
        const SkPoint* resultPts;
        const SkPath::Verb* resultVerbs;
        const size_t numResultVerbs;
    };

    static const SkPath::Verb resultVerbs1[] = { SkPath::kDone_Verb };
    static const SkPath::Verb resultVerbs2[] = {
        SkPath::kMove_Verb, SkPath::kLine_Verb, SkPath::kLine_Verb, SkPath::kDone_Verb
    };
    static const SkPath::Verb resultVerbs3[] = {
        SkPath::kMove_Verb, SkPath::kLine_Verb, SkPath::kLine_Verb, SkPath::kLine_Verb, SkPath::kClose_Verb, SkPath::kDone_Verb
    };
    static const SkPath::Verb resultVerbs4[] = {
        SkPath::kMove_Verb, SkPath::kLine_Verb, SkPath::kMove_Verb, SkPath::kClose_Verb, SkPath::kDone_Verb
    };
    static const SkPath::Verb resultVerbs5[] = {
        SkPath::kMove_Verb, SkPath::kLine_Verb, SkPath::kClose_Verb, SkPath::kMove_Verb, SkPath::kClose_Verb, SkPath::kDone_Verb
    };
    static const size_t resultPtsSizes1[] = { 0 };
    static const size_t resultPtsSizes2[] = { 1, 2, 2, 0 };
    static const size_t resultPtsSizes3[] = { 1, 2, 2, 2, 1, 0 };
    static const size_t resultPtsSizes4[] = { 1, 2, 1, 1, 0 };
    static const size_t resultPtsSizes5[] = { 1, 2, 1, 1, 1, 0 };
    static const SkPoint* resultPts1 = 0;
    static const SkPoint resultPts2[] = {
        { SK_Scalar1, 0 }, { SK_Scalar1, 0 }, { SK_Scalar1, SK_Scalar1 }, { SK_Scalar1, SK_Scalar1 }, { 0, SK_Scalar1 }
    };
    static const SkPoint resultPts3[] = {
        { SK_Scalar1, 0 }, { SK_Scalar1, 0 }, { SK_Scalar1, SK_Scalar1 }, { SK_Scalar1, SK_Scalar1 }, { 0, SK_Scalar1 },
        { 0, SK_Scalar1 }, { SK_Scalar1, 0 }, { SK_Scalar1, 0 }
    };
    static const SkPoint resultPts4[] = {
        { SK_Scalar1, 0 }, { SK_Scalar1, 0 }, { SK_Scalar1, 0 }, { 0, 0 }, { 0, 0 }
    };
    static const SkPoint resultPts5[] = {
        { SK_Scalar1, 0 }, { SK_Scalar1, 0 }, { SK_Scalar1, 0 }, { SK_Scalar1, 0 }, { 0, 0 }, { 0, 0 }
    };
    static const struct iterTestData gIterTests[] = {
        { "M 1 0", false, true, resultPtsSizes1, resultPts1, resultVerbs1, SK_ARRAY_COUNT(resultVerbs1) },
        { "M 1 0 M 2 0 M 3 0 M 4 0 M 5 0", false, true, resultPtsSizes1, resultPts1, resultVerbs1, SK_ARRAY_COUNT(resultVerbs1) },
        { "M 1 0 M 1 0 M 3 0 M 4 0 M 5 0", true, true, resultPtsSizes1, resultPts1, resultVerbs1, SK_ARRAY_COUNT(resultVerbs1) },
        { "z", false, true, resultPtsSizes1, resultPts1, resultVerbs1, SK_ARRAY_COUNT(resultVerbs1) },
        { "z", true, true, resultPtsSizes1, resultPts1, resultVerbs1, SK_ARRAY_COUNT(resultVerbs1) },
        { "z M 1 0 z z M 2 0 z M 3 0 M 4 0 z", false, true, resultPtsSizes1, resultPts1, resultVerbs1, SK_ARRAY_COUNT(resultVerbs1) },
        { "z M 1 0 z z M 2 0 z M 3 0 M 4 0 z", true, true, resultPtsSizes1, resultPts1, resultVerbs1, SK_ARRAY_COUNT(resultVerbs1) },
        { "M 1 0 L 1 1 L 0 1 M 0 0 z", false, true, resultPtsSizes2, resultPts2, resultVerbs2, SK_ARRAY_COUNT(resultVerbs2) },
        { "M 1 0 L 1 1 L 0 1 M 0 0 z", true, true, resultPtsSizes3, resultPts3, resultVerbs3, SK_ARRAY_COUNT(resultVerbs3) },
        { "M 1 0 L 1 0 M 0 0 z", false, true, resultPtsSizes1, resultPts1, resultVerbs1, SK_ARRAY_COUNT(resultVerbs1) },
        { "M 1 0 L 1 0 M 0 0 z", true, true, resultPtsSizes1, resultPts1, resultVerbs1, SK_ARRAY_COUNT(resultVerbs1) },
        { "M 1 0 L 1 0 M 0 0 z", false, false, resultPtsSizes4, resultPts4, resultVerbs4, SK_ARRAY_COUNT(resultVerbs4) },
        { "M 1 0 L 1 0 M 0 0 z", true, false, resultPtsSizes5, resultPts5, resultVerbs5, SK_ARRAY_COUNT(resultVerbs5) }
    };

    for (size_t i = 0; i < SK_ARRAY_COUNT(gIterTests); ++i) {
        p.reset();
        bool valid = SkParsePath::FromSVGString(gIterTests[i].testPath, &p);
        REPORTER_ASSERT(reporter, valid);
        iter.setPath(p, gIterTests[i].forceClose);
        int j = 0, l = 0;
        do {
            REPORTER_ASSERT(reporter, iter.next(pts, gIterTests[i].consumeDegenerates) == gIterTests[i].resultVerbs[j]);
            for (int k = 0; k < (int)gIterTests[i].numResultPtsPerVerb[j]; ++k) {
                REPORTER_ASSERT(reporter, pts[k] == gIterTests[i].resultPts[l++]);
            }
        } while (gIterTests[i].resultVerbs[j++] != SkPath::kDone_Verb);
        REPORTER_ASSERT(reporter, j == (int)gIterTests[i].numResultVerbs);
    }

    p.reset();
    iter.setPath(p, false);
    REPORTER_ASSERT(reporter, !iter.isClosedContour());
    p.lineTo(1, 1);
    p.close();
    iter.setPath(p, false);
    REPORTER_ASSERT(reporter, iter.isClosedContour());
    p.reset();
    iter.setPath(p, true);
    REPORTER_ASSERT(reporter, !iter.isClosedContour());
    p.lineTo(1, 1);
    iter.setPath(p, true);
    REPORTER_ASSERT(reporter, iter.isClosedContour());
    p.moveTo(0, 0);
    p.lineTo(2, 2);
    iter.setPath(p, false);
    REPORTER_ASSERT(reporter, !iter.isClosedContour());

    // this checks to see if the NaN logic is executed in SkPath::autoClose(), but does not
    // check to see if the result is correct.
    for (int setNaN = 0; setNaN < 4; ++setNaN) {
        p.reset();
        p.moveTo(setNaN == 0 ? SK_ScalarNaN : 0, setNaN == 1 ? SK_ScalarNaN : 0);
        p.lineTo(setNaN == 2 ? SK_ScalarNaN : 1, setNaN == 3 ? SK_ScalarNaN : 1);
        iter.setPath(p, true);
        iter.next(pts, false);
        iter.next(pts, false);
        REPORTER_ASSERT(reporter, SkPath::kClose_Verb == iter.next(pts, false));
    }

    p.reset();
    p.quadTo(0, 0, 0, 0);
    iter.setPath(p, false);
    iter.next(pts, false);
    REPORTER_ASSERT(reporter, SkPath::kQuad_Verb == iter.next(pts, false));
    iter.setPath(p, false);
    iter.next(pts, false);
    REPORTER_ASSERT(reporter, SkPath::kDone_Verb == iter.next(pts, true));

    p.reset();
    p.conicTo(0, 0, 0, 0, 0.5f);
    iter.setPath(p, false);
    iter.next(pts, false);
    REPORTER_ASSERT(reporter, SkPath::kConic_Verb == iter.next(pts, false));
    iter.setPath(p, false);
    iter.next(pts, false);
    REPORTER_ASSERT(reporter, SkPath::kDone_Verb == iter.next(pts, true));

    p.reset();
    p.cubicTo(0, 0, 0, 0, 0, 0);
    iter.setPath(p, false);
    iter.next(pts, false);
    REPORTER_ASSERT(reporter, SkPath::kCubic_Verb == iter.next(pts, false));
    iter.setPath(p, false);
    iter.next(pts, false);
    REPORTER_ASSERT(reporter, SkPath::kDone_Verb == iter.next(pts, true));

    p.moveTo(1, 1);  // add a trailing moveto
    iter.setPath(p, false);
    iter.next(pts, false);
    REPORTER_ASSERT(reporter, SkPath::kCubic_Verb == iter.next(pts, false));
    iter.setPath(p, false);
    iter.next(pts, false);
    REPORTER_ASSERT(reporter, SkPath::kDone_Verb == iter.next(pts, true));

    // The GM degeneratesegments.cpp test is more extensive

    // Test out mixed degenerate and non-degenerate geometry with Conics
    const SkVector radii[4] = { { 0, 0 }, { 0, 0 }, { 0, 0 }, { 100, 100 } };
    SkRect r = SkRect::MakeWH(100, 100);
    SkRRect rr;
    rr.setRectRadii(r, radii);
    p.reset();
    p.addRRect(rr);
    iter.setPath(p, false);
    REPORTER_ASSERT(reporter, SkPath::kMove_Verb == iter.next(pts));
    REPORTER_ASSERT(reporter, SkPath::kLine_Verb == iter.next(pts));
    REPORTER_ASSERT(reporter, SkPath::kLine_Verb == iter.next(pts));
    REPORTER_ASSERT(reporter, SkPath::kConic_Verb == iter.next(pts));
    REPORTER_ASSERT(reporter, SK_ScalarRoot2Over2 == iter.conicWeight());
}

static void test_raw_iter(skiatest::Reporter* reporter) {
    SkPath p;
    SkPoint pts[4];

    // Test an iterator with no path
    SkPath::RawIter noPathIter;
    REPORTER_ASSERT(reporter, noPathIter.next(pts) == SkPath::kDone_Verb);
    // Test that setting an empty path works
    noPathIter.setPath(p);
    REPORTER_ASSERT(reporter, noPathIter.next(pts) == SkPath::kDone_Verb);

    // Test an iterator with an initial empty path
    SkPath::RawIter iter(p);
    REPORTER_ASSERT(reporter, iter.next(pts) == SkPath::kDone_Verb);

    // Test that a move-only path returns the move.
    p.moveTo(SK_Scalar1, 0);
    iter.setPath(p);
    REPORTER_ASSERT(reporter, iter.next(pts) == SkPath::kMove_Verb);
    REPORTER_ASSERT(reporter, pts[0].fX == SK_Scalar1);
    REPORTER_ASSERT(reporter, pts[0].fY == 0);
    REPORTER_ASSERT(reporter, iter.next(pts) == SkPath::kDone_Verb);

    // No matter how many moves we add, we should get them all back
    p.moveTo(SK_Scalar1*2, SK_Scalar1);
    p.moveTo(SK_Scalar1*3, SK_Scalar1*2);
    iter.setPath(p);
    REPORTER_ASSERT(reporter, iter.next(pts) == SkPath::kMove_Verb);
    REPORTER_ASSERT(reporter, pts[0].fX == SK_Scalar1);
    REPORTER_ASSERT(reporter, pts[0].fY == 0);
    REPORTER_ASSERT(reporter, iter.next(pts) == SkPath::kMove_Verb);
    REPORTER_ASSERT(reporter, pts[0].fX == SK_Scalar1*2);
    REPORTER_ASSERT(reporter, pts[0].fY == SK_Scalar1);
    REPORTER_ASSERT(reporter, iter.next(pts) == SkPath::kMove_Verb);
    REPORTER_ASSERT(reporter, pts[0].fX == SK_Scalar1*3);
    REPORTER_ASSERT(reporter, pts[0].fY == SK_Scalar1*2);
    REPORTER_ASSERT(reporter, iter.next(pts) == SkPath::kDone_Verb);

    // Initial close is never ever stored
    p.reset();
    p.close();
    iter.setPath(p);
    REPORTER_ASSERT(reporter, iter.next(pts) == SkPath::kDone_Verb);

    // Move/close sequences
    p.reset();
    p.close(); // Not stored, no purpose
    p.moveTo(SK_Scalar1, 0);
    p.close();
    p.close(); // Not stored, no purpose
    p.moveTo(SK_Scalar1*2, SK_Scalar1);
    p.close();
    p.moveTo(SK_Scalar1*3, SK_Scalar1*2);
    p.moveTo(SK_Scalar1*4, SK_Scalar1*3);
    p.close();
    iter.setPath(p);
    REPORTER_ASSERT(reporter, iter.next(pts) == SkPath::kMove_Verb);
    REPORTER_ASSERT(reporter, pts[0].fX == SK_Scalar1);
    REPORTER_ASSERT(reporter, pts[0].fY == 0);
    REPORTER_ASSERT(reporter, iter.next(pts) == SkPath::kClose_Verb);
    REPORTER_ASSERT(reporter, iter.next(pts) == SkPath::kMove_Verb);
    REPORTER_ASSERT(reporter, pts[0].fX == SK_Scalar1*2);
    REPORTER_ASSERT(reporter, pts[0].fY == SK_Scalar1);
    REPORTER_ASSERT(reporter, iter.next(pts) == SkPath::kClose_Verb);
    REPORTER_ASSERT(reporter, iter.next(pts) == SkPath::kMove_Verb);
    REPORTER_ASSERT(reporter, pts[0].fX == SK_Scalar1*3);
    REPORTER_ASSERT(reporter, pts[0].fY == SK_Scalar1*2);
    REPORTER_ASSERT(reporter, iter.next(pts) == SkPath::kMove_Verb);
    REPORTER_ASSERT(reporter, pts[0].fX == SK_Scalar1*4);
    REPORTER_ASSERT(reporter, pts[0].fY == SK_Scalar1*3);
    REPORTER_ASSERT(reporter, iter.next(pts) == SkPath::kClose_Verb);
    REPORTER_ASSERT(reporter, iter.next(pts) == SkPath::kDone_Verb);

    // Generate random paths and verify
    SkPoint randomPts[25];
    for (int i = 0; i < 5; ++i) {
        for (int j = 0; j < 5; ++j) {
            randomPts[i*5+j].set(SK_Scalar1*i, SK_Scalar1*j);
        }
    }

    // Max of 10 segments, max 3 points per segment
    SkRandom rand(9876543);
    SkPoint          expectedPts[31]; // May have leading moveTo
    SkPath::Verb     expectedVerbs[22]; // May have leading moveTo
    SkPath::Verb     nextVerb;

    for (int i = 0; i < 500; ++i) {
        p.reset();
        bool lastWasClose = true;
        bool haveMoveTo = false;
        SkPoint lastMoveToPt = { 0, 0 };
        int numPoints = 0;
        int numVerbs = (rand.nextU() >> 16) % 10;
        int numIterVerbs = 0;
        for (int j = 0; j < numVerbs; ++j) {
            do {
                nextVerb = static_cast<SkPath::Verb>((rand.nextU() >> 16) % SkPath::kDone_Verb);
            } while (lastWasClose && nextVerb == SkPath::kClose_Verb);
            switch (nextVerb) {
                case SkPath::kMove_Verb:
                    expectedPts[numPoints] = randomPts[(rand.nextU() >> 16) % 25];
                    p.moveTo(expectedPts[numPoints]);
                    lastMoveToPt = expectedPts[numPoints];
                    numPoints += 1;
                    lastWasClose = false;
                    haveMoveTo = true;
                    break;
                case SkPath::kLine_Verb:
                    if (!haveMoveTo) {
                        expectedPts[numPoints++] = lastMoveToPt;
                        expectedVerbs[numIterVerbs++] = SkPath::kMove_Verb;
                        haveMoveTo = true;
                    }
                    expectedPts[numPoints] = randomPts[(rand.nextU() >> 16) % 25];
                    p.lineTo(expectedPts[numPoints]);
                    numPoints += 1;
                    lastWasClose = false;
                    break;
                case SkPath::kQuad_Verb:
                    if (!haveMoveTo) {
                        expectedPts[numPoints++] = lastMoveToPt;
                        expectedVerbs[numIterVerbs++] = SkPath::kMove_Verb;
                        haveMoveTo = true;
                    }
                    expectedPts[numPoints] = randomPts[(rand.nextU() >> 16) % 25];
                    expectedPts[numPoints + 1] = randomPts[(rand.nextU() >> 16) % 25];
                    p.quadTo(expectedPts[numPoints], expectedPts[numPoints + 1]);
                    numPoints += 2;
                    lastWasClose = false;
                    break;
                case SkPath::kConic_Verb:
                    if (!haveMoveTo) {
                        expectedPts[numPoints++] = lastMoveToPt;
                        expectedVerbs[numIterVerbs++] = SkPath::kMove_Verb;
                        haveMoveTo = true;
                    }
                    expectedPts[numPoints] = randomPts[(rand.nextU() >> 16) % 25];
                    expectedPts[numPoints + 1] = randomPts[(rand.nextU() >> 16) % 25];
                    p.conicTo(expectedPts[numPoints], expectedPts[numPoints + 1],
                              rand.nextUScalar1() * 4);
                    numPoints += 2;
                    lastWasClose = false;
                    break;
                case SkPath::kCubic_Verb:
                    if (!haveMoveTo) {
                        expectedPts[numPoints++] = lastMoveToPt;
                        expectedVerbs[numIterVerbs++] = SkPath::kMove_Verb;
                        haveMoveTo = true;
                    }
                    expectedPts[numPoints] = randomPts[(rand.nextU() >> 16) % 25];
                    expectedPts[numPoints + 1] = randomPts[(rand.nextU() >> 16) % 25];
                    expectedPts[numPoints + 2] = randomPts[(rand.nextU() >> 16) % 25];
                    p.cubicTo(expectedPts[numPoints], expectedPts[numPoints + 1],
                              expectedPts[numPoints + 2]);
                    numPoints += 3;
                    lastWasClose = false;
                    break;
                case SkPath::kClose_Verb:
                    p.close();
                    haveMoveTo = false;
                    lastWasClose = true;
                    break;
                default:
                    SkDEBUGFAIL("unexpected verb");
            }
            expectedVerbs[numIterVerbs++] = nextVerb;
        }

        iter.setPath(p);
        numVerbs = numIterVerbs;
        numIterVerbs = 0;
        int numIterPts = 0;
        SkPoint lastMoveTo;
        SkPoint lastPt;
        lastMoveTo.set(0, 0);
        lastPt.set(0, 0);
        while ((nextVerb = iter.next(pts)) != SkPath::kDone_Verb) {
            REPORTER_ASSERT(reporter, nextVerb == expectedVerbs[numIterVerbs]);
            numIterVerbs++;
            switch (nextVerb) {
                case SkPath::kMove_Verb:
                    REPORTER_ASSERT(reporter, numIterPts < numPoints);
                    REPORTER_ASSERT(reporter, pts[0] == expectedPts[numIterPts]);
                    lastPt = lastMoveTo = pts[0];
                    numIterPts += 1;
                    break;
                case SkPath::kLine_Verb:
                    REPORTER_ASSERT(reporter, numIterPts < numPoints + 1);
                    REPORTER_ASSERT(reporter, pts[0] == lastPt);
                    REPORTER_ASSERT(reporter, pts[1] == expectedPts[numIterPts]);
                    lastPt = pts[1];
                    numIterPts += 1;
                    break;
                case SkPath::kQuad_Verb:
                case SkPath::kConic_Verb:
                    REPORTER_ASSERT(reporter, numIterPts < numPoints + 2);
                    REPORTER_ASSERT(reporter, pts[0] == lastPt);
                    REPORTER_ASSERT(reporter, pts[1] == expectedPts[numIterPts]);
                    REPORTER_ASSERT(reporter, pts[2] == expectedPts[numIterPts + 1]);
                    lastPt = pts[2];
                    numIterPts += 2;
                    break;
                case SkPath::kCubic_Verb:
                    REPORTER_ASSERT(reporter, numIterPts < numPoints + 3);
                    REPORTER_ASSERT(reporter, pts[0] == lastPt);
                    REPORTER_ASSERT(reporter, pts[1] == expectedPts[numIterPts]);
                    REPORTER_ASSERT(reporter, pts[2] == expectedPts[numIterPts + 1]);
                    REPORTER_ASSERT(reporter, pts[3] == expectedPts[numIterPts + 2]);
                    lastPt = pts[3];
                    numIterPts += 3;
                    break;
                case SkPath::kClose_Verb:
                    lastPt = lastMoveTo;
                    break;
                default:
                    SkDEBUGFAIL("unexpected verb");
            }
        }
        REPORTER_ASSERT(reporter, numIterPts == numPoints);
        REPORTER_ASSERT(reporter, numIterVerbs == numVerbs);
    }
}

static void check_for_circle(skiatest::Reporter* reporter,
                             const SkPath& path,
                             bool expectedCircle,
                             SkPathPriv::FirstDirection expectedDir) {
    SkRect rect = SkRect::MakeEmpty();
    REPORTER_ASSERT(reporter, path.isOval(&rect) == expectedCircle);
    SkPath::Direction isOvalDir;
    unsigned isOvalStart;
    if (path.isOval(&rect, &isOvalDir, &isOvalStart)) {
        REPORTER_ASSERT(reporter, rect.height() == rect.width());
        REPORTER_ASSERT(reporter, SkPathPriv::AsFirstDirection(isOvalDir) == expectedDir);
        SkPath tmpPath;
        tmpPath.addOval(rect, isOvalDir, isOvalStart);
        REPORTER_ASSERT(reporter, path == tmpPath);
    }
    REPORTER_ASSERT(reporter, SkPathPriv::CheapIsFirstDirection(path, expectedDir));
}

static void test_circle_skew(skiatest::Reporter* reporter,
                             const SkPath& path,
                             SkPathPriv::FirstDirection dir) {
    SkPath tmp;

    SkMatrix m;
    m.setSkew(SkIntToScalar(3), SkIntToScalar(5));
    path.transform(m, &tmp);
    // this matrix reverses the direction.
    if (SkPathPriv::kCCW_FirstDirection == dir) {
        dir = SkPathPriv::kCW_FirstDirection;
    } else {
        REPORTER_ASSERT(reporter, SkPathPriv::kCW_FirstDirection == dir);
        dir = SkPathPriv::kCCW_FirstDirection;
    }
    check_for_circle(reporter, tmp, false, dir);
}

static void test_circle_translate(skiatest::Reporter* reporter,
                                  const SkPath& path,
                                  SkPathPriv::FirstDirection dir) {
    SkPath tmp;

    // translate at small offset
    SkMatrix m;
    m.setTranslate(SkIntToScalar(15), SkIntToScalar(15));
    path.transform(m, &tmp);
    check_for_circle(reporter, tmp, true, dir);

    tmp.reset();
    m.reset();

    // translate at a relatively big offset
    m.setTranslate(SkIntToScalar(1000), SkIntToScalar(1000));
    path.transform(m, &tmp);
    check_for_circle(reporter, tmp, true, dir);
}

static void test_circle_rotate(skiatest::Reporter* reporter,
                               const SkPath& path,
                               SkPathPriv::FirstDirection dir) {
    for (int angle = 0; angle < 360; ++angle) {
        SkPath tmp;
        SkMatrix m;
        m.setRotate(SkIntToScalar(angle));
        path.transform(m, &tmp);

        // TODO: a rotated circle whose rotated angle is not a multiple of 90
        // degrees is not an oval anymore, this can be improved.  we made this
        // for the simplicity of our implementation.
        if (angle % 90 == 0) {
            check_for_circle(reporter, tmp, true, dir);
        } else {
            check_for_circle(reporter, tmp, false, dir);
        }
    }
}

static void test_circle_mirror_x(skiatest::Reporter* reporter,
                                 const SkPath& path,
                                 SkPathPriv::FirstDirection dir) {
    SkPath tmp;
    SkMatrix m;
    m.reset();
    m.setScaleX(-SK_Scalar1);
    path.transform(m, &tmp);
    if (SkPathPriv::kCW_FirstDirection == dir) {
        dir = SkPathPriv::kCCW_FirstDirection;
    } else {
        REPORTER_ASSERT(reporter, SkPathPriv::kCCW_FirstDirection == dir);
        dir = SkPathPriv::kCW_FirstDirection;
    }
    check_for_circle(reporter, tmp, true, dir);
}

static void test_circle_mirror_y(skiatest::Reporter* reporter,
                                 const SkPath& path,
                                 SkPathPriv::FirstDirection dir) {
    SkPath tmp;
    SkMatrix m;
    m.reset();
    m.setScaleY(-SK_Scalar1);
    path.transform(m, &tmp);

    if (SkPathPriv::kCW_FirstDirection == dir) {
        dir = SkPathPriv::kCCW_FirstDirection;
    } else {
        REPORTER_ASSERT(reporter, SkPathPriv::kCCW_FirstDirection == dir);
        dir = SkPathPriv::kCW_FirstDirection;
    }

    check_for_circle(reporter, tmp, true, dir);
}

static void test_circle_mirror_xy(skiatest::Reporter* reporter,
                                 const SkPath& path,
                                 SkPathPriv::FirstDirection dir) {
    SkPath tmp;
    SkMatrix m;
    m.reset();
    m.setScaleX(-SK_Scalar1);
    m.setScaleY(-SK_Scalar1);
    path.transform(m, &tmp);

    check_for_circle(reporter, tmp, true, dir);
}

static void test_circle_with_direction(skiatest::Reporter* reporter,
                                       SkPath::Direction inDir) {
    const SkPathPriv::FirstDirection dir = SkPathPriv::AsFirstDirection(inDir);
    SkPath path;

    // circle at origin
    path.addCircle(0, 0, SkIntToScalar(20), inDir);

    check_for_circle(reporter, path, true, dir);
    test_circle_rotate(reporter, path, dir);
    test_circle_translate(reporter, path, dir);
    test_circle_skew(reporter, path, dir);
    test_circle_mirror_x(reporter, path, dir);
    test_circle_mirror_y(reporter, path, dir);
    test_circle_mirror_xy(reporter, path, dir);

    // circle at an offset at (10, 10)
    path.reset();
    path.addCircle(SkIntToScalar(10), SkIntToScalar(10),
                   SkIntToScalar(20), inDir);

    check_for_circle(reporter, path, true, dir);
    test_circle_rotate(reporter, path, dir);
    test_circle_translate(reporter, path, dir);
    test_circle_skew(reporter, path, dir);
    test_circle_mirror_x(reporter, path, dir);
    test_circle_mirror_y(reporter, path, dir);
    test_circle_mirror_xy(reporter, path, dir);

    // Try different starting points for the contour.
    for (unsigned start = 0; start < 4; ++start) {
        path.reset();
        path.addOval(SkRect::MakeXYWH(20, 10, 5, 5), inDir, start);
        test_circle_rotate(reporter, path, dir);
        test_circle_translate(reporter, path, dir);
        test_circle_skew(reporter, path, dir);
        test_circle_mirror_x(reporter, path, dir);
        test_circle_mirror_y(reporter, path, dir);
        test_circle_mirror_xy(reporter, path, dir);
    }
}

static void test_circle_with_add_paths(skiatest::Reporter* reporter) {
    SkPath path;
    SkPath circle;
    SkPath rect;
    SkPath empty;

    const SkPath::Direction kCircleDir = SkPath::kCW_Direction;
    const SkPath::Direction kCircleDirOpposite = SkPath::kCCW_Direction;

    circle.addCircle(0, 0, SkIntToScalar(10), kCircleDir);
    rect.addRect(SkIntToScalar(5), SkIntToScalar(5),
                 SkIntToScalar(20), SkIntToScalar(20), SkPath::kCW_Direction);

    SkMatrix translate;
    translate.setTranslate(SkIntToScalar(12), SkIntToScalar(12));

    // Although all the path concatenation related operations leave
    // the path a circle, most mark it as a non-circle for simplicity

    // empty + circle (translate)
    path = empty;
    path.addPath(circle, translate);
    check_for_circle(reporter, path, false, SkPathPriv::AsFirstDirection(kCircleDir));

    // circle + empty (translate)
    path = circle;
    path.addPath(empty, translate);

    check_for_circle(reporter, path, true, SkPathPriv::AsFirstDirection(kCircleDir));

    // test reverseAddPath
    path = circle;
    path.reverseAddPath(rect);
    check_for_circle(reporter, path, false, SkPathPriv::AsFirstDirection(kCircleDirOpposite));
}

static void test_circle(skiatest::Reporter* reporter) {
    test_circle_with_direction(reporter, SkPath::kCW_Direction);
    test_circle_with_direction(reporter, SkPath::kCCW_Direction);

    // multiple addCircle()
    SkPath path;
    path.addCircle(0, 0, SkIntToScalar(10), SkPath::kCW_Direction);
    path.addCircle(0, 0, SkIntToScalar(20), SkPath::kCW_Direction);
    check_for_circle(reporter, path, false, SkPathPriv::kCW_FirstDirection);

    // some extra lineTo() would make isOval() fail
    path.reset();
    path.addCircle(0, 0, SkIntToScalar(10), SkPath::kCW_Direction);
    path.lineTo(0, 0);
    check_for_circle(reporter, path, false, SkPathPriv::kCW_FirstDirection);

    // not back to the original point
    path.reset();
    path.addCircle(0, 0, SkIntToScalar(10), SkPath::kCW_Direction);
    path.setLastPt(SkIntToScalar(5), SkIntToScalar(5));
    check_for_circle(reporter, path, false, SkPathPriv::kCW_FirstDirection);

    test_circle_with_add_paths(reporter);

    // test negative radius
    path.reset();
    path.addCircle(0, 0, -1, SkPath::kCW_Direction);
    REPORTER_ASSERT(reporter, path.isEmpty());
}

static void test_oval(skiatest::Reporter* reporter) {
    SkRect rect;
    SkMatrix m;
    SkPath path;
    unsigned start = 0;
    SkPath::Direction dir = SkPath::kCCW_Direction;

    rect = SkRect::MakeWH(SkIntToScalar(30), SkIntToScalar(50));
    path.addOval(rect);

    // Defaults to dir = CW and start = 1
    REPORTER_ASSERT(reporter, path.isOval(nullptr));

    m.setRotate(SkIntToScalar(90));
    SkPath tmp;
    path.transform(m, &tmp);
    // an oval rotated 90 degrees is still an oval. The start index changes from 1 to 2. Direction
    // is unchanged.
    REPORTER_ASSERT(reporter, tmp.isOval(nullptr, &dir, &start));
    REPORTER_ASSERT(reporter, 2 == start);
    REPORTER_ASSERT(reporter, SkPath::kCW_Direction == dir);

    m.reset();
    m.setRotate(SkIntToScalar(30));
    tmp.reset();
    path.transform(m, &tmp);
    // an oval rotated 30 degrees is not an oval anymore.
    REPORTER_ASSERT(reporter, !tmp.isOval(nullptr));

    // since empty path being transformed.
    path.reset();
    tmp.reset();
    m.reset();
    path.transform(m, &tmp);
    REPORTER_ASSERT(reporter, !tmp.isOval(nullptr));

    // empty path is not an oval
    tmp.reset();
    REPORTER_ASSERT(reporter, !tmp.isOval(nullptr));

    // only has moveTo()s
    tmp.reset();
    tmp.moveTo(0, 0);
    tmp.moveTo(SkIntToScalar(10), SkIntToScalar(10));
    REPORTER_ASSERT(reporter, !tmp.isOval(nullptr));

    // mimic WebKit's calling convention,
    // call moveTo() first and then call addOval()
    path.reset();
    path.moveTo(0, 0);
    path.addOval(rect);
    REPORTER_ASSERT(reporter, path.isOval(nullptr));

    // copy path
    path.reset();
    tmp.reset();
    tmp.addOval(rect);
    path = tmp;
    REPORTER_ASSERT(reporter, path.isOval(nullptr, &dir, &start));
    REPORTER_ASSERT(reporter, SkPath::kCW_Direction == dir);
    REPORTER_ASSERT(reporter, 1 == start);
}

static void test_empty(skiatest::Reporter* reporter, const SkPath& p) {
    SkPath  empty;

    REPORTER_ASSERT(reporter, p.isEmpty());
    REPORTER_ASSERT(reporter, 0 == p.countPoints());
    REPORTER_ASSERT(reporter, 0 == p.countVerbs());
    REPORTER_ASSERT(reporter, 0 == p.getSegmentMasks());
    REPORTER_ASSERT(reporter, p.isConvex());
    REPORTER_ASSERT(reporter, p.getFillType() == SkPath::kWinding_FillType);
    REPORTER_ASSERT(reporter, !p.isInverseFillType());
    REPORTER_ASSERT(reporter, p == empty);
    REPORTER_ASSERT(reporter, !(p != empty));
}

static void test_rrect_is_convex(skiatest::Reporter* reporter, SkPath* path,
                                 SkPath::Direction dir) {
    REPORTER_ASSERT(reporter, path->isConvex());
    REPORTER_ASSERT(reporter, SkPathPriv::CheapIsFirstDirection(*path, SkPathPriv::AsFirstDirection(dir)));
    path->setConvexity(SkPath::kUnknown_Convexity);
    REPORTER_ASSERT(reporter, path->isConvex());
    path->reset();
}

static void test_rrect_convexity_is_unknown(skiatest::Reporter* reporter, SkPath* path,
                                 SkPath::Direction dir) {
    REPORTER_ASSERT(reporter, path->isConvex());
    REPORTER_ASSERT(reporter, SkPathPriv::CheapIsFirstDirection(*path, SkPathPriv::AsFirstDirection(dir)));
    path->setConvexity(SkPath::kUnknown_Convexity);
    REPORTER_ASSERT(reporter, path->getConvexity() == SkPath::kUnknown_Convexity);
    path->reset();
}

static void test_rrect(skiatest::Reporter* reporter) {
    SkPath p;
    SkRRect rr;
    SkVector radii[] = {{1, 2}, {3, 4}, {5, 6}, {7, 8}};
    SkRect r = {10, 20, 30, 40};
    rr.setRectRadii(r, radii);
    p.addRRect(rr);
    test_rrect_is_convex(reporter, &p, SkPath::kCW_Direction);
    p.addRRect(rr, SkPath::kCCW_Direction);
    test_rrect_is_convex(reporter, &p, SkPath::kCCW_Direction);
    p.addRoundRect(r, &radii[0].fX);
    test_rrect_is_convex(reporter, &p, SkPath::kCW_Direction);
    p.addRoundRect(r, &radii[0].fX, SkPath::kCCW_Direction);
    test_rrect_is_convex(reporter, &p, SkPath::kCCW_Direction);
    p.addRoundRect(r, radii[1].fX, radii[1].fY);
    test_rrect_is_convex(reporter, &p, SkPath::kCW_Direction);
    p.addRoundRect(r, radii[1].fX, radii[1].fY, SkPath::kCCW_Direction);
    test_rrect_is_convex(reporter, &p, SkPath::kCCW_Direction);
    for (size_t i = 0; i < SK_ARRAY_COUNT(radii); ++i) {
        SkVector save = radii[i];
        radii[i].set(0, 0);
        rr.setRectRadii(r, radii);
        p.addRRect(rr);
        test_rrect_is_convex(reporter, &p, SkPath::kCW_Direction);
        radii[i] = save;
    }
    p.addRoundRect(r, 0, 0);
    SkRect returnedRect;
    REPORTER_ASSERT(reporter, p.isRect(&returnedRect));
    REPORTER_ASSERT(reporter, returnedRect == r);
    test_rrect_is_convex(reporter, &p, SkPath::kCW_Direction);
    SkVector zeroRadii[] = {{0, 0}, {0, 0}, {0, 0}, {0, 0}};
    rr.setRectRadii(r, zeroRadii);
    p.addRRect(rr);
    bool closed;
    SkPath::Direction dir;
    REPORTER_ASSERT(reporter, p.isRect(nullptr, &closed, &dir));
    REPORTER_ASSERT(reporter, closed);
    REPORTER_ASSERT(reporter, SkPath::kCW_Direction == dir);
    test_rrect_is_convex(reporter, &p, SkPath::kCW_Direction);
    p.addRRect(rr, SkPath::kCW_Direction);
    p.addRRect(rr, SkPath::kCW_Direction);
    REPORTER_ASSERT(reporter, !p.isConvex());
    p.reset();
    p.addRRect(rr, SkPath::kCCW_Direction);
    p.addRRect(rr, SkPath::kCCW_Direction);
    REPORTER_ASSERT(reporter, !p.isConvex());
    p.reset();
    SkRect emptyR = {10, 20, 10, 30};
    rr.setRectRadii(emptyR, radii);
    p.addRRect(rr);
    REPORTER_ASSERT(reporter, p.isEmpty());
    SkRect largeR = {0, 0, SK_ScalarMax, SK_ScalarMax};
    rr.setRectRadii(largeR, radii);
    p.addRRect(rr);
    test_rrect_convexity_is_unknown(reporter, &p, SkPath::kCW_Direction);

    // we check for non-finites
    SkRect infR = {0, 0, SK_ScalarMax, SK_ScalarInfinity};
    rr.setRectRadii(infR, radii);
    REPORTER_ASSERT(reporter, rr.isEmpty());

    SkRect tinyR = {0, 0, 1e-9f, 1e-9f};
    p.addRoundRect(tinyR, 5e-11f, 5e-11f);
    test_rrect_is_convex(reporter, &p, SkPath::kCW_Direction);
}

static void test_arc(skiatest::Reporter* reporter) {
    SkPath p;
    SkRect emptyOval = {10, 20, 30, 20};
    REPORTER_ASSERT(reporter, emptyOval.isEmpty());
    p.addArc(emptyOval, 1, 2);
    REPORTER_ASSERT(reporter, p.isEmpty());
    p.reset();
    SkRect oval = {10, 20, 30, 40};
    p.addArc(oval, 1, 0);
    REPORTER_ASSERT(reporter, p.isEmpty());
    p.reset();
    SkPath cwOval;
    cwOval.addOval(oval);
    p.addArc(oval, 0, 360);
    REPORTER_ASSERT(reporter, p == cwOval);
    p.reset();
    SkPath ccwOval;
    ccwOval.addOval(oval, SkPath::kCCW_Direction);
    p.addArc(oval, 0, -360);
    REPORTER_ASSERT(reporter, p == ccwOval);
    p.reset();
    p.addArc(oval, 1, 180);
    REPORTER_ASSERT(reporter, p.isConvex());
    REPORTER_ASSERT(reporter, SkPathPriv::CheapIsFirstDirection(p, SkPathPriv::kCW_FirstDirection));
    p.setConvexity(SkPath::kUnknown_Convexity);
    REPORTER_ASSERT(reporter, p.isConvex());
}

static inline SkScalar oval_start_index_to_angle(unsigned start) {
    switch (start) {
        case 0:
            return 270.f;
        case 1:
            return 0.f;
        case 2:
            return 90.f;
        case 3:
            return 180.f;
        default:
            return -1.f;
    }
}

static inline SkScalar canonical_start_angle(float angle) {
    while (angle < 0.f) {
        angle += 360.f;
    }
    while (angle >= 360.f) {
        angle -= 360.f;
    }
    return angle;
}

static void check_oval_arc(skiatest::Reporter* reporter, SkScalar start, SkScalar sweep,
                           const SkPath& path) {
    SkRect r = SkRect::MakeEmpty();
    SkPath::Direction d = SkPath::kCCW_Direction;
    unsigned s = ~0U;
    bool isOval = path.isOval(&r, &d, &s);
    REPORTER_ASSERT(reporter, isOval);
    SkPath recreatedPath;
    recreatedPath.addOval(r, d, s);
    REPORTER_ASSERT(reporter, path == recreatedPath);
    REPORTER_ASSERT(reporter, oval_start_index_to_angle(s) == canonical_start_angle(start));
    REPORTER_ASSERT(reporter, (SkPath::kCW_Direction == d) == (sweep > 0.f));
}

static void test_arc_ovals(skiatest::Reporter* reporter) {
    SkRect oval = SkRect::MakeWH(10, 20);
    for (SkScalar sweep : {-720.f, -540.f, -360.f, 360.f, 432.f, 720.f}) {
        for (SkScalar start = -360.f; start <= 360.f; start += 1.f) {
            SkPath path;
            path.addArc(oval, start, sweep);
            // SkPath's interfaces for inserting and extracting ovals only allow contours
            // to start at multiples of 90 degrees.
            if (std::fmod(start, 90.f) == 0) {
                check_oval_arc(reporter, start, sweep, path);
            } else {
                REPORTER_ASSERT(reporter, !path.isOval(nullptr));
            }
        }
        // Test start angles that are nearly at valid oval start angles.
        for (float start : {-180.f, -90.f, 90.f, 180.f}) {
            for (float delta : {-SK_ScalarNearlyZero, SK_ScalarNearlyZero}) {
                SkPath path;
                path.addArc(oval, start + delta, sweep);
                check_oval_arc(reporter, start, sweep, path);
            }
        }
    }
}

static void check_move(skiatest::Reporter* reporter, SkPath::RawIter* iter,
                       SkScalar x0, SkScalar y0) {
    SkPoint pts[4];
    SkPath::Verb v = iter->next(pts);
    REPORTER_ASSERT(reporter, v == SkPath::kMove_Verb);
    REPORTER_ASSERT(reporter, pts[0].fX == x0);
    REPORTER_ASSERT(reporter, pts[0].fY == y0);
}

static void check_line(skiatest::Reporter* reporter, SkPath::RawIter* iter,
                       SkScalar x1, SkScalar y1) {
    SkPoint pts[4];
    SkPath::Verb v = iter->next(pts);
    REPORTER_ASSERT(reporter, v == SkPath::kLine_Verb);
    REPORTER_ASSERT(reporter, pts[1].fX == x1);
    REPORTER_ASSERT(reporter, pts[1].fY == y1);
}

static void check_quad(skiatest::Reporter* reporter, SkPath::RawIter* iter,
                       SkScalar x1, SkScalar y1, SkScalar x2, SkScalar y2) {
    SkPoint pts[4];
    SkPath::Verb v = iter->next(pts);
    REPORTER_ASSERT(reporter, v == SkPath::kQuad_Verb);
    REPORTER_ASSERT(reporter, pts[1].fX == x1);
    REPORTER_ASSERT(reporter, pts[1].fY == y1);
    REPORTER_ASSERT(reporter, pts[2].fX == x2);
    REPORTER_ASSERT(reporter, pts[2].fY == y2);
}

static void check_done(skiatest::Reporter* reporter, SkPath* p, SkPath::RawIter* iter) {
    SkPoint pts[4];
    SkPath::Verb v = iter->next(pts);
    REPORTER_ASSERT(reporter, v == SkPath::kDone_Verb);
}

static void check_done_and_reset(skiatest::Reporter* reporter, SkPath* p, SkPath::RawIter* iter) {
    check_done(reporter, p, iter);
    p->reset();
}

static void check_path_is_move_and_reset(skiatest::Reporter* reporter, SkPath* p,
                                         SkScalar x0, SkScalar y0) {
    SkPath::RawIter iter(*p);
    check_move(reporter, &iter, x0, y0);
    check_done_and_reset(reporter, p, &iter);
}

static void check_path_is_line_and_reset(skiatest::Reporter* reporter, SkPath* p,
                                         SkScalar x1, SkScalar y1) {
    SkPath::RawIter iter(*p);
    check_move(reporter, &iter, 0, 0);
    check_line(reporter, &iter, x1, y1);
    check_done_and_reset(reporter, p, &iter);
}

static void check_path_is_line(skiatest::Reporter* reporter, SkPath* p,
                                         SkScalar x1, SkScalar y1) {
    SkPath::RawIter iter(*p);
    check_move(reporter, &iter, 0, 0);
    check_line(reporter, &iter, x1, y1);
    check_done(reporter, p, &iter);
}

static void check_path_is_line_pair_and_reset(skiatest::Reporter* reporter, SkPath* p,
                                    SkScalar x1, SkScalar y1, SkScalar x2, SkScalar y2) {
    SkPath::RawIter iter(*p);
    check_move(reporter, &iter, 0, 0);
    check_line(reporter, &iter, x1, y1);
    check_line(reporter, &iter, x2, y2);
    check_done_and_reset(reporter, p, &iter);
}

static void check_path_is_quad_and_reset(skiatest::Reporter* reporter, SkPath* p,
                                    SkScalar x1, SkScalar y1, SkScalar x2, SkScalar y2) {
    SkPath::RawIter iter(*p);
    check_move(reporter, &iter, 0, 0);
    check_quad(reporter, &iter, x1, y1, x2, y2);
    check_done_and_reset(reporter, p, &iter);
}

static bool nearly_equal(const SkRect& a, const SkRect& b) {
    return  SkScalarNearlyEqual(a.fLeft, b.fLeft) &&
            SkScalarNearlyEqual(a.fTop, b.fTop) &&
            SkScalarNearlyEqual(a.fRight, b.fRight) &&
            SkScalarNearlyEqual(a.fBottom, b.fBottom);
}

static void test_arcTo(skiatest::Reporter* reporter) {
    SkPath p;
    p.arcTo(0, 0, 1, 2, 1);
    check_path_is_line_and_reset(reporter, &p, 0, 0);
    p.arcTo(1, 2, 1, 2, 1);
    check_path_is_line_and_reset(reporter, &p, 1, 2);
    p.arcTo(1, 2, 3, 4, 0);
    check_path_is_line_and_reset(reporter, &p, 1, 2);
    p.arcTo(1, 2, 0, 0, 1);
    check_path_is_line_and_reset(reporter, &p, 1, 2);
    p.arcTo(1, 0, 1, 1, 1);
    SkPoint pt;
    REPORTER_ASSERT(reporter, p.getLastPt(&pt) && pt.fX == 1 && pt.fY == 1);
    p.reset();
    p.arcTo(1, 0, 1, -1, 1);
    REPORTER_ASSERT(reporter, p.getLastPt(&pt) && pt.fX == 1 && pt.fY == -1);
    p.reset();
    SkRect oval = {1, 2, 3, 4};
    p.arcTo(oval, 0, 0, true);
    check_path_is_move_and_reset(reporter, &p, oval.fRight, oval.centerY());
    p.arcTo(oval, 0, 0, false);
    check_path_is_move_and_reset(reporter, &p, oval.fRight, oval.centerY());
    p.arcTo(oval, 360, 0, true);
    check_path_is_move_and_reset(reporter, &p, oval.fRight, oval.centerY());
    p.arcTo(oval, 360, 0, false);
    check_path_is_move_and_reset(reporter, &p, oval.fRight, oval.centerY());

    for (float sweep = 359, delta = 0.5f; sweep != (float) (sweep + delta); ) {
        p.arcTo(oval, 0, sweep, false);
        REPORTER_ASSERT(reporter, nearly_equal(p.getBounds(), oval));
        sweep += delta;
        delta /= 2;
    }
    for (float sweep = 361, delta = 0.5f; sweep != (float) (sweep - delta);) {
        p.arcTo(oval, 0, sweep, false);
        REPORTER_ASSERT(reporter, nearly_equal(p.getBounds(), oval));
        sweep -= delta;
        delta /= 2;
    }
    SkRect noOvalWidth = {1, 2, 0, 3};
    p.reset();
    p.arcTo(noOvalWidth, 0, 360, false);
    REPORTER_ASSERT(reporter, p.isEmpty());

    SkRect noOvalHeight = {1, 2, 3, 1};
    p.reset();
    p.arcTo(noOvalHeight, 0, 360, false);
    REPORTER_ASSERT(reporter, p.isEmpty());
}

static void test_addPath(skiatest::Reporter* reporter) {
    SkPath p, q;
    p.lineTo(1, 2);
    q.moveTo(4, 4);
    q.lineTo(7, 8);
    q.conicTo(8, 7, 6, 5, 0.5f);
    q.quadTo(6, 7, 8, 6);
    q.cubicTo(5, 6, 7, 8, 7, 5);
    q.close();
    p.addPath(q, -4, -4);
    SkRect expected = {0, 0, 4, 4};
    REPORTER_ASSERT(reporter, p.getBounds() == expected);
    p.reset();
    p.reverseAddPath(q);
    SkRect reverseExpected = {4, 4, 8, 8};
    REPORTER_ASSERT(reporter, p.getBounds() == reverseExpected);
}

static void test_addPathMode(skiatest::Reporter* reporter, bool explicitMoveTo, bool extend) {
    SkPath p, q;
    if (explicitMoveTo) {
        p.moveTo(1, 1);
    }
    p.lineTo(1, 2);
    if (explicitMoveTo) {
        q.moveTo(2, 1);
    }
    q.lineTo(2, 2);
    p.addPath(q, extend ? SkPath::kExtend_AddPathMode : SkPath::kAppend_AddPathMode);
    uint8_t verbs[4];
    int verbcount = p.getVerbs(verbs, 4);
    REPORTER_ASSERT(reporter, verbcount == 4);
    REPORTER_ASSERT(reporter, verbs[0] == SkPath::kMove_Verb);
    REPORTER_ASSERT(reporter, verbs[1] == SkPath::kLine_Verb);
    REPORTER_ASSERT(reporter, verbs[2] == (extend ? SkPath::kLine_Verb : SkPath::kMove_Verb));
    REPORTER_ASSERT(reporter, verbs[3] == SkPath::kLine_Verb);
}

static void test_extendClosedPath(skiatest::Reporter* reporter) {
    SkPath p, q;
    p.moveTo(1, 1);
    p.lineTo(1, 2);
    p.lineTo(2, 2);
    p.close();
    q.moveTo(2, 1);
    q.lineTo(2, 3);
    p.addPath(q, SkPath::kExtend_AddPathMode);
    uint8_t verbs[7];
    int verbcount = p.getVerbs(verbs, 7);
    REPORTER_ASSERT(reporter, verbcount == 7);
    REPORTER_ASSERT(reporter, verbs[0] == SkPath::kMove_Verb);
    REPORTER_ASSERT(reporter, verbs[1] == SkPath::kLine_Verb);
    REPORTER_ASSERT(reporter, verbs[2] == SkPath::kLine_Verb);
    REPORTER_ASSERT(reporter, verbs[3] == SkPath::kClose_Verb);
    REPORTER_ASSERT(reporter, verbs[4] == SkPath::kMove_Verb);
    REPORTER_ASSERT(reporter, verbs[5] == SkPath::kLine_Verb);
    REPORTER_ASSERT(reporter, verbs[6] == SkPath::kLine_Verb);

    SkPoint pt;
    REPORTER_ASSERT(reporter, p.getLastPt(&pt));
    REPORTER_ASSERT(reporter, pt == SkPoint::Make(2, 3));
    REPORTER_ASSERT(reporter, p.getPoint(3) == SkPoint::Make(1, 1));
}

static void test_addEmptyPath(skiatest::Reporter* reporter, SkPath::AddPathMode mode) {
    SkPath p, q, r;
    // case 1: dst is empty
    p.moveTo(2, 1);
    p.lineTo(2, 3);
    q.addPath(p, mode);
    REPORTER_ASSERT(reporter, q == p);
    // case 2: src is empty
    p.addPath(r, mode);
    REPORTER_ASSERT(reporter, q == p);
    // case 3: src and dst are empty
    q.reset();
    q.addPath(r, mode);
    REPORTER_ASSERT(reporter, q.isEmpty());
}

static void test_conicTo_special_case(skiatest::Reporter* reporter) {
    SkPath p;
    p.conicTo(1, 2, 3, 4, -1);
    check_path_is_line_and_reset(reporter, &p, 3, 4);
    p.conicTo(1, 2, 3, 4, SK_ScalarInfinity);
    check_path_is_line_pair_and_reset(reporter, &p, 1, 2, 3, 4);
    p.conicTo(1, 2, 3, 4, 1);
    check_path_is_quad_and_reset(reporter, &p, 1, 2, 3, 4);
}

static void test_get_point(skiatest::Reporter* reporter) {
    SkPath p;
    SkPoint pt = p.getPoint(0);
    REPORTER_ASSERT(reporter, pt == SkPoint::Make(0, 0));
    REPORTER_ASSERT(reporter, !p.getLastPt(nullptr));
    REPORTER_ASSERT(reporter, !p.getLastPt(&pt) && pt == SkPoint::Make(0, 0));
    p.setLastPt(10, 10);
    pt = p.getPoint(0);
    REPORTER_ASSERT(reporter, pt == SkPoint::Make(10, 10));
    REPORTER_ASSERT(reporter, p.getLastPt(nullptr));
    p.rMoveTo(10, 10);
    REPORTER_ASSERT(reporter, p.getLastPt(&pt) && pt == SkPoint::Make(20, 20));
}

static void test_contains(skiatest::Reporter* reporter) {
    SkPath p;
    p.moveTo(SkBits2Float(0xe085e7b1), SkBits2Float(0x5f512c00));  // -7.7191e+19f, 1.50724e+19f
    p.conicTo(SkBits2Float(0xdfdaa221), SkBits2Float(0x5eaac338), SkBits2Float(0x60342f13), SkBits2Float(0xdf0cbb58), SkBits2Float(0x3f3504f3));  // -3.15084e+19f, 6.15237e+18f, 5.19345e+19f, -1.01408e+19f, 0.707107f
    p.conicTo(SkBits2Float(0x60ead799), SkBits2Float(0xdfb76c24), SkBits2Float(0x609b9872), SkBits2Float(0xdf730de8), SkBits2Float(0x3f3504f4));  // 1.35377e+20f, -2.6434e+19f, 8.96947e+19f, -1.75139e+19f, 0.707107f
    p.lineTo(SkBits2Float(0x609b9872), SkBits2Float(0xdf730de8));  // 8.96947e+19f, -1.75139e+19f
    p.conicTo(SkBits2Float(0x6018b296), SkBits2Float(0xdeee870d), SkBits2Float(0xe008cd8e), SkBits2Float(0x5ed5b2db), SkBits2Float(0x3f3504f3));  // 4.40121e+19f, -8.59386e+18f, -3.94308e+19f, 7.69931e+18f, 0.707107f
    p.conicTo(SkBits2Float(0xe0d526d9), SkBits2Float(0x5fa67b31), SkBits2Float(0xe085e7b2), SkBits2Float(0x5f512c01), SkBits2Float(0x3f3504f3));  // -1.22874e+20f, 2.39925e+19f, -7.7191e+19f, 1.50724e+19f, 0.707107f
    // this may return true or false, depending on the platform's numerics, but it should not crash
    (void) p.contains(-77.2027664f, 15.3066053f);

    p.reset();
    p.setFillType(SkPath::kInverseWinding_FillType);
    REPORTER_ASSERT(reporter, p.contains(0, 0));
    p.setFillType(SkPath::kWinding_FillType);
    REPORTER_ASSERT(reporter, !p.contains(0, 0));
    p.moveTo(4, 4);
    p.lineTo(6, 8);
    p.lineTo(8, 4);
    // test on edge
    REPORTER_ASSERT(reporter, p.contains(6, 4));
    REPORTER_ASSERT(reporter, p.contains(5, 6));
    REPORTER_ASSERT(reporter, p.contains(7, 6));
    // test quick reject
    REPORTER_ASSERT(reporter, !p.contains(4, 0));
    REPORTER_ASSERT(reporter, !p.contains(0, 4));
    REPORTER_ASSERT(reporter, !p.contains(4, 10));
    REPORTER_ASSERT(reporter, !p.contains(10, 4));
    // test various crossings in x
    REPORTER_ASSERT(reporter, !p.contains(5, 7));
    REPORTER_ASSERT(reporter, p.contains(6, 7));
    REPORTER_ASSERT(reporter, !p.contains(7, 7));
    p.reset();
    p.moveTo(4, 4);
    p.lineTo(8, 6);
    p.lineTo(4, 8);
    // test on edge
    REPORTER_ASSERT(reporter, p.contains(4, 6));
    REPORTER_ASSERT(reporter, p.contains(6, 5));
    REPORTER_ASSERT(reporter, p.contains(6, 7));
    // test various crossings in y
    REPORTER_ASSERT(reporter, !p.contains(7, 5));
    REPORTER_ASSERT(reporter, p.contains(7, 6));
    REPORTER_ASSERT(reporter, !p.contains(7, 7));
    p.reset();
    p.moveTo(4, 4);
    p.lineTo(8, 4);
    p.lineTo(8, 8);
    p.lineTo(4, 8);
    // test on vertices
    REPORTER_ASSERT(reporter, p.contains(4, 4));
    REPORTER_ASSERT(reporter, p.contains(8, 4));
    REPORTER_ASSERT(reporter, p.contains(8, 8));
    REPORTER_ASSERT(reporter, p.contains(4, 8));
    p.reset();
    p.moveTo(4, 4);
    p.lineTo(6, 8);
    p.lineTo(2, 8);
    // test on edge
    REPORTER_ASSERT(reporter, p.contains(5, 6));
    REPORTER_ASSERT(reporter, p.contains(4, 8));
    REPORTER_ASSERT(reporter, p.contains(3, 6));
    p.reset();
    p.moveTo(4, 4);
    p.lineTo(0, 6);
    p.lineTo(4, 8);
    // test on edge
    REPORTER_ASSERT(reporter, p.contains(2, 5));
    REPORTER_ASSERT(reporter, p.contains(2, 7));
    REPORTER_ASSERT(reporter, p.contains(4, 6));
    // test canceling coincident edge (a smaller triangle is coincident with a larger one)
    p.reset();
    p.moveTo(4, 0);
    p.lineTo(6, 4);
    p.lineTo(2, 4);
    p.moveTo(4, 0);
    p.lineTo(0, 8);
    p.lineTo(8, 8);
    REPORTER_ASSERT(reporter, !p.contains(1, 2));
    REPORTER_ASSERT(reporter, !p.contains(3, 2));
    REPORTER_ASSERT(reporter, !p.contains(4, 0));
    REPORTER_ASSERT(reporter, p.contains(4, 4));

    // test quads
    p.reset();
    p.moveTo(4, 4);
    p.quadTo(6, 6, 8, 8);
    p.quadTo(6, 8, 4, 8);
    p.quadTo(4, 6, 4, 4);
    REPORTER_ASSERT(reporter, p.contains(5, 6));
    REPORTER_ASSERT(reporter, !p.contains(6, 5));
    // test quad edge
    REPORTER_ASSERT(reporter, p.contains(5, 5));
    REPORTER_ASSERT(reporter, p.contains(5, 8));
    REPORTER_ASSERT(reporter, p.contains(4, 5));
    // test quad endpoints
    REPORTER_ASSERT(reporter, p.contains(4, 4));
    REPORTER_ASSERT(reporter, p.contains(8, 8));
    REPORTER_ASSERT(reporter, p.contains(4, 8));

    p.reset();
    const SkPoint qPts[] = {{6, 6}, {8, 8}, {6, 8}, {4, 8}, {4, 6}, {4, 4}, {6, 6}};
    p.moveTo(qPts[0]);
    for (int index = 1; index < (int) SK_ARRAY_COUNT(qPts); index += 2) {
        p.quadTo(qPts[index], qPts[index + 1]);
    }
    REPORTER_ASSERT(reporter, p.contains(5, 6));
    REPORTER_ASSERT(reporter, !p.contains(6, 5));
    // test quad edge
    SkPoint halfway;
    for (int index = 0; index < (int) SK_ARRAY_COUNT(qPts) - 2; index += 2) {
        SkEvalQuadAt(&qPts[index], 0.5f, &halfway, nullptr);
        REPORTER_ASSERT(reporter, p.contains(halfway.fX, halfway.fY));
    }

    // test conics
    p.reset();
    const SkPoint kPts[] = {{4, 4}, {6, 6}, {8, 8}, {6, 8}, {4, 8}, {4, 6}, {4, 4}};
    p.moveTo(kPts[0]);
    for (int index = 1; index < (int) SK_ARRAY_COUNT(kPts); index += 2) {
        p.conicTo(kPts[index], kPts[index + 1], 0.5f);
    }
    REPORTER_ASSERT(reporter, p.contains(5, 6));
    REPORTER_ASSERT(reporter, !p.contains(6, 5));
    // test conic edge
    for (int index = 0; index < (int) SK_ARRAY_COUNT(kPts) - 2; index += 2) {
        SkConic conic(&kPts[index], 0.5f);
        halfway = conic.evalAt(0.5f);
        REPORTER_ASSERT(reporter, p.contains(halfway.fX, halfway.fY));
    }
    // test conic end points
    REPORTER_ASSERT(reporter, p.contains(4, 4));
    REPORTER_ASSERT(reporter, p.contains(8, 8));
    REPORTER_ASSERT(reporter, p.contains(4, 8));

    // test cubics
    SkPoint pts[] = {{5, 4}, {6, 5}, {7, 6}, {6, 6}, {4, 6}, {5, 7}, {5, 5}, {5, 4}, {6, 5}, {7, 6}};
    for (int i = 0; i < 3; ++i) {
        p.reset();
        p.setFillType(SkPath::kEvenOdd_FillType);
        p.moveTo(pts[i].fX, pts[i].fY);
        p.cubicTo(pts[i + 1].fX, pts[i + 1].fY, pts[i + 2].fX, pts[i + 2].fY, pts[i + 3].fX, pts[i + 3].fY);
        p.cubicTo(pts[i + 4].fX, pts[i + 4].fY, pts[i + 5].fX, pts[i + 5].fY, pts[i + 6].fX, pts[i + 6].fY);
        p.close();
        REPORTER_ASSERT(reporter, p.contains(5.5f, 5.5f));
        REPORTER_ASSERT(reporter, !p.contains(4.5f, 5.5f));
        // test cubic edge
        SkEvalCubicAt(&pts[i], 0.5f, &halfway, nullptr, nullptr);
        REPORTER_ASSERT(reporter, p.contains(halfway.fX, halfway.fY));
        SkEvalCubicAt(&pts[i + 3], 0.5f, &halfway, nullptr, nullptr);
        REPORTER_ASSERT(reporter, p.contains(halfway.fX, halfway.fY));
        // test cubic end points
        REPORTER_ASSERT(reporter, p.contains(pts[i].fX, pts[i].fY));
        REPORTER_ASSERT(reporter, p.contains(pts[i + 3].fX, pts[i + 3].fY));
        REPORTER_ASSERT(reporter, p.contains(pts[i + 6].fX, pts[i + 6].fY));
    }
}

class PathRefTest_Private {
public:
    static void TestPathRef(skiatest::Reporter* reporter) {
        static const int kRepeatCnt = 10;

        SkAutoTUnref<SkPathRef> pathRef(new SkPathRef);

        SkPathRef::Editor ed(&pathRef);

        {
            ed.growForRepeatedVerb(SkPath::kMove_Verb, kRepeatCnt);
            REPORTER_ASSERT(reporter, kRepeatCnt == pathRef->countVerbs());
            REPORTER_ASSERT(reporter, kRepeatCnt == pathRef->countPoints());
            REPORTER_ASSERT(reporter, 0 == pathRef->getSegmentMasks());
            for (int i = 0; i < kRepeatCnt; ++i) {
                REPORTER_ASSERT(reporter, SkPath::kMove_Verb == pathRef->atVerb(i));
            }
            ed.resetToSize(0, 0, 0);
        }

        {
            ed.growForRepeatedVerb(SkPath::kLine_Verb, kRepeatCnt);
            REPORTER_ASSERT(reporter, kRepeatCnt == pathRef->countVerbs());
            REPORTER_ASSERT(reporter, kRepeatCnt == pathRef->countPoints());
            REPORTER_ASSERT(reporter, SkPath::kLine_SegmentMask == pathRef->getSegmentMasks());
            for (int i = 0; i < kRepeatCnt; ++i) {
                REPORTER_ASSERT(reporter, SkPath::kLine_Verb == pathRef->atVerb(i));
            }
            ed.resetToSize(0, 0, 0);
        }

        {
            ed.growForRepeatedVerb(SkPath::kQuad_Verb, kRepeatCnt);
            REPORTER_ASSERT(reporter, kRepeatCnt == pathRef->countVerbs());
            REPORTER_ASSERT(reporter, 2*kRepeatCnt == pathRef->countPoints());
            REPORTER_ASSERT(reporter, SkPath::kQuad_SegmentMask == pathRef->getSegmentMasks());
            for (int i = 0; i < kRepeatCnt; ++i) {
                REPORTER_ASSERT(reporter, SkPath::kQuad_Verb == pathRef->atVerb(i));
            }
            ed.resetToSize(0, 0, 0);
        }

        {
            SkScalar* weights = nullptr;
            ed.growForRepeatedVerb(SkPath::kConic_Verb, kRepeatCnt, &weights);
            REPORTER_ASSERT(reporter, kRepeatCnt == pathRef->countVerbs());
            REPORTER_ASSERT(reporter, 2*kRepeatCnt == pathRef->countPoints());
            REPORTER_ASSERT(reporter, kRepeatCnt == pathRef->countWeights());
            REPORTER_ASSERT(reporter, SkPath::kConic_SegmentMask == pathRef->getSegmentMasks());
            REPORTER_ASSERT(reporter, weights);
            for (int i = 0; i < kRepeatCnt; ++i) {
                REPORTER_ASSERT(reporter, SkPath::kConic_Verb == pathRef->atVerb(i));
            }
            ed.resetToSize(0, 0, 0);
        }

        {
            ed.growForRepeatedVerb(SkPath::kCubic_Verb, kRepeatCnt);
            REPORTER_ASSERT(reporter, kRepeatCnt == pathRef->countVerbs());
            REPORTER_ASSERT(reporter, 3*kRepeatCnt == pathRef->countPoints());
            REPORTER_ASSERT(reporter, SkPath::kCubic_SegmentMask == pathRef->getSegmentMasks());
            for (int i = 0; i < kRepeatCnt; ++i) {
                REPORTER_ASSERT(reporter, SkPath::kCubic_Verb == pathRef->atVerb(i));
            }
            ed.resetToSize(0, 0, 0);
        }
    }
};

static void test_operatorEqual(skiatest::Reporter* reporter) {
    SkPath a;
    SkPath b;
    REPORTER_ASSERT(reporter, a == a);
    REPORTER_ASSERT(reporter, a == b);
    a.setFillType(SkPath::kInverseWinding_FillType);
    REPORTER_ASSERT(reporter, a != b);
    a.reset();
    REPORTER_ASSERT(reporter, a == b);
    a.lineTo(1, 1);
    REPORTER_ASSERT(reporter, a != b);
    a.reset();
    REPORTER_ASSERT(reporter, a == b);
    a.lineTo(1, 1);
    b.lineTo(1, 2);
    REPORTER_ASSERT(reporter, a != b);
    a.reset();
    a.lineTo(1, 2);
    REPORTER_ASSERT(reporter, a == b);
}

static void compare_dump(skiatest::Reporter* reporter, const SkPath& path, bool force,
        bool dumpAsHex, const char* str) {
    SkDynamicMemoryWStream wStream;
    path.dump(&wStream, force, dumpAsHex);
    sk_sp<SkData> data = wStream.detachAsData();
    REPORTER_ASSERT(reporter, data->size() == strlen(str));
    if (strlen(str) > 0) {
        REPORTER_ASSERT(reporter, !memcmp(data->data(), str, strlen(str)));
    } else {
        REPORTER_ASSERT(reporter, data->data() == nullptr || !memcmp(data->data(), str, strlen(str)));
    }
}

static void test_dump(skiatest::Reporter* reporter) {
    SkPath p;
    compare_dump(reporter, p, false, false, "");
    compare_dump(reporter, p, true, false, "");
    p.moveTo(1, 2);
    p.lineTo(3, 4);
    compare_dump(reporter, p, false, false, "path.moveTo(1, 2);\n"
                                            "path.lineTo(3, 4);\n");
    compare_dump(reporter, p, true, false,  "path.moveTo(1, 2);\n"
                                            "path.lineTo(3, 4);\n"
                                            "path.lineTo(1, 2);\n"
                                            "path.close();\n");
    p.reset();
    p.moveTo(1, 2);
    p.quadTo(3, 4, 5, 6);
    compare_dump(reporter, p, false, false, "path.moveTo(1, 2);\n"
                                            "path.quadTo(3, 4, 5, 6);\n");
    p.reset();
    p.moveTo(1, 2);
    p.conicTo(3, 4, 5, 6, 0.5f);
    compare_dump(reporter, p, false, false, "path.moveTo(1, 2);\n"
                                            "path.conicTo(3, 4, 5, 6, 0.5f);\n");
    p.reset();
    p.moveTo(1, 2);
    p.cubicTo(3, 4, 5, 6, 7, 8);
    compare_dump(reporter, p, false, false, "path.moveTo(1, 2);\n"
                                            "path.cubicTo(3, 4, 5, 6, 7, 8);\n");
    p.reset();
    p.moveTo(1, 2);
    p.lineTo(3, 4);
    compare_dump(reporter, p, false, true,
                 "path.moveTo(SkBits2Float(0x3f800000), SkBits2Float(0x40000000));  // 1, 2\n"
                 "path.lineTo(SkBits2Float(0x40400000), SkBits2Float(0x40800000));  // 3, 4\n");
    p.reset();
    p.moveTo(SkBits2Float(0x3f800000), SkBits2Float(0x40000000));
    p.lineTo(SkBits2Float(0x40400000), SkBits2Float(0x40800000));
    compare_dump(reporter, p, false, false, "path.moveTo(1, 2);\n"
                                            "path.lineTo(3, 4);\n");
}

namespace {

class ChangeListener : public SkPathRef::GenIDChangeListener {
public:
    ChangeListener(bool *changed) : fChanged(changed) { *fChanged = false; }
    virtual ~ChangeListener() {}
    void onChange() override {
        *fChanged = true;
    }
private:
    bool* fChanged;
};

}

class PathTest_Private {
public:
    static void TestPathTo(skiatest::Reporter* reporter) {
        SkPath p, q;
        p.lineTo(4, 4);
        p.reversePathTo(q);
        check_path_is_line(reporter, &p, 4, 4);
        q.moveTo(-4, -4);
        p.reversePathTo(q);
        check_path_is_line(reporter, &p, 4, 4);
        q.lineTo(7, 8);
        q.conicTo(8, 7, 6, 5, 0.5f);
        q.quadTo(6, 7, 8, 6);
        q.cubicTo(5, 6, 7, 8, 7, 5);
        q.close();
        p.reversePathTo(q);
        SkRect reverseExpected = {-4, -4, 8, 8};
        REPORTER_ASSERT(reporter, p.getBounds() == reverseExpected);
    }

    static void TestPathrefListeners(skiatest::Reporter* reporter) {
        SkPath p;

        bool changed = false;
        p.moveTo(0, 0);

        // Check that listener is notified on moveTo().

        SkPathPriv::AddGenIDChangeListener(p, new ChangeListener(&changed));
        REPORTER_ASSERT(reporter, !changed);
        p.moveTo(10, 0);
        REPORTER_ASSERT(reporter, changed);

        // Check that listener is notified on lineTo().
        SkPathPriv::AddGenIDChangeListener(p, new ChangeListener(&changed));
        REPORTER_ASSERT(reporter, !changed);
        p.lineTo(20, 0);
        REPORTER_ASSERT(reporter, changed);

        // Check that listener is notified on reset().
        SkPathPriv::AddGenIDChangeListener(p, new ChangeListener(&changed));
        REPORTER_ASSERT(reporter, !changed);
        p.reset();
        REPORTER_ASSERT(reporter, changed);

        p.moveTo(0, 0);

        // Check that listener is notified on rewind().
        SkPathPriv::AddGenIDChangeListener(p, new ChangeListener(&changed));
        REPORTER_ASSERT(reporter, !changed);
        p.rewind();
        REPORTER_ASSERT(reporter, changed);

        // Check that listener is notified when pathref is deleted.
        {
            SkPath q;
            q.moveTo(10, 10);
            SkPathPriv::AddGenIDChangeListener(q, new ChangeListener(&changed));
            REPORTER_ASSERT(reporter, !changed);
        }
        // q went out of scope.
        REPORTER_ASSERT(reporter, changed);
    }
};

static void test_crbug_629455(skiatest::Reporter* reporter) {
    SkPath path;
    path.moveTo(0, 0);
    path.cubicTo(SkBits2Float(0xcdcdcd00), SkBits2Float(0xcdcdcdcd),
                 SkBits2Float(0xcdcdcdcd), SkBits2Float(0xcdcdcdcd),
                 SkBits2Float(0x423fcdcd), SkBits2Float(0x40ed9341));
//  AKA: cubicTo(-4.31596e+08f, -4.31602e+08f, -4.31602e+08f, -4.31602e+08f, 47.951f, 7.42423f);
    path.lineTo(0, 0);

    auto surface = SkSurface::MakeRasterN32Premul(100, 100);
    SkPaint paint;
    paint.setAntiAlias(true);
    surface->getCanvas()->drawPath(path, paint);
}

static void test_interp(skiatest::Reporter* reporter) {
    SkPath p1, p2, out;
    REPORTER_ASSERT(reporter, p1.isInterpolatable(p2));
    REPORTER_ASSERT(reporter, p1.interpolate(p2, 0, &out));
    REPORTER_ASSERT(reporter, p1 == out);
    REPORTER_ASSERT(reporter, p1.interpolate(p2, 1, &out));
    REPORTER_ASSERT(reporter, p1 == out);
    p1.moveTo(0, 2);
    p1.lineTo(0, 4);
    REPORTER_ASSERT(reporter, !p1.isInterpolatable(p2));
    REPORTER_ASSERT(reporter, !p1.interpolate(p2, 1, &out));
    p2.moveTo(6, 0);
    p2.lineTo(8, 0);
    REPORTER_ASSERT(reporter, p1.isInterpolatable(p2));
    REPORTER_ASSERT(reporter, p1.interpolate(p2, 0, &out));
    REPORTER_ASSERT(reporter, p2 == out);
    REPORTER_ASSERT(reporter, p1.interpolate(p2, 1, &out));
    REPORTER_ASSERT(reporter, p1 == out);
    REPORTER_ASSERT(reporter, p1.interpolate(p2, 0.5f, &out));
    REPORTER_ASSERT(reporter, out.getBounds() == SkRect::MakeLTRB(3, 1, 4, 2));
    p1.reset();
    p1.moveTo(4, 4);
    p1.conicTo(5, 4, 5, 5, 1 / SkScalarSqrt(2));
    p2.reset();
    p2.moveTo(4, 2);
    p2.conicTo(7, 2, 7, 5, 1 / SkScalarSqrt(2));
    REPORTER_ASSERT(reporter, p1.isInterpolatable(p2));
    REPORTER_ASSERT(reporter, p1.interpolate(p2, 0.5f, &out));
    REPORTER_ASSERT(reporter, out.getBounds() == SkRect::MakeLTRB(4, 3, 6, 5));
    p2.reset();
    p2.moveTo(4, 2);
    p2.conicTo(6, 3, 6, 5, 1);
    REPORTER_ASSERT(reporter, !p1.isInterpolatable(p2));
    p2.reset();
    p2.moveTo(4, 4);
    p2.conicTo(5, 4, 5, 5, 0.5f);
    REPORTER_ASSERT(reporter, !p1.isInterpolatable(p2));
}

DEF_TEST(PathInterp, reporter) {
    test_interp(reporter);
}

DEF_TEST(PathContains, reporter) {
    test_contains(reporter);
}

DEF_TEST(Paths, reporter) {
<<<<<<< HEAD
=======
    test_fuzz_crbug_647922();
>>>>>>> d207884b
    test_fuzz_crbug_643933();
    test_sect_with_horizontal_needs_pinning();
    test_crbug_629455(reporter);
    test_fuzz_crbug_627414(reporter);
    test_path_crbug364224();

    SkTSize<SkScalar>::Make(3,4);

    SkPath  p, empty;
    SkRect  bounds, bounds2;
    test_empty(reporter, p);

    REPORTER_ASSERT(reporter, p.getBounds().isEmpty());

    // this triggers a code path in SkPath::operator= which is otherwise unexercised
    SkPath& self = p;
    p = self;

    // this triggers a code path in SkPath::swap which is otherwise unexercised
    p.swap(self);

    bounds.set(0, 0, SK_Scalar1, SK_Scalar1);

    p.addRoundRect(bounds, SK_Scalar1, SK_Scalar1);
    check_convex_bounds(reporter, p, bounds);
    // we have quads or cubics
    REPORTER_ASSERT(reporter,
                    p.getSegmentMasks() & (kCurveSegmentMask | SkPath::kConic_SegmentMask));
    REPORTER_ASSERT(reporter, !p.isEmpty());

    p.reset();
    test_empty(reporter, p);

    p.addOval(bounds);
    check_convex_bounds(reporter, p, bounds);
    REPORTER_ASSERT(reporter, !p.isEmpty());

    p.rewind();
    test_empty(reporter, p);

    p.addRect(bounds);
    check_convex_bounds(reporter, p, bounds);
    // we have only lines
    REPORTER_ASSERT(reporter, SkPath::kLine_SegmentMask == p.getSegmentMasks());
    REPORTER_ASSERT(reporter, !p.isEmpty());

    REPORTER_ASSERT(reporter, p != empty);
    REPORTER_ASSERT(reporter, !(p == empty));

    // do getPoints and getVerbs return the right result
    REPORTER_ASSERT(reporter, p.getPoints(nullptr, 0) == 4);
    REPORTER_ASSERT(reporter, p.getVerbs(nullptr, 0) == 5);
    SkPoint pts[4];
    int count = p.getPoints(pts, 4);
    REPORTER_ASSERT(reporter, count == 4);
    uint8_t verbs[6];
    verbs[5] = 0xff;
    p.getVerbs(verbs, 5);
    REPORTER_ASSERT(reporter, SkPath::kMove_Verb == verbs[0]);
    REPORTER_ASSERT(reporter, SkPath::kLine_Verb == verbs[1]);
    REPORTER_ASSERT(reporter, SkPath::kLine_Verb == verbs[2]);
    REPORTER_ASSERT(reporter, SkPath::kLine_Verb == verbs[3]);
    REPORTER_ASSERT(reporter, SkPath::kClose_Verb == verbs[4]);
    REPORTER_ASSERT(reporter, 0xff == verbs[5]);
    bounds2.set(pts, 4);
    REPORTER_ASSERT(reporter, bounds == bounds2);

    bounds.offset(SK_Scalar1*3, SK_Scalar1*4);
    p.offset(SK_Scalar1*3, SK_Scalar1*4);
    REPORTER_ASSERT(reporter, bounds == p.getBounds());

    REPORTER_ASSERT(reporter, p.isRect(nullptr));
    bounds2.setEmpty();
    REPORTER_ASSERT(reporter, p.isRect(&bounds2));
    REPORTER_ASSERT(reporter, bounds == bounds2);

    // now force p to not be a rect
    bounds.set(0, 0, SK_Scalar1/2, SK_Scalar1/2);
    p.addRect(bounds);
    REPORTER_ASSERT(reporter, !p.isRect(nullptr));

    // Test an edge case w.r.t. the bound returned by isRect (i.e., the
    // path has a trailing moveTo. Please see crbug.com\445368)
    {
        SkRect r;
        p.reset();
        p.addRect(bounds);
        REPORTER_ASSERT(reporter, p.isRect(&r));
        REPORTER_ASSERT(reporter, r == bounds);
        // add a moveTo outside of our bounds
        p.moveTo(bounds.fLeft + 10, bounds.fBottom + 10);
        REPORTER_ASSERT(reporter, p.isRect(&r));
        REPORTER_ASSERT(reporter, r == bounds);
    }

    test_operatorEqual(reporter);
    test_isLine(reporter);
    test_isRect(reporter);
    test_is_simple_closed_rect(reporter);
    test_isNestedFillRects(reporter);
    test_zero_length_paths(reporter);
    test_direction(reporter);
    test_convexity(reporter);
    test_convexity2(reporter);
    test_conservativelyContains(reporter);
    test_close(reporter);
    test_segment_masks(reporter);
    test_flattening(reporter);
    test_transform(reporter);
    test_bounds(reporter);
    test_iter(reporter);
    test_raw_iter(reporter);
    test_circle(reporter);
    test_oval(reporter);
    test_strokerec(reporter);
    test_addPoly(reporter);
    test_isfinite(reporter);
    test_isfinite_after_transform(reporter);
    test_islastcontourclosed(reporter);
    test_arb_round_rect_is_convex(reporter);
    test_arb_zero_rad_round_rect_is_rect(reporter);
    test_addrect(reporter);
    test_addrect_isfinite(reporter);
    test_tricky_cubic();
    test_clipped_cubic();
    test_crbug_170666();
    test_crbug_493450(reporter);
    test_crbug_495894(reporter);
    test_crbug_613918();
    test_bad_cubic_crbug229478();
    test_bad_cubic_crbug234190();
    test_gen_id(reporter);
    test_path_close_issue1474(reporter);
    test_path_to_region(reporter);
    test_rrect(reporter);
    test_arc(reporter);
    test_arc_ovals(reporter);
    test_arcTo(reporter);
    test_addPath(reporter);
    test_addPathMode(reporter, false, false);
    test_addPathMode(reporter, true, false);
    test_addPathMode(reporter, false, true);
    test_addPathMode(reporter, true, true);
    test_extendClosedPath(reporter);
    test_addEmptyPath(reporter, SkPath::kExtend_AddPathMode);
    test_addEmptyPath(reporter, SkPath::kAppend_AddPathMode);
    test_conicTo_special_case(reporter);
    test_get_point(reporter);
    test_contains(reporter);
    PathTest_Private::TestPathTo(reporter);
    PathRefTest_Private::TestPathRef(reporter);
    PathTest_Private::TestPathrefListeners(reporter);
    test_dump(reporter);
    test_path_crbug389050(reporter);
    test_path_crbugskia2820(reporter);
    test_skbug_3469(reporter);
    test_skbug_3239(reporter);
    test_bounds_crbug_513799(reporter);
    test_fuzz_crbug_638223();
}<|MERGE_RESOLUTION|>--- conflicted
+++ resolved
@@ -157,8 +157,6 @@
     canvas->drawPath(path, paint);
 }
 
-<<<<<<< HEAD
-=======
 static void test_fuzz_crbug_647922() {
     auto surface(SkSurface::MakeRasterN32Premul(250, 250));
     SkCanvas* canvas = surface->getCanvas();
@@ -172,7 +170,6 @@
     canvas->drawPath(path, paint);
 }
 
->>>>>>> d207884b
 /**
  * In debug mode, this path was causing an assertion to fail in
  * SkPathStroker::preJoinTo() and, in Release, the use of an unitialized value.
@@ -4291,10 +4288,7 @@
 }
 
 DEF_TEST(Paths, reporter) {
-<<<<<<< HEAD
-=======
     test_fuzz_crbug_647922();
->>>>>>> d207884b
     test_fuzz_crbug_643933();
     test_sect_with_horizontal_needs_pinning();
     test_crbug_629455(reporter);
