/*
 * Copyright 2015 Google Inc.
 *
 * Use of this source code is governed by a BSD-style license that can be
 * found in the LICENSE file.
 */

#include "Test.h"

#include "SkPath.h"

#if SK_SUPPORT_GPU
#include "GrClip.h"
#include "GrContext.h"
#include "GrContextPriv.h"
#include "SkGradientShader.h"
#include "SkShaderBase.h"
#include "effects/GrPorterDuffXferProcessor.h"
#include "ops/GrTessellatingPathRenderer.h"

/*
 * These tests pass by not crashing, hanging or asserting in Debug.
 */

// Tests active edges made inactive by splitting.
// Also tests active edge list forced into an invalid ordering by
// splitting (mopped up in cleanup_active_edges()).
static SkPath create_path_0() {
    SkPath path;
    path.moveTo(229.127044677734375f,  67.34100341796875f);
    path.lineTo(187.8097381591796875f, -6.7729740142822265625f);
    path.lineTo(171.411407470703125f,  50.94266510009765625f);
    path.lineTo(245.5253753662109375f,  9.6253643035888671875f);
    path.moveTo(208.4683990478515625f, 30.284009933471679688f);
    path.lineTo(171.411407470703125f,  50.94266510009765625f);
    path.lineTo(187.8097381591796875f, -6.7729740142822265625f);
    return path;
}

// Intersections which fall exactly on the current vertex, and require
// a restart of the intersection checking.
static SkPath create_path_1() {
    SkPath path;
    path.moveTo(314.483551025390625f, 486.246002197265625f);
    path.lineTo(385.41949462890625f,  532.8087158203125f);
    path.lineTo(373.232879638671875f, 474.05938720703125f);
    path.lineTo(326.670166015625f,    544.995361328125f);
    path.moveTo(349.951507568359375f, 509.52734375f);
    path.lineTo(373.232879638671875f, 474.05938720703125f);
    path.lineTo(385.41949462890625f,  532.8087158203125f);
    return path;
}

// Tests active edges which are removed by splitting.
static SkPath create_path_2() {
    SkPath path;
    path.moveTo(343.107391357421875f, 613.62176513671875f);
    path.lineTo(426.632415771484375f, 628.5740966796875f);
    path.lineTo(392.3460693359375f,   579.33544921875f);
    path.lineTo(377.39373779296875f,  662.86041259765625f);
    path.moveTo(384.869873046875f,    621.097900390625f);
    path.lineTo(392.3460693359375f,   579.33544921875f);
    path.lineTo(426.632415771484375f, 628.5740966796875f);
    return path;
}

// Collinear edges merged in set_top().
// Also, an intersection between left and right enclosing edges which
// falls above the current vertex.
static SkPath create_path_3() {
    SkPath path;
    path.moveTo(545.95751953125f,    791.69854736328125f);
    path.lineTo(612.05816650390625f, 738.494140625f);
    path.lineTo(552.4056396484375f,  732.0460205078125f);
    path.lineTo(605.61004638671875f, 798.14666748046875f);
    path.moveTo(579.00787353515625f, 765.0963134765625f);
    path.lineTo(552.4056396484375f,  732.0460205078125f);
    path.lineTo(612.05816650390625f, 738.494140625f);
    return path;
}

// Tests active edges which are made inactive by set_top().
static SkPath create_path_4() {
    SkPath path;
    path.moveTo(819.2725830078125f,  751.77447509765625f);
    path.lineTo(820.70904541015625f, 666.933837890625f);
    path.lineTo(777.57049560546875f, 708.63592529296875f);
    path.lineTo(862.4111328125f,     710.0723876953125f);
    path.moveTo(819.99078369140625f, 709.3541259765625f);
    path.lineTo(777.57049560546875f, 708.63592529296875f);
    path.lineTo(820.70904541015625f, 666.933837890625f);
    return path;
}

static SkPath create_path_5() {
    SkPath path;
    path.moveTo(823.33209228515625f, 749.052734375f);
    path.lineTo(823.494873046875f,   664.20013427734375f);
    path.lineTo(780.9871826171875f,  706.5450439453125f);
    path.lineTo(865.8397216796875f,  706.70782470703125f);
    path.moveTo(823.4134521484375f,  706.6263427734375f);
    path.lineTo(780.9871826171875f,  706.5450439453125f);
    path.lineTo(823.494873046875f,   664.20013427734375f);
    return path;
}

static SkPath create_path_6() {
    SkPath path;
    path.moveTo(954.862548828125f,   562.8349609375f);
    path.lineTo(899.32818603515625f, 498.679443359375f);
    path.lineTo(895.017578125f,      558.52435302734375f);
    path.lineTo(959.17315673828125f, 502.990081787109375f);
    path.moveTo(927.0953369140625f,  530.7572021484375f);
    path.lineTo(895.017578125f,      558.52435302734375f);
    path.lineTo(899.32818603515625f, 498.679443359375f);
    return path;
}

static SkPath create_path_7() {
    SkPath path;
    path.moveTo(958.5330810546875f,  547.35516357421875f);
    path.lineTo(899.93109130859375f, 485.989013671875f);
    path.lineTo(898.54901123046875f, 545.97308349609375f);
    path.lineTo(959.9151611328125f,  487.37109375f);
    path.moveTo(929.2320556640625f,  516.67205810546875f);
    path.lineTo(898.54901123046875f, 545.97308349609375f);
    path.lineTo(899.93109130859375f, 485.989013671875f);
    return path;
}

static SkPath create_path_8() {
    SkPath path;
    path.moveTo(389.8609619140625f,   369.326873779296875f);
    path.lineTo(470.6290283203125f,   395.33697509765625f);
    path.lineTo(443.250030517578125f, 341.9478759765625f);
    path.lineTo(417.239959716796875f, 422.7159423828125f);
    path.moveTo(430.244964599609375f, 382.3319091796875f);
    path.lineTo(443.250030517578125f, 341.9478759765625f);
    path.lineTo(470.6290283203125f,   395.33697509765625f);
    return path;
}

static SkPath create_path_9() {
    SkPath path;
    path.moveTo(20, 20);
    path.lineTo(50, 80);
    path.lineTo(20, 80);
    path.moveTo(80, 50);
    path.lineTo(50, 50);
    path.lineTo(20, 50);
    return path;
}

static SkPath create_path_10() {
    SkPath path;
    path.moveTo(257.19439697265625f, 320.876617431640625f);
    path.lineTo(190.113037109375f,   320.58978271484375f);
    path.lineTo(203.64404296875f,    293.8145751953125f);
    path.moveTo(203.357177734375f,   360.896026611328125f);
    path.lineTo(216.88824462890625f, 334.120819091796875f);
    path.lineTo(230.41925048828125f, 307.345611572265625f);
    return path;
}

// A degenerate segments case, where both upper and lower segments of
// a split edge must remain active.
static SkPath create_path_11() {
    SkPath path;
    path.moveTo(231.9331207275390625f, 306.2012939453125f);
    path.lineTo(191.4859161376953125f, 306.04547119140625f);
    path.lineTo(231.0659332275390625f, 300.2642822265625f);
    path.moveTo(189.946807861328125f,  302.072265625f);
    path.lineTo(179.79705810546875f,   294.859771728515625f);
    path.lineTo(191.0016021728515625f, 296.165679931640625f);
    path.moveTo(150.8942108154296875f, 304.900146484375f);
    path.lineTo(179.708892822265625f,  297.849029541015625f);
    path.lineTo(190.4742279052734375f, 299.11895751953125f);
    return path;
}

// Handle the case where edge.dist(edge.fTop) != 0.0.
static SkPath create_path_12() {
    SkPath path;
    path.moveTo(                  0.0f,  400.0f);
    path.lineTo(                138.0f,  202.0f);
    path.lineTo(                  0.0f,  202.0f);
    path.moveTo( 12.62693023681640625f,  250.57464599609375f);
    path.lineTo(  8.13896942138671875f,  254.556884765625f);
    path.lineTo(-18.15641021728515625f,  220.40203857421875f);
    path.lineTo(-15.986493110656738281f, 219.6513519287109375f);
    path.moveTo( 36.931194305419921875f, 282.485504150390625f);
    path.lineTo( 15.617521286010742188f, 261.2901611328125f);
    path.lineTo( 10.3829498291015625f,   252.565765380859375f);
    path.lineTo(-16.165292739868164062f, 222.646026611328125f);
    return path;
}

// A degenerate segments case which exercises inactive edges being
// made active by splitting.
static SkPath create_path_13() {
    SkPath path;
    path.moveTo(690.62127685546875f, 509.25555419921875f);
    path.lineTo(99.336181640625f,    511.71405029296875f);
    path.lineTo(708.362548828125f,   512.4349365234375f);
    path.lineTo(729.9940185546875f,  516.3114013671875f);
    path.lineTo(738.708984375f,      518.76995849609375f);
    path.lineTo(678.3463134765625f,  510.0819091796875f);
    path.lineTo(681.21795654296875f, 504.81378173828125f);
    path.moveTo(758.52764892578125f, 521.55963134765625f);
    path.lineTo(719.1549072265625f,  514.50372314453125f);
    path.lineTo(689.59063720703125f, 512.0628662109375f);
    path.lineTo(679.78216552734375f, 507.447845458984375f);
    return path;
}

// Tests vertices which become "orphaned" (ie., no connected edges)
// after simplification.
static SkPath create_path_14() {
    SkPath path;
    path.moveTo(217.326019287109375f, 166.4752960205078125f);
    path.lineTo(226.279266357421875f, 170.929473876953125f);
    path.lineTo(234.3973388671875f,   177.0623626708984375f);
    path.lineTo(262.0921630859375f,   188.746124267578125f);
    path.moveTo(196.23638916015625f,  174.0722198486328125f);
    path.lineTo(416.15277099609375f,  180.138214111328125f);
    path.lineTo(192.651947021484375f, 304.0228271484375f);
    return path;
}

static SkPath create_path_15() {
    SkPath path;
    path.moveTo(    0.0f,   0.0f);
    path.lineTo(10000.0f,   0.0f);
    path.lineTo(    0.0f,  -1.0f);
    path.lineTo(10000.0f,   0.000001f);
    path.lineTo(    0.0f, -30.0f);
    return path;
}

// Reduction of Nebraska-StateSeal.svg. Floating point error causes the
// same edge to be added to more than one poly on the same side.
static SkPath create_path_16() {
    SkPath path;
    path.moveTo(170.8199920654296875,   491.86700439453125);
    path.lineTo(173.7649993896484375,    489.7340087890625);
    path.lineTo(174.1450958251953125,  498.545989990234375);
    path.lineTo( 171.998992919921875,   500.88201904296875);
    path.moveTo(168.2922515869140625,   498.66265869140625);
    path.lineTo(169.8589935302734375,   497.94500732421875);
    path.lineTo(                 172,   500.88299560546875);
    path.moveTo( 169.555267333984375,   490.70111083984375);
    path.lineTo(173.7649993896484375,    489.7340087890625);
    path.lineTo(  170.82000732421875,   491.86700439453125);
    return path;
}

// A simple concave path. Test this with a non-invertible matrix.
static SkPath create_path_17() {
    SkPath path;
    path.moveTo(20, 20);
    path.lineTo(80, 20);
    path.lineTo(30, 30);
    path.lineTo(20, 80);
    return path;
}

// A shape with a vertex collinear to the right hand edge.
// This messes up find_enclosing_edges.
static SkPath create_path_18() {
    SkPath path;
    path.moveTo(80, 20);
    path.lineTo(80, 60);
    path.lineTo(20, 60);
    path.moveTo(80, 50);
    path.lineTo(80, 80);
    path.lineTo(20, 80);
    return path;
}

// Exercises the case where an edge becomes collinear with *two* of its
// adjacent neighbour edges after splitting.
// This is a reduction from
// http://mooooo.ooo/chebyshev-sine-approximation/horner_ulp.svg
static SkPath create_path_19() {
    SkPath path;
    path.moveTo(  351.99298095703125,         348.23046875);
    path.lineTo(  351.91876220703125,         347.33984375);
    path.lineTo(  351.91876220703125,          346.1953125);
    path.lineTo(  351.90313720703125,           347.734375);
    path.lineTo(  351.90313720703125,          346.1328125);
    path.lineTo(  351.87579345703125,         347.93359375);
    path.lineTo(  351.87579345703125,           345.484375);
    path.lineTo(  351.86407470703125,          347.7890625);
    path.lineTo(  351.86407470703125,          346.2109375);
    path.lineTo(  351.84844970703125,   347.63763427734375);
    path.lineTo(  351.84454345703125,   344.19232177734375);
    path.lineTo(  351.78204345703125,    346.9483642578125);
    path.lineTo( 351.758636474609375,      347.18310546875);
    path.lineTo(  351.75469970703125,               346.75);
    path.lineTo(  351.75469970703125,            345.46875);
    path.lineTo(         352.5546875,            345.46875);
    path.lineTo(        352.55078125,         347.01953125);
    path.lineTo(  351.75079345703125,   347.02313232421875);
    path.lineTo(  351.74688720703125,   346.15203857421875);
    path.lineTo(  351.74688720703125,  347.646148681640625);
    path.lineTo(         352.5390625,         346.94140625);
    path.lineTo(  351.73907470703125,   346.94268798828125);
    path.lineTo(  351.73516845703125,   344.48565673828125);
    path.lineTo(          352.484375,         346.73828125);
    path.lineTo(  351.68438720703125,    346.7401123046875);
    path.lineTo(         352.4765625,           346.546875);
    path.lineTo(  351.67657470703125,   346.54937744140625);
    path.lineTo(        352.47265625,         346.75390625);
    path.lineTo(  351.67266845703125,  346.756622314453125);
    path.lineTo(  351.66876220703125,  345.612091064453125);
    return path;
}

<<<<<<< HEAD
static sk_sp<GrFragmentProcessor> create_linear_gradient_processor(GrContext* ctx) {
=======
// An intersection above the first vertex in the mesh.
// Reduction from http://crbug.com/730687
static SkPath create_path_20() {
    SkPath path;
    path.moveTo(           2822128.5,  235.026336669921875);
    path.lineTo(          2819349.25, 235.3623504638671875);
    path.lineTo(          -340558688, 23.83478546142578125);
    path.lineTo(          -340558752, 25.510419845581054688);
    path.lineTo(          -340558720, 27.18605804443359375);
    return path;
}

// An intersection whose result is NaN (due to rounded-to-inf endpoint).
static SkPath create_path_21() {
    SkPath path;
    path.moveTo(1.7889142061167663539e+38, 39338463358011572224.0);
    path.lineTo(  1647.4193115234375,       -522.603515625);
    path.lineTo(    1677.74560546875,   -529.0028076171875);
    path.lineTo(    1678.29541015625,   -528.7847900390625);
    path.lineTo(  1637.5167236328125,  -519.79266357421875);
    path.lineTo(  1647.4193115234375,       -522.603515625);
    return path;
}

// A quad which becomes NaN when interpolated.
static SkPath create_path_22() {
    SkPath path;
    path.moveTo(-5.71889e+13f, 1.36759e+09f);
    path.quadTo(2.45472e+19f, -3.12406e+15f, -2.19589e+18f, 2.79462e+14f);
    return path;
}

// A path which contains out-of-range colinear intersections.
static SkPath create_path_23() {
    SkPath path;
    path.moveTo(                   0, 63.39080047607421875);
    path.lineTo(-0.70804601907730102539, 63.14350128173828125);
    path.lineTo(-7.8608899287380243391e-17, 64.14080047607421875);
    path.moveTo(                   0, 64.14080047607421875);
    path.lineTo(44.285900115966796875, 64.14080047607421875);
    path.lineTo(                   0, 62.64080047607421875);
    path.moveTo(21.434900283813476562, -0.24732701480388641357);
    path.lineTo(-0.70804601907730102539, 63.14350128173828125);
    path.lineTo(0.70804601907730102539,  63.6381988525390625);
    return path;
}

// A path which results in infs and nans when conics are converted to quads.
static SkPath create_path_24() {
     SkPath path;
     path.moveTo(-2.20883e+37f, -1.02892e+37f);
     path.conicTo(-2.00958e+38f, -9.36107e+37f, -1.7887e+38f, -8.33215e+37f, 0.707107f);
     path.conicTo(-1.56782e+38f, -7.30323e+37f, 2.20883e+37f, 1.02892e+37f, 0.707107f);
     path.conicTo(2.00958e+38f, 9.36107e+37f, 1.7887e+38f, 8.33215e+37f, 0.707107f);
     path.conicTo(1.56782e+38f, 7.30323e+37f, -2.20883e+37f, -1.02892e+37f, 0.707107f);
     return path;
}

// An edge collapse event which also collapses a neighbour, requiring
// its event to be removed.
static SkPath create_path_25() {
    SkPath path;
    path.moveTo( 43.44110107421875,  148.15106201171875);
    path.lineTo( 44.64471435546875,  148.16748046875);
    path.lineTo( 46.35009765625,     147.403076171875);
    path.lineTo( 46.45404052734375,  148.34906005859375);
    path.lineTo( 45.0400390625,      148.54205322265625);
    path.lineTo( 44.624053955078125, 148.9810791015625);
    path.lineTo( 44.59405517578125,  149.16107177734375);
    path.lineTo( 44.877044677734375, 149.62005615234375);
    path.lineTo(144.373016357421875,  68.8070068359375);
    return path;
}

// An edge collapse event causes an edge to become collinear, requiring
// its event to be removed.
static SkPath create_path_26() {
    SkPath path;
    path.moveTo( 43.44110107421875,  148.15106201171875);
    path.lineTo( 44.64471435546875,  148.16748046875);
    path.lineTo( 46.35009765625,     147.403076171875);
    path.lineTo( 46.45404052734375,  148.34906005859375);
    path.lineTo( 45.0400390625,      148.54205322265625);
    path.lineTo( 44.624053955078125, 148.9810791015625);
    path.lineTo( 44.59405517578125,  149.16107177734375);
    path.lineTo( 44.877044677734375, 149.62005615234375);
    path.lineTo(144.373016357421875,  68.8070068359375);
    return path;
}

// A path which results in non-finite points when stroked and bevelled for AA.
static SkPath create_path_27() {
     SkPath path;
     path.moveTo(8.5027233009104409507e+37, 1.7503381025241130639e+37);
     path.lineTo(7.0923661737711584874e+37, 1.4600074517285415699e+37);
     path.lineTo(7.0848733446033294691e+37, 1.4584649744781838604e+37);
     path.lineTo(-2.0473916115129349496e+37, -4.2146796450364162012e+36);
     path.lineTo(2.0473912312177548811e+37, 4.2146815465123165435e+36);
     return path;
}

// AA stroking this path produces intersection failures on bevelling.
// This should skip the point, but not assert.
static SkPath create_path_28() {
    SkPath path;
    path.moveTo(-7.5952312625177475154e+21, -2.6819185100266674911e+24);
    path.lineTo(  1260.3787841796875,   1727.7947998046875);
    path.lineTo(  1260.5567626953125,   1728.0386962890625);
    path.lineTo(1.1482511310557754163e+21, 4.054538502765980051e+23);
    path.lineTo(-7.5952312625177475154e+21, -2.6819185100266674911e+24);
    return path;
}

// A quad which generates a huge number of points (>2B) when uniformly
// linearized. This should not hang or OOM.
static SkPath create_path_29() {
    SkPath path;
    path.moveTo(10, 0);
    path.lineTo(0, 0);
    path.quadTo(10, 0, 0, 8315084722602508288);
    return path;
}

static std::unique_ptr<GrFragmentProcessor> create_linear_gradient_processor(GrContext* ctx) {

>>>>>>> 773868fd
    SkPoint pts[2] = { {0, 0}, {1, 1} };
    SkColor colors[2] = { SK_ColorGREEN, SK_ColorBLUE };
    sk_sp<SkShader> shader = SkGradientShader::MakeLinear(
        pts, colors, nullptr, SK_ARRAY_COUNT(colors), SkShader::kClamp_TileMode);
    GrColorSpaceInfo colorSpaceInfo(nullptr, kRGBA_8888_GrPixelConfig);
    GrFPArgs args(ctx, &SkMatrix::I(), &SkMatrix::I(), SkFilterQuality::kLow_SkFilterQuality,
                  &colorSpaceInfo);
    return as_SB(shader)->asFragmentProcessor(args);
}

static void test_path(GrContext* ctx,
                      GrRenderTargetContext* renderTargetContext,
                      const SkPath& path,
                      const SkMatrix& matrix = SkMatrix::I(),
                      GrAAType aaType = GrAAType::kNone,
                      std::unique_ptr<GrFragmentProcessor> fp = nullptr) {
    GrTessellatingPathRenderer tess;

    GrPaint paint;
    paint.setXPFactory(GrPorterDuffXPFactory::Get(SkBlendMode::kSrc));
    if (fp) {
        paint.addColorFragmentProcessor(std::move(fp));
    }

    GrNoClip noClip;
    SkIRect clipConservativeBounds = SkIRect::MakeWH(renderTargetContext->width(),
                                                     renderTargetContext->height());
    GrStyle style(SkStrokeRec::kFill_InitStyle);
    GrShape shape(path, style);
    GrPathRenderer::DrawPathArgs args{ctx,
                                      std::move(paint),
                                      &GrUserStencilSettings::kUnused,
                                      renderTargetContext,
                                      &noClip,
                                      &clipConservativeBounds,
                                      &matrix,
                                      &shape,
                                      aaType,
                                      false};
    tess.drawPath(args);
}

DEF_GPUTEST_FOR_ALL_CONTEXTS(TessellatingPathRendererTests, reporter, ctxInfo) {
    GrContext* ctx = ctxInfo.grContext();
    sk_sp<GrRenderTargetContext> rtc(ctx->makeDeferredRenderTargetContext(
            SkBackingFit::kApprox, 800, 800, kRGBA_8888_GrPixelConfig, nullptr, 1, GrMipMapped::kNo,
            kTopLeft_GrSurfaceOrigin));
    if (!rtc) {
        return;
    }

    ctx->flush();
    // Adding discard to appease vulkan validation warning about loading uninitialized data on draw
    rtc->discard();

    test_path(ctx, rtc.get(), create_path_0());
    test_path(ctx, rtc.get(), create_path_1());
    test_path(ctx, rtc.get(), create_path_2());
    test_path(ctx, rtc.get(), create_path_3());
    test_path(ctx, rtc.get(), create_path_4());
    test_path(ctx, rtc.get(), create_path_5());
    test_path(ctx, rtc.get(), create_path_6());
    test_path(ctx, rtc.get(), create_path_7());
    test_path(ctx, rtc.get(), create_path_8());
    test_path(ctx, rtc.get(), create_path_9());
    test_path(ctx, rtc.get(), create_path_10());
    test_path(ctx, rtc.get(), create_path_11());
    test_path(ctx, rtc.get(), create_path_12());
    test_path(ctx, rtc.get(), create_path_13());
    test_path(ctx, rtc.get(), create_path_14());
    test_path(ctx, rtc.get(), create_path_15());
    test_path(ctx, rtc.get(), create_path_16());
    SkMatrix nonInvertibleMatrix = SkMatrix::MakeScale(0, 0);
    std::unique_ptr<GrFragmentProcessor> fp(create_linear_gradient_processor(ctx));
    test_path(ctx, rtc.get(), create_path_17(), nonInvertibleMatrix, GrAAType::kCoverage,
              std::move(fp));
    test_path(ctx, rtc.get(), create_path_18());
    test_path(ctx, rtc.get(), create_path_19());
<<<<<<< HEAD
=======
    test_path(ctx, rtc.get(), create_path_20(), SkMatrix(), GrAAType::kCoverage);
    test_path(ctx, rtc.get(), create_path_21(), SkMatrix(), GrAAType::kCoverage);
    test_path(ctx, rtc.get(), create_path_22());
    test_path(ctx, rtc.get(), create_path_23());
    test_path(ctx, rtc.get(), create_path_24());
    test_path(ctx, rtc.get(), create_path_25(), SkMatrix(), GrAAType::kCoverage);
    test_path(ctx, rtc.get(), create_path_26(), SkMatrix(), GrAAType::kCoverage);
    test_path(ctx, rtc.get(), create_path_27(), SkMatrix(), GrAAType::kCoverage);
    test_path(ctx, rtc.get(), create_path_28(), SkMatrix(), GrAAType::kCoverage);
    test_path(ctx, rtc.get(), create_path_29());
>>>>>>> 773868fd
}
#endif<|MERGE_RESOLUTION|>--- conflicted
+++ resolved
@@ -316,9 +316,6 @@
     return path;
 }
 
-<<<<<<< HEAD
-static sk_sp<GrFragmentProcessor> create_linear_gradient_processor(GrContext* ctx) {
-=======
 // An intersection above the first vertex in the mesh.
 // Reduction from http://crbug.com/730687
 static SkPath create_path_20() {
@@ -444,7 +441,6 @@
 
 static std::unique_ptr<GrFragmentProcessor> create_linear_gradient_processor(GrContext* ctx) {
 
->>>>>>> 773868fd
     SkPoint pts[2] = { {0, 0}, {1, 1} };
     SkColor colors[2] = { SK_ColorGREEN, SK_ColorBLUE };
     sk_sp<SkShader> shader = SkGradientShader::MakeLinear(
@@ -523,8 +519,6 @@
               std::move(fp));
     test_path(ctx, rtc.get(), create_path_18());
     test_path(ctx, rtc.get(), create_path_19());
-<<<<<<< HEAD
-=======
     test_path(ctx, rtc.get(), create_path_20(), SkMatrix(), GrAAType::kCoverage);
     test_path(ctx, rtc.get(), create_path_21(), SkMatrix(), GrAAType::kCoverage);
     test_path(ctx, rtc.get(), create_path_22());
@@ -535,6 +529,5 @@
     test_path(ctx, rtc.get(), create_path_27(), SkMatrix(), GrAAType::kCoverage);
     test_path(ctx, rtc.get(), create_path_28(), SkMatrix(), GrAAType::kCoverage);
     test_path(ctx, rtc.get(), create_path_29());
->>>>>>> 773868fd
 }
 #endif