--- conflicted
+++ resolved
@@ -80,9 +80,6 @@
  * Convenience version that checks that 'pixmap' is a solid field of 'col'
  */
 bool check_solid_pixels(const SkColor4f& col, const SkPixmap& pixmap,
-<<<<<<< HEAD
-                        const float tolRGBA[4], std::function<ComparePixmapsErrorReporter>& error);
-=======
                         const float tolRGBA[4], std::function<ComparePixmapsErrorReporter>& error);
 
 /**
@@ -92,5 +89,4 @@
 void check_single_threaded_proxy_refs(skiatest::Reporter* reporter,
                                       GrTextureProxy* proxy,
                                       int32_t expectedProxyRefs,
-                                      int32_t expectedBackingRefs);
->>>>>>> f2d47bda
+                                      int32_t expectedBackingRefs);