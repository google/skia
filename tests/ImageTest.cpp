--- conflicted
+++ resolved
@@ -1056,77 +1056,23 @@
     };
     struct {
         std::function<sk_sp<SkImage> ()>                      fImageFactory;
-<<<<<<< HEAD
-        std::vector<SkImage::DeferredTextureImageUsageParams> fParams;
-        sk_sp<SkColorSpace>                                   fColorSpace;
-        SkColorType                                           fColorType;
-        SkFilterQuality                                       fExpectedQuality;
-        int                                                   fExpectedScaleFactor;
-=======
->>>>>>> 773868fd
         bool                                                  fExpectation;
         bool                                                  fCanTakeDirectly;
     } testCases[] = {
-<<<<<<< HEAD
-        { create_image,          {{SkMatrix::I(), kNone_SkFilterQuality, 0}},
-          nullptr, kN32_SkColorType, kNone_SkFilterQuality, 1, true },
-        { create_codec_image,    {{SkMatrix::I(), kNone_SkFilterQuality, 0}},
-          nullptr, kN32_SkColorType, kNone_SkFilterQuality, 1, true },
-        { create_data_image,     {{SkMatrix::I(), kNone_SkFilterQuality, 0}},
-          nullptr, kN32_SkColorType, kNone_SkFilterQuality, 1, true },
-        { create_picture_image,  {{SkMatrix::I(), kNone_SkFilterQuality, 0}},
-          nullptr, kN32_SkColorType, kNone_SkFilterQuality, 1, false },
-        { [context] { return create_gpu_image(context); },
-          {{SkMatrix::I(), kNone_SkFilterQuality, 0}},
-          nullptr, kN32_SkColorType, kNone_SkFilterQuality, 1, false },
-=======
         { create_image, true, false },
         { create_codec_image, true, false },
         { create_data_image, true, false },
         { create_picture_image, true, false },
         { [context] { return create_gpu_image(context); }, true, true },
->>>>>>> 773868fd
         // Create a texture image in a another GrContext.
         { [otherContextInfo] {
             auto restore = otherContextInfo.testContext()->makeCurrentAndAutoRestore();
             sk_sp<SkImage> otherContextImage = create_gpu_image(otherContextInfo.grContext());
             otherContextInfo.grContext()->flush();
             return otherContextImage;
-<<<<<<< HEAD
-          }, {{SkMatrix::I(), kNone_SkFilterQuality, 0}},
-          nullptr, kN32_SkColorType, kNone_SkFilterQuality, 1, false },
-        // Create an image that is too large to upload.
-        { createLarge, {{SkMatrix::I(), kNone_SkFilterQuality, 0}},
-          nullptr, kN32_SkColorType, kNone_SkFilterQuality, 1, false },
-        // Create an image that is too large, but is scaled to an acceptable size.
-        { createLarge, {{SkMatrix::I(), kMedium_SkFilterQuality, 4}},
-          nullptr, kN32_SkColorType, kMedium_SkFilterQuality, 16, true},
-        // Create an image with multiple low filter qualities, make sure we round up.
-        { createLarge, {{SkMatrix::I(), kNone_SkFilterQuality, 4},
-                        {SkMatrix::I(), kMedium_SkFilterQuality, 4}},
-          nullptr, kN32_SkColorType, kMedium_SkFilterQuality, 16, true},
-        // Create an image with multiple prescale levels, make sure we chose the minimum scale.
-        { createLarge, {{SkMatrix::I(), kMedium_SkFilterQuality, 5},
-                        {SkMatrix::I(), kMedium_SkFilterQuality, 4}},
-          nullptr, kN32_SkColorType, kMedium_SkFilterQuality, 16, true},
-        // Create a images which are decoded to a 4444 backing.
-        { create_image,       {{SkMatrix::I(), kNone_SkFilterQuality, 0}},
-          nullptr, kARGB_4444_SkColorType, kNone_SkFilterQuality, 1, true },
-        { create_codec_image, {{SkMatrix::I(), kNone_SkFilterQuality, 0}},
-          nullptr, kARGB_4444_SkColorType, kNone_SkFilterQuality, 1, true },
-        { create_data_image,  {{SkMatrix::I(), kNone_SkFilterQuality, 0}},
-          nullptr, kARGB_4444_SkColorType, kNone_SkFilterQuality, 1, true },
-        // Valid SkColorSpace and SkColorType.
-        { create_data_image,  {{SkMatrix::I(), kNone_SkFilterQuality, 0}},
-          SkColorSpace::MakeSRGB(), kN32_SkColorType, kNone_SkFilterQuality, 1, true },
-        // Invalid SkColorSpace and SkColorType.
-        { create_data_image,  {{SkMatrix::I(), kNone_SkFilterQuality, 0}},
-          SkColorSpace::MakeSRGB(), kARGB_4444_SkColorType, kNone_SkFilterQuality, 1, false },
-=======
           }, false, false },
         // Create an image that is too large to be texture backed.
         { createLarge, false, false }
->>>>>>> 773868fd
     };
 
     for (auto testCase : testCases) {
@@ -1136,57 +1082,6 @@
             continue;
         }
 
-<<<<<<< HEAD
-        size_t size = image->getDeferredTextureImageData(*proxy, testCase.fParams.data(),
-                                                         static_cast<int>(testCase.fParams.size()),
-                                                         nullptr, testCase.fColorSpace.get(),
-                                                         testCase.fColorType);
-        static const char *const kFS[] = { "fail", "succeed" };
-        if (SkToBool(size) != testCase.fExpectation) {
-            ERRORF(reporter,  "This image was expected to %s but did not.",
-                   kFS[testCase.fExpectation]);
-        }
-        if (size) {
-            void* buffer = sk_malloc_throw(size);
-            void* misaligned = reinterpret_cast<void*>(reinterpret_cast<intptr_t>(buffer) + 3);
-            if (image->getDeferredTextureImageData(*proxy, testCase.fParams.data(),
-                                                   static_cast<int>(testCase.fParams.size()),
-                                                   misaligned, testCase.fColorSpace.get(),
-                                                   testCase.fColorType)) {
-                ERRORF(reporter, "Should fail when buffer is misaligned.");
-            }
-            if (!image->getDeferredTextureImageData(*proxy, testCase.fParams.data(),
-                                                    static_cast<int>(testCase.fParams.size()),
-                                                    buffer, testCase.fColorSpace.get(),
-                                                   testCase.fColorType)) {
-                ERRORF(reporter, "deferred image size succeeded but creation failed.");
-            } else {
-                for (auto budgeted : { SkBudgeted::kNo, SkBudgeted::kYes }) {
-                    sk_sp<SkImage> newImage(
-                        SkImage::MakeFromDeferredTextureImageData(context, buffer, budgeted));
-                    REPORTER_ASSERT(reporter, newImage != nullptr);
-                    if (newImage) {
-                        // Scale the image in software for comparison.
-                        SkImageInfo scaled_info = SkImageInfo::MakeN32(
-                                                    image->width() / testCase.fExpectedScaleFactor,
-                                                    image->height() / testCase.fExpectedScaleFactor,
-                                                    image->alphaType());
-                        SkAutoPixmapStorage scaled;
-                        scaled.alloc(scaled_info);
-                        image->scalePixels(scaled, testCase.fExpectedQuality);
-                        sk_sp<SkImage> scaledImage = SkImage::MakeRasterCopy(scaled);
-                        check_images_same(reporter, scaledImage.get(), newImage.get());
-                    }
-                    // The other context should not be able to create images from texture data
-                    // created by the original context.
-                    sk_sp<SkImage> newImage2(SkImage::MakeFromDeferredTextureImageData(
-                        otherContextInfo.grContext(), buffer, budgeted));
-                    REPORTER_ASSERT(reporter, !newImage2);
-                    testContext->makeCurrent();
-                }
-            }
-            sk_free(buffer);
-=======
         uint32_t originalID = GetIdForBackendObject(context, image->getTextureHandle(true, nullptr));
         GrBackendTexture texture;
         SkImage::BackendTextureReleaseProc proc;
@@ -1203,7 +1098,6 @@
             static const char *const kExpectedState[] = { "not expected", "expected" };
             ERRORF(reporter, "This backend texture was %s to be taken directly.",
             kExpectedState[testCase.fCanTakeDirectly]);
->>>>>>> 773868fd
         }
 
         context->flush();
