--- conflicted
+++ resolved
@@ -189,20 +189,12 @@
                 // If the fp is cloned the number of refs should increase by one (for the clone)
                 int expectedProxyRefs = makeClone ? 3 : 2;
 
-<<<<<<< HEAD
-                check_single_threaded_proxy_refs(reporter, proxy.get(), expectedProxyRefs, -1);
-=======
                 CheckSingleThreadedProxyRefs(reporter, proxy.get(), expectedProxyRefs, -1);
->>>>>>> a91f9f61
 
                 context->flush();
 
                 // just one from the 'proxy' sk_sp
-<<<<<<< HEAD
-                check_single_threaded_proxy_refs(reporter, proxy.get(), 1, 1);
-=======
                 CheckSingleThreadedProxyRefs(reporter, proxy.get(), 1, 1);
->>>>>>> a91f9f61
             }
         }
     }
