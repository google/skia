/*
 * Copyright 2015 Google Inc.
 *
 * Use of this source code is governed by a BSD-style license that can be
 * found in the LICENSE file.
 */

#ifndef sk_types_priv_DEFINED
#define sk_types_priv_DEFINED

#include "SkImageInfo.h"
#include "SkBlurTypes.h"
#include "SkDocument.h"
#include "SkPaint.h"
#include "SkPath.h"
#include "SkPathMeasure.h"
#include "SkCodec.h"
#include "SkPicture.h"
#include "SkPixmap.h"
#include "SkPictureRecorder.h"
#include "SkPoint3.h"
#include "SkStream.h"
#include "SkString.h"
#include "SkDisplacementMapEffect.h"
#include "SkDropShadowImageFilter.h"
#include "SkMatrixConvolutionImageFilter.h"
#include "Sk1DPathEffect.h"
#include "SkFontStyle.h"
<<<<<<< HEAD
#include "GrContext.h"
#include "SkPathOps.h"
#include "SkRegion.h"
#include "SkTypeface.h"
#include "SkEncodedInfo.h"
#include "gl/GrGLInterface.h"
=======
#include "SkXMLWriter.h"
>>>>>>> ff8f6033

#include "sk_path.h"
#include "sk_paint.h"
#include "sk_shader.h"
#include "sk_maskfilter.h"

#include "sk_types.h"

class SkMaskFilter;
class SkPaint;
class SkShader;

static inline const SkPaint& AsPaint(const sk_paint_t& cpaint) {
    return reinterpret_cast<const SkPaint&>(cpaint);
}

static inline const SkPaint* AsPaint(const sk_paint_t* cpaint) {
    return reinterpret_cast<const SkPaint*>(cpaint);
}

static inline SkPaint* AsPaint(sk_paint_t* cpaint) {
    return reinterpret_cast<SkPaint*>(cpaint);
}

static inline SkMaskFilter* AsMaskFilter(sk_maskfilter_t* cfilter) {
    return reinterpret_cast<SkMaskFilter*>(cfilter);
}

static inline sk_maskfilter_t* ToMaskFilter(SkMaskFilter* filter) {
    return reinterpret_cast<sk_maskfilter_t*>(filter);
}

static inline SkShader* AsShader(sk_shader_t* cshader) {
    return reinterpret_cast<SkShader*>(cshader);
}

static inline SkRect* AsRect(sk_rect_t* crect) {
    return reinterpret_cast<SkRect*>(crect);
}

static inline const SkRect* AsRect(const sk_rect_t* crect) {
    return reinterpret_cast<const SkRect*>(crect);
}

static inline const SkRect& AsRect(const sk_rect_t& crect) {
    return reinterpret_cast<const SkRect&>(crect);
}

static inline sk_rect_t ToRect(const SkRect& rect) {
    return reinterpret_cast<const sk_rect_t&>(rect);
}

static inline sk_irect_t ToIRect(const SkIRect& rect) {
    return reinterpret_cast<const sk_irect_t&>(rect);
}

static inline SkIRect* AsIRect(sk_irect_t* crect) {
    return reinterpret_cast<SkIRect*>(crect);
}

static inline const SkIRect* AsIRect(const sk_irect_t* crect) {
    return reinterpret_cast<const SkIRect*>(crect);
}

static inline const SkIRect& AsIRect(const sk_irect_t& crect) {
    return reinterpret_cast<const SkIRect&>(crect);
}

static inline SkRegion* AsRegion(sk_region_t* creg) {
    return reinterpret_cast<SkRegion*>(creg);
}

static inline SkRegion& AsRegion(sk_region_t& creg) {
    return reinterpret_cast<SkRegion&>(creg);
}

static inline const SkRegion* AsRegion(const sk_region_t* creg) {
    return reinterpret_cast<const SkRegion*>(creg);
}

static inline const SkRegion& AsRegion(const sk_region_t& creg) {
    return reinterpret_cast<const SkRegion&>(creg);
}

static inline sk_region_t* ToRegion(SkRegion* reg) {
    return reinterpret_cast<sk_region_t*>(reg);
}

static inline const SkBitmap* AsBitmap(const sk_bitmap_t* cbitmap) {
    return reinterpret_cast<const SkBitmap*>(cbitmap);
}

static inline const SkBitmap& AsBitmap(const sk_bitmap_t& cbitmap) {
    return reinterpret_cast<const SkBitmap&>(cbitmap);
}

static inline SkBitmap* AsBitmap(sk_bitmap_t* cbitmap) {
    return reinterpret_cast<SkBitmap*>(cbitmap);
}

static inline const SkPixmap* AsPixmap(const sk_pixmap_t* cpixmap) {
    return reinterpret_cast<const SkPixmap*>(cpixmap);
}

static inline const SkPixmap& AsPixmap(const sk_pixmap_t& cpixmap) {
    return reinterpret_cast<const SkPixmap&>(cpixmap);
}

static inline SkPixmap* AsPixmap(sk_pixmap_t* cpixmap) {
    return reinterpret_cast<SkPixmap*>(cpixmap);
}

static inline SkPixmap& AsPixmap(sk_pixmap_t& cpixmap) {
    return reinterpret_cast<SkPixmap&>(cpixmap);
}

static inline sk_pixmap_t* ToPixmap(SkPixmap* pixmap) {
    return reinterpret_cast<sk_pixmap_t*>(pixmap);
}

static inline SkData* AsData(const sk_data_t* cdata) {
    return reinterpret_cast<SkData*>(const_cast<sk_data_t*>(cdata));
}

static inline sk_data_t* ToData(SkData* data) {
    return reinterpret_cast<sk_data_t*>(data);
}

static inline sk_path_t* ToPath(SkPath* cpath) {
    return reinterpret_cast<sk_path_t*>(cpath);
}

static inline const SkPath& AsPath(const sk_path_t& cpath) {
    return reinterpret_cast<const SkPath&>(cpath);
}

static inline SkPath* AsPath(sk_path_t* cpath) {
    return reinterpret_cast<SkPath*>(cpath);
}

static inline const SkPath* AsPath(const sk_path_t* cpath) {
    return reinterpret_cast<const SkPath*>(cpath);
}

static inline const SkImage* AsImage(const sk_image_t* cimage) {
    return reinterpret_cast<const SkImage*>(cimage);
}

static inline sk_image_t* ToImage(SkImage* cimage) {
    return reinterpret_cast<sk_image_t*>(cimage);
}

static inline sk_canvas_t* ToCanvas(SkCanvas* canvas) {
    return reinterpret_cast<sk_canvas_t*>(canvas);
}

static inline SkCanvas* AsCanvas(sk_canvas_t* ccanvas) {
    return reinterpret_cast<SkCanvas*>(ccanvas);
}

static inline SkPictureRecorder* AsPictureRecorder(sk_picture_recorder_t* crec) {
    return reinterpret_cast<SkPictureRecorder*>(crec);
}

static inline sk_picture_recorder_t* ToPictureRecorder(SkPictureRecorder* rec) {
    return reinterpret_cast<sk_picture_recorder_t*>(rec);
}

static inline const SkPicture* AsPicture(const sk_picture_t* cpic) {
    return reinterpret_cast<const SkPicture*>(cpic);
}

static inline SkPicture* AsPicture(sk_picture_t* cpic) {
    return reinterpret_cast<SkPicture*>(cpic);
}

static inline sk_picture_t* ToPicture(SkPicture* pic) {
    return reinterpret_cast<sk_picture_t*>(pic);
}

static inline SkImageFilter* AsImageFilter(sk_imagefilter_t* cfilter) {
    return reinterpret_cast<SkImageFilter*>(cfilter);
}

static inline SkImageFilter** AsImageFilters(sk_imagefilter_t** cfilter) {
    return reinterpret_cast<SkImageFilter**>(cfilter);
}

static inline sk_imagefilter_t* ToImageFilter(SkImageFilter* filter) {
    return reinterpret_cast<sk_imagefilter_t*>(filter);
}

static inline SkColorFilter* AsColorFilter(sk_colorfilter_t* cfilter) {
    return reinterpret_cast<SkColorFilter*>(cfilter);
}

static inline sk_colorfilter_t* ToColorFilter(SkColorFilter* filter) {
    return reinterpret_cast<sk_colorfilter_t*>(filter);
}

static inline const SkCodec* AsCodec(const sk_codec_t* codec) {
    return reinterpret_cast<const SkCodec*>(codec);
}

static inline const SkCodec& AsCodec(const sk_codec_t& codec) {
    return reinterpret_cast<const SkCodec&>(codec);
}

static inline SkCodec* AsCodec(sk_codec_t* codec) {
    return reinterpret_cast<SkCodec*>(codec);
}

static inline sk_codec_t* ToCodec(SkCodec* codec) {
    return reinterpret_cast<sk_codec_t*>(codec);
}

static inline const SkCodec::Options* AsCodecOptions(const sk_codec_options_t* t) {
    return reinterpret_cast<const SkCodec::Options*>(t);
}

static inline SkTypeface* AsTypeface(sk_typeface_t* typeface) {
    return reinterpret_cast<SkTypeface*>(typeface);
}

static inline sk_typeface_t* ToTypeface(SkTypeface* typeface) {
    return reinterpret_cast<sk_typeface_t*>(typeface);
}

static inline sk_colorspace_t* ToColorSpace(SkColorSpace* colorspace) {
    return reinterpret_cast<sk_colorspace_t*>(colorspace);
}

static inline sk_shader_t* ToShader(SkShader* shader) {
    return reinterpret_cast<sk_shader_t*>(shader);
}

static inline const SkFILEStream* AsFileStream(const sk_stream_filestream_t* cfilestream) {
    return reinterpret_cast<const SkFILEStream*>(cfilestream);
}

static inline SkFILEStream* AsFileStream(sk_stream_filestream_t* cfilestream) {
    return reinterpret_cast<SkFILEStream*>(cfilestream);
}

static inline sk_stream_filestream_t* ToFileStream(SkFILEStream* stream) {
    return reinterpret_cast<sk_stream_filestream_t*>(stream);
}

static inline const SkMemoryStream* AsMemoryStream(const sk_stream_memorystream_t* cmemorystream) {
    return reinterpret_cast<const SkMemoryStream*>(cmemorystream);
}

static inline SkMemoryStream* AsMemoryStream(sk_stream_memorystream_t* cmemorystream) {
    return reinterpret_cast<SkMemoryStream*>(cmemorystream);
}

static inline sk_stream_memorystream_t* ToMemoryStream(SkMemoryStream* stream) {
    return reinterpret_cast<sk_stream_memorystream_t*>(stream);
}

static inline SkStreamRewindable* AsStreamRewindable(sk_stream_streamrewindable_t* cstreamrewindable) {
    return reinterpret_cast<SkStreamRewindable*>(cstreamrewindable);
}

static inline const SkStream* AsStream(const sk_stream_t* cstream) {
    return reinterpret_cast<const SkStream*>(cstream);
}

static inline SkStream* AsStream(sk_stream_t* cstream) {
    return reinterpret_cast<SkStream*>(cstream);
}

static inline sk_stream_t* ToStream(SkStream* cstream) {
    return reinterpret_cast<sk_stream_t*>(cstream);
}

static inline sk_stream_asset_t* ToStreamAsset(SkStreamAsset* cstream) {
    return reinterpret_cast<sk_stream_asset_t*>(cstream);
}

static inline SkStreamAsset* AsStreamAsset(sk_stream_asset_t* cstream) {
    return reinterpret_cast<SkStreamAsset*>(cstream);
}

static inline SkFILEWStream* AsFileWStream(sk_wstream_filestream_t* cfilestream) {
    return reinterpret_cast<SkFILEWStream*>(cfilestream);
}

static inline SkDynamicMemoryWStream* AsDynamicMemoryWStream(sk_wstream_dynamicmemorystream_t* cmemorystream) {
    return reinterpret_cast<SkDynamicMemoryWStream*>(cmemorystream);
}

static inline SkWStream* AsWStream(sk_wstream_t* cstream) {
    return reinterpret_cast<SkWStream*>(cstream);
}

static inline sk_wstream_filestream_t* ToFileWStream(SkFILEWStream* filestream) {
    return reinterpret_cast<sk_wstream_filestream_t*>(filestream);
}

static inline sk_wstream_dynamicmemorystream_t* ToDynamicMemoryWStream(SkDynamicMemoryWStream* memorystream) {
    return reinterpret_cast<sk_wstream_dynamicmemorystream_t*>(memorystream);
}

static inline sk_wstream_t* ToWStream(SkWStream* stream) {
    return reinterpret_cast<sk_wstream_t*>(stream);
}

static inline const SkPoint& AsPoint(const sk_point_t& p) {
    return reinterpret_cast<const SkPoint&>(p);
}

static inline const SkPoint* AsPoint(const sk_point_t* p) {
    return reinterpret_cast<const SkPoint*>(p);
}

static inline SkPoint* AsPoint(sk_point_t* p) {
    return reinterpret_cast<SkPoint*>(p);
}

static inline sk_point_t* ToPoint(SkPoint *p) {
    return reinterpret_cast<sk_point_t*>(p);
}

static inline sk_point_t& ToPoint(SkPoint &p) {
    return reinterpret_cast<sk_point_t&>(p);
}

static inline const SkIPoint& AsIPoint(const sk_ipoint_t& p) {
    return reinterpret_cast<const SkIPoint&>(p);
}

static inline const SkIPoint* AsIPoint(const sk_ipoint_t* p) {
    return reinterpret_cast<const SkIPoint*>(p);
}

static inline const SkSize& AsSize(const sk_size_t& p) {
    return reinterpret_cast<const SkSize&>(p);
}

static inline const SkSize* AsSize(const sk_size_t* p) {
    return reinterpret_cast<const SkSize*>(p);
}

static inline const SkISize& AsISize(const sk_isize_t& p) {
    return reinterpret_cast<const SkISize&>(p);
}

static inline const SkISize* AsISize(const sk_isize_t* p) {
    return reinterpret_cast<const SkISize*>(p);
}

static inline SkISize* AsISize(sk_isize_t* p) {
    return reinterpret_cast<SkISize*>(p);
}

static inline const sk_isize_t& ToISize(const SkISize& p) {
    return reinterpret_cast<const sk_isize_t&>(p);
}

static inline const sk_isize_t* ToISize(const SkISize* p) {
    return reinterpret_cast<const sk_isize_t*>(p);
}

static inline const SkPoint3& AsPoint3(const sk_point3_t& p) {
    return reinterpret_cast<const SkPoint3&>(p);
}

static inline const SkPoint3* AsPoint3(const sk_point3_t* p) {
    return reinterpret_cast<const SkPoint3*>(p);
}

static inline const SkImageFilter::CropRect& AsImageFilterCropRect(const sk_imagefilter_croprect_t& p) {
    return reinterpret_cast<const SkImageFilter::CropRect&>(p);
}

static inline const SkImageFilter::CropRect* AsImageFilterCropRect(const sk_imagefilter_croprect_t* p) {
    return reinterpret_cast<const SkImageFilter::CropRect*>(p);
}

static inline SkPaint::FontMetrics* AsFontMetrics(sk_fontmetrics_t* p) {
    return reinterpret_cast<SkPaint::FontMetrics*>(p);
}

static inline sk_fontmetrics_t* ToFontMetrics(SkPaint::FontMetrics* p) {
    return reinterpret_cast<sk_fontmetrics_t*>(p);
}

static inline SkString* AsString(const sk_string_t* cdata) {
    return reinterpret_cast<SkString*>(const_cast<sk_string_t*>(cdata));
}

static inline sk_string_t* ToString(SkString* data) {
    return reinterpret_cast<sk_string_t*>(data);
}

static inline SkDocument* AsDocument(sk_document_t* cdocument) {
    return reinterpret_cast<SkDocument*>(cdocument);
}

static inline sk_document_t* ToDocument(SkDocument* document) {
    return reinterpret_cast<sk_document_t*>(document);
}

static inline SkPath::Iter* AsPathIter(sk_path_iterator_t* iter) {
    return reinterpret_cast<SkPath::Iter*>(iter);
}

static inline sk_path_iterator_t* ToPathIter(SkPath::Iter* iter) {
    return reinterpret_cast<sk_path_iterator_t*>(iter);
}

static inline SkPath::RawIter* AsPathRawIter(sk_path_rawiterator_t* iter) {
    return reinterpret_cast<SkPath::RawIter*>(iter);
}

static inline sk_path_rawiterator_t* ToPathRawIter(SkPath::RawIter* iter) {
    return reinterpret_cast<sk_path_rawiterator_t*>(iter);
}

static inline const SkPathEffect* AsPathEffect(const sk_path_effect_t* p) {
    return reinterpret_cast<const SkPathEffect*>(p);
}

static inline SkPathEffect* AsPathEffect(sk_path_effect_t* p) {
    return reinterpret_cast<SkPathEffect*>(p);
}

static inline sk_path_effect_t* ToPathEffect(SkPathEffect* p) {
    return reinterpret_cast<sk_path_effect_t*>(p);
}

static inline const sk_path_effect_t* ToPathEffect(const SkPathEffect* p) {
    return reinterpret_cast<const sk_path_effect_t*>(p);
}

static inline const SkColorTable* AsColorTable(const sk_colortable_t* p) {
    return reinterpret_cast<const SkColorTable*>(p);
}

static inline SkColorTable* AsColorTable(sk_colortable_t* p) {
    return reinterpret_cast<SkColorTable*>(p);
}

static inline sk_colortable_t* ToColorTable(SkColorTable* p) {
    return reinterpret_cast<sk_colortable_t*>(p);
}

static inline const sk_colortable_t* ToColorTable(const SkColorTable* p) {
    return reinterpret_cast<const sk_colortable_t*>(p);
}

static inline const SkPixelRefFactory* AsPixelRefFactory(const sk_pixelref_factory_t* p) {
    return reinterpret_cast<const SkPixelRefFactory*>(p);
}

static inline SkPixelRefFactory* AsPixelRefFactory(sk_pixelref_factory_t* p) {
    return reinterpret_cast<SkPixelRefFactory*>(p);
}

static inline sk_pixelref_factory_t* ToColorTable(SkPixelRefFactory* p) {
    return reinterpret_cast<sk_pixelref_factory_t*>(p);
}

static inline const sk_pixelref_factory_t* ToColorTable(const SkPixelRefFactory* p) {
    return reinterpret_cast<const sk_pixelref_factory_t*>(p);
}

<<<<<<< HEAD
static inline sk_surface_t* ToSurface(SkSurface* p) {
    return reinterpret_cast<sk_surface_t*>(p);
}

static inline SkSurface* AsSurface(sk_surface_t* p) {
    return reinterpret_cast<SkSurface*>(p);
}

static inline gr_context_t* ToGrContext(GrContext* p) {
    return reinterpret_cast<gr_context_t*>(p);
}

static inline GrContext* AsGrContext(gr_context_t* p) {
    return reinterpret_cast<GrContext*>(p);
}
static inline const GrContextOptions& AsGrContextOptions(const gr_context_options_t& p) {
    return reinterpret_cast<const GrContextOptions&>(p);
}

static inline const GrBackendRenderTargetDesc& AsGrBackendRenderTargetDesc(const gr_backend_rendertarget_desc_t& p) {
    return reinterpret_cast<const GrBackendRenderTargetDesc&>(p);
}

static inline const GrBackendTextureDesc& AsGrBackendTextureDesc(const gr_backend_texture_desc_t& p) {
    return reinterpret_cast<const GrBackendTextureDesc&>(p);
}


static inline gr_glinterface_t* ToGrGLInterface(GrGLInterface* p) {
    return reinterpret_cast<gr_glinterface_t*>(p);
}

static inline GrGLInterface* AsGrGLInterface(gr_glinterface_t* p) {
    return reinterpret_cast<GrGLInterface*>(p);
}

static inline const gr_glinterface_t* ToGrGLInterface(const GrGLInterface* p) {
    return reinterpret_cast<const gr_glinterface_t*>(p);
}

static inline const GrGLInterface* AsGrGLInterface(const gr_glinterface_t* p) {
    return reinterpret_cast<const GrGLInterface*>(p);
}

static inline sk_opbuilder_t* ToOpBuilder(SkOpBuilder* p) {
    return reinterpret_cast<sk_opbuilder_t*>(p);
}

static inline SkOpBuilder* AsOpBuilder(sk_opbuilder_t* p) {
    return reinterpret_cast<SkOpBuilder*>(p);
}

static inline const SkCanvas::Lattice& AsLattice(const sk_lattice_t& p) {
    return reinterpret_cast<const SkCanvas::Lattice&>(p);
}

static inline sk_pathmeasure_t* ToPathMeasure(SkPathMeasure* p) {
    return reinterpret_cast<sk_pathmeasure_t*>(p);
}

static inline SkPathMeasure* AsPathMeasure(sk_pathmeasure_t* p) {
    return reinterpret_cast<SkPathMeasure*>(p);
}

static inline sk_encodedinfo_t* ToEncodedInfo(SkEncodedInfo *p) {
    return reinterpret_cast<sk_encodedinfo_t*>(p);
}

static inline sk_encodedinfo_t& ToEncodedInfo(SkEncodedInfo &p) {
    return reinterpret_cast<sk_encodedinfo_t&>(p);
}

static inline const sk_encodedinfo_t* ToEncodedInfo(const SkEncodedInfo *p) {
    return reinterpret_cast<const sk_encodedinfo_t*>(p);
}

static inline const sk_encodedinfo_t& ToEncodedInfo(const SkEncodedInfo &p) {
    return reinterpret_cast<const sk_encodedinfo_t&>(p);
}

static inline SkCodec::FrameInfo* AsFrameInfo(sk_codec_frameinfo_t *p) {
    return reinterpret_cast<SkCodec::FrameInfo*>(p);
}

static inline sk_codec_frameinfo_t* ToFrameInfo(SkCodec::FrameInfo *p) {
    return reinterpret_cast<sk_codec_frameinfo_t*>(p);
}

static inline sk_codec_frameinfo_t& ToFrameInfo(SkCodec::FrameInfo &p) {
    return reinterpret_cast<sk_codec_frameinfo_t&>(p);
}

static inline const sk_codec_frameinfo_t* ToFrameInfo(const SkCodec::FrameInfo *p) {
    return reinterpret_cast<const sk_codec_frameinfo_t*>(p);
}

static inline const sk_codec_frameinfo_t& ToFrameInfo(const SkCodec::FrameInfo &p) {
    return reinterpret_cast<const sk_codec_frameinfo_t&>(p);
=======
static inline const SkXMLStreamWriter* AsXMLStreamWriter(const sk_xmlstreamwriter_t* p) {
    return reinterpret_cast<const SkXMLStreamWriter*>(p);
}

static inline SkXMLStreamWriter* AsXMLStreamWriter(sk_xmlstreamwriter_t* p) {
    return reinterpret_cast<SkXMLStreamWriter*>(p);
}

static inline sk_xmlstreamwriter_t* ToXMLStreamWriter(SkXMLStreamWriter* p) {
    return reinterpret_cast<sk_xmlstreamwriter_t*>(p);
}

static inline const sk_xmlstreamwriter_t* ToXMLStreamWriter(const SkXMLStreamWriter* p) {
    return reinterpret_cast<const sk_xmlstreamwriter_t*>(p);
}

static inline const SkXMLWriter* AsXMLWriter(const sk_xmlwriter_t* p) {
    return reinterpret_cast<const SkXMLWriter*>(p);
}

static inline SkXMLWriter* AsXMLWriter(sk_xmlwriter_t* p) {
    return reinterpret_cast<SkXMLWriter*>(p);
}

static inline sk_xmlwriter_t* ToXMLWriter(SkXMLWriter* p) {
    return reinterpret_cast<sk_xmlwriter_t*>(p);
}

static inline const sk_xmlwriter_t* ToXMLWriter(const SkXMLWriter* p) {
    return reinterpret_cast<const sk_xmlwriter_t*>(p);
>>>>>>> ff8f6033
}

static inline void from_c(const sk_matrix_t* cmatrix, SkMatrix* matrix) {
    matrix->setAll(
        cmatrix->mat[0], cmatrix->mat[1], cmatrix->mat[2],
        cmatrix->mat[3], cmatrix->mat[4], cmatrix->mat[5],
        cmatrix->mat[6], cmatrix->mat[7], cmatrix->mat[8]);
}

static inline void from_sk(const SkMatrix* matrix, sk_matrix_t* cmatrix) {
    matrix->get9(cmatrix->mat);
}

static inline bool from_c(const sk_imageinfo_t& cinfo, SkImageInfo* info) {
    if (info) { 
        *info = SkImageInfo::Make(
            cinfo.width,
            cinfo.height,
            (SkColorType)cinfo.colorType,
            (SkAlphaType)cinfo.alphaType); 
    } 
    return true; 
} 

static inline bool from_sk(const SkImageInfo& info, sk_imageinfo_t* cinfo) {
    if (cinfo) { 
        *cinfo = {
            info.width(),
            info.height(),
            (sk_colortype_t)info.colorType(),
            (sk_alphatype_t)info.alphaType()
        }; 
    } 
    return true; 
} 

static inline void from_c(const sk_surfaceprops_t* cprops, SkSurfaceProps* props) {
    *props = SkSurfaceProps(cprops->flags, (SkPixelGeometry)cprops->pixelGeometry);
}

#endif<|MERGE_RESOLUTION|>--- conflicted
+++ resolved
@@ -26,16 +26,13 @@
 #include "SkMatrixConvolutionImageFilter.h"
 #include "Sk1DPathEffect.h"
 #include "SkFontStyle.h"
-<<<<<<< HEAD
+#include "SkXMLWriter.h"
 #include "GrContext.h"
 #include "SkPathOps.h"
 #include "SkRegion.h"
 #include "SkTypeface.h"
 #include "SkEncodedInfo.h"
 #include "gl/GrGLInterface.h"
-=======
-#include "SkXMLWriter.h"
->>>>>>> ff8f6033
 
 #include "sk_path.h"
 #include "sk_paint.h"
@@ -504,7 +501,6 @@
     return reinterpret_cast<const sk_pixelref_factory_t*>(p);
 }
 
-<<<<<<< HEAD
 static inline sk_surface_t* ToSurface(SkSurface* p) {
     return reinterpret_cast<sk_surface_t*>(p);
 }
@@ -603,7 +599,8 @@
 
 static inline const sk_codec_frameinfo_t& ToFrameInfo(const SkCodec::FrameInfo &p) {
     return reinterpret_cast<const sk_codec_frameinfo_t&>(p);
-=======
+}
+
 static inline const SkXMLStreamWriter* AsXMLStreamWriter(const sk_xmlstreamwriter_t* p) {
     return reinterpret_cast<const SkXMLStreamWriter*>(p);
 }
@@ -634,7 +631,6 @@
 
 static inline const sk_xmlwriter_t* ToXMLWriter(const SkXMLWriter* p) {
     return reinterpret_cast<const sk_xmlwriter_t*>(p);
->>>>>>> ff8f6033
 }
 
 static inline void from_c(const sk_matrix_t* cmatrix, SkMatrix* matrix) {
