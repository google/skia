--- conflicted
+++ resolved
@@ -226,11 +226,10 @@
     AsCanvas(ccanvas)->drawPicture(AsPicture(cpicture), matrixPtr, AsPaint(cpaint));
 }
 
-<<<<<<< HEAD
 void sk_canvas_flush(sk_canvas_t* ccanvas) {
     AsCanvas(ccanvas)->flush();
-=======
+}
+
 sk_canvas_t* sk_canvas_new_from_bitmap(const sk_bitmap_t* bitmap) {
     return ToCanvas(new SkCanvas(AsBitmap(*bitmap)));
->>>>>>> e059dab9
 }