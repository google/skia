--- conflicted
+++ resolved
@@ -7,56 +7,16 @@
  * found in the LICENSE file.
  */
 
-<<<<<<< HEAD
-#include "SkColorFilter.h"
-#include "SkMaskFilter.h"
-#include "SkPaint.h"
-#include "SkPathEffect.h"
-#include "SkShader.h"
-#include "SkTypeface.h"
-
-#include "sk_paint.h"
-
-#include "sk_types_priv.h"
-=======
-#include "include/core/SkBlendMode.h"
+#include "include/core/SkColorFilter.h"
 #include "include/core/SkMaskFilter.h"
 #include "include/core/SkPaint.h"
+#include "include/core/SkPathEffect.h"
 #include "include/core/SkShader.h"
+#include "include/core/SkTypeface.h"
 
 #include "include/c/sk_paint.h"
+
 #include "src/c/sk_types_priv.h"
-
-#define MAKE_FROM_TO_NAME(FROM)     g_ ## FROM ## _map
-
-const struct {
-    sk_stroke_cap_t fC;
-    SkPaint::Cap    fSK;
-} MAKE_FROM_TO_NAME(sk_stroke_cap_t)[] = {
-    { BUTT_SK_STROKE_CAP,   SkPaint::kButt_Cap   },
-    { ROUND_SK_STROKE_CAP,  SkPaint::kRound_Cap  },
-    { SQUARE_SK_STROKE_CAP, SkPaint::kSquare_Cap },
-};
-
-const struct {
-    sk_stroke_join_t fC;
-    SkPaint::Join    fSK;
-} MAKE_FROM_TO_NAME(sk_stroke_join_t)[] = {
-    { MITER_SK_STROKE_JOIN, SkPaint::kMiter_Join },
-    { ROUND_SK_STROKE_JOIN, SkPaint::kRound_Join },
-    { BEVEL_SK_STROKE_JOIN, SkPaint::kBevel_Join },
-};
-
-#define CType           sk_stroke_cap_t
-#define SKType          SkPaint::Cap
-#define CTypeSkTypeMap  MAKE_FROM_TO_NAME(sk_stroke_cap_t)
-#include "src/c/sk_c_from_to.h"
-
-#define CType           sk_stroke_join_t
-#define SKType          SkPaint::Join
-#define CTypeSkTypeMap  MAKE_FROM_TO_NAME(sk_stroke_join_t)
-#include "src/c/sk_c_from_to.h"
->>>>>>> 0df76972
 
 //////////////////////////////////////////////////////////////////////////////////////////////////
 
@@ -150,14 +110,6 @@
     AsPaint(cpaint)->setDither(isdither);
 }
 
-bool sk_paint_is_verticaltext(const sk_paint_t* cpaint) {
-    return AsPaint(cpaint)->isVerticalText();
-}
-
-void sk_paint_set_verticaltext(sk_paint_t* cpaint, bool vt) {
-    AsPaint(cpaint)->setVerticalText(vt);
-}
-
 sk_shader_t* sk_paint_get_shader(sk_paint_t* cpaint) {
     return ToShader(AsPaint(cpaint)->refShader().release());
 }
@@ -194,78 +146,6 @@
     return (sk_filter_quality_t)AsPaint(cpaint)->getFilterQuality();
 }
 
-sk_typeface_t* sk_paint_get_typeface(sk_paint_t* paint) {
-    return ToTypeface(AsPaint(paint)->refTypeface().release());
-}
-
-void sk_paint_set_typeface(sk_paint_t* paint, sk_typeface_t* typeface) {
-    AsPaint(paint)->setTypeface(sk_ref_sp(AsTypeface(typeface)));
-}
-
-float sk_paint_get_textsize(sk_paint_t* paint) {
-    return AsPaint(paint)->getTextSize();
-}
-
-void sk_paint_set_textsize(sk_paint_t* paint, float size) {
-    AsPaint(paint)->setTextSize(size);
-}
-
-sk_text_align_t sk_paint_get_text_align(const sk_paint_t* cpaint) {
-    return (sk_text_align_t)AsPaint(cpaint)->getTextAlign();
-}
-
-void sk_paint_set_text_align(sk_paint_t* cpaint, sk_text_align_t calign) {
-    AsPaint(cpaint)->setTextAlign((SkPaint::Align)calign);
-}
-
-sk_text_encoding_t sk_paint_get_text_encoding(const sk_paint_t* cpaint) {
-    return (sk_text_encoding_t)AsPaint(cpaint)->getTextEncoding();
-}
-
-void sk_paint_set_text_encoding(sk_paint_t* cpaint, sk_text_encoding_t cencoding) {
-    AsPaint(cpaint)->setTextEncoding((SkPaint::TextEncoding)cencoding);
-}
-
-float sk_paint_get_text_scale_x(const sk_paint_t* cpaint) {
-    return AsPaint(cpaint)->getTextScaleX();
-}
-
-void sk_paint_set_text_scale_x(sk_paint_t* cpaint, float scale) {
-    AsPaint(cpaint)->setTextScaleX(scale);
-}
-
-float sk_paint_get_text_skew_x(const sk_paint_t* cpaint) {
-    return AsPaint(cpaint)->getTextSkewX();
-}
-
-void sk_paint_set_text_skew_x(sk_paint_t* cpaint, float skew) {
-    AsPaint(cpaint)->setTextSkewX(skew);
-}
-
-size_t sk_paint_break_text(const sk_paint_t* cpaint, const void* text, size_t length, float maxWidth, float* measuredWidth) {
-    return AsPaint(cpaint)->breakText(text, length, maxWidth, measuredWidth);
-}
-
-float sk_paint_measure_text(const sk_paint_t* cpaint, const void* text, size_t length, sk_rect_t* bounds) {
-    return AsPaint(cpaint)->measureText(text, length, AsRect(bounds));
-}
-
-sk_path_t* sk_paint_get_text_path(sk_paint_t* cpaint, const void* text, size_t length, float x, float y) {
-    SkPath* path = new SkPath();
-    AsPaint(cpaint)->getTextPath(text, length, x, y, path);
-    return ToPath(path);
-}
-
-sk_path_t* sk_paint_get_pos_text_path(sk_paint_t* cpaint, const void* text, size_t length, const sk_point_t pos[]) {
-    SkPath* path = new SkPath();
-    AsPaint(cpaint)->getPosTextPath(text, length, reinterpret_cast<const SkPoint*>(pos), path);
-    return ToPath(path);
-}
-
-float sk_paint_get_fontmetrics(sk_paint_t* cpaint, sk_fontmetrics_t* cfontmetrics, float scale) {
-    return AsPaint(cpaint)->getFontMetrics(AsFontMetrics(cfontmetrics), scale);
-}
-
 sk_path_effect_t* sk_paint_get_path_effect(sk_paint_t* cpaint) {
     return ToPathEffect(AsPaint(cpaint)->refPathEffect().release());
 }
@@ -274,102 +154,6 @@
     AsPaint(cpaint)->setPathEffect(sk_ref_sp(AsPathEffect(effect)));
 }
 
-bool sk_paint_is_linear_text(const sk_paint_t* cpaint) {
-    return AsPaint(cpaint)->isLinearText();
-}
-
-void sk_paint_set_linear_text(sk_paint_t* cpaint, bool linearText) {
-    AsPaint(cpaint)->setLinearText(linearText);
-}
-
-bool sk_paint_is_subpixel_text(const sk_paint_t* cpaint) {
-    return AsPaint(cpaint)->isSubpixelText();
-}
-
-void sk_paint_set_subpixel_text(sk_paint_t* cpaint, bool subpixelText) {
-    AsPaint(cpaint)->setSubpixelText(subpixelText);
-}
-
-bool sk_paint_is_lcd_render_text(const sk_paint_t* cpaint) {
-    return AsPaint(cpaint)->isLCDRenderText();
-}
-
-void sk_paint_set_lcd_render_text(sk_paint_t* cpaint, bool lcdText) {
-    AsPaint(cpaint)->setLCDRenderText(lcdText);
-}
-
-bool sk_paint_is_embedded_bitmap_text(const sk_paint_t* cpaint) {
-    return AsPaint(cpaint)->isEmbeddedBitmapText();
-}
-
-void sk_paint_set_embedded_bitmap_text(sk_paint_t* cpaint, bool useEmbeddedBitmapText) {
-    AsPaint(cpaint)->setEmbeddedBitmapText(useEmbeddedBitmapText);
-}
-
-bool sk_paint_is_autohinted(const sk_paint_t* cpaint) {
-    return AsPaint(cpaint)->isAutohinted();
-}
-
-void sk_paint_set_autohinted(sk_paint_t* cpaint, bool useAutohinter) {
-    AsPaint(cpaint)->setAutohinted(useAutohinter);
-}
-
-sk_paint_hinting_t sk_paint_get_hinting(const sk_paint_t* cpaint) {
-    return (sk_paint_hinting_t)AsPaint(cpaint)->getHinting();
-}
-
-void sk_paint_set_hinting(sk_paint_t* cpaint, sk_paint_hinting_t hintingLevel) {
-    AsPaint(cpaint)->setHinting((SkPaint::Hinting)hintingLevel);
-}
-
-bool sk_paint_is_fake_bold_text(const sk_paint_t* cpaint) {
-    return AsPaint(cpaint)->isFakeBoldText();
-}
-
-void sk_paint_set_fake_bold_text(sk_paint_t* cpaint, bool fakeBoldText) {
-    AsPaint(cpaint)->setFakeBoldText(fakeBoldText);
-}
-
-bool sk_paint_is_dev_kern_text(const sk_paint_t* cpaint) {
-    return AsPaint(cpaint)->isDevKernText();
-}
-
-void sk_paint_set_dev_kern_text(sk_paint_t* cpaint, bool devKernText) {
-    AsPaint(cpaint)->setDevKernText(devKernText);
-}
-
 bool sk_paint_get_fill_path(const sk_paint_t* cpaint, const sk_path_t* src, sk_path_t* dst, const sk_rect_t* cullRect, float resScale) {
     return AsPaint(cpaint)->getFillPath(*AsPath(src), AsPath(dst), AsRect(cullRect), resScale);
-}
-
-int sk_paint_text_to_glyphs(const sk_paint_t* cpaint, const void* text, size_t byteLength, uint16_t* glyphs) {
-    return AsPaint(cpaint)->textToGlyphs(text, byteLength, glyphs);
-}
-
-bool sk_paint_contains_text(const sk_paint_t* cpaint, const void* text, size_t byteLength) {
-    return AsPaint(cpaint)->containsText(text, byteLength);
-}
-
-int sk_paint_count_text(const sk_paint_t* cpaint, const void* text, size_t byteLength) {
-    return AsPaint(cpaint)->countText(text, byteLength);
-}
-
-int sk_paint_get_text_widths(const sk_paint_t* cpaint, const void* text, size_t byteLength, float* widths, sk_rect_t* bounds) {
-    return AsPaint(cpaint)->getTextWidths(text, byteLength, widths, AsRect(bounds));
-}
-
-int sk_paint_get_text_intercepts(const sk_paint_t* cpaint, const void* text, size_t byteLength, float x, float y, const float bounds[2], float* intervals) {
-    return AsPaint(cpaint)->getTextIntercepts(text, byteLength, x, y, bounds, intervals);
-}
-
-int sk_paint_get_pos_text_intercepts(const sk_paint_t* cpaint, const void* text, size_t byteLength, sk_point_t* pos, const float bounds[2], float* intervals) {
-    return AsPaint(cpaint)->getPosTextIntercepts(text, byteLength, AsPoint(pos), bounds, intervals);
-}
-
-int sk_paint_get_pos_text_h_intercepts(const sk_paint_t* cpaint, const void* text, size_t byteLength, float* xpos, float y, const float bounds[2], float* intervals) {
-    return AsPaint(cpaint)->getPosTextHIntercepts(text, byteLength, xpos, y, bounds, intervals);
-}
-
-int sk_paint_get_pos_text_blob_intercepts(const sk_paint_t* cpaint, sk_textblob_t* blob, const float bounds[2], float* intervals) {
-    return AsPaint(cpaint)->getTextBlobIntercepts(AsTextBlob(blob), bounds, intervals);
 }