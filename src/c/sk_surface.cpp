--- conflicted
+++ resolved
@@ -33,11 +33,12 @@
 
 sk_surface_t* sk_surface_new_raster(const sk_imageinfo_t* cinfo, const sk_surfaceprops_t* props) {
     SkImageInfo info;
-<<<<<<< HEAD
-    if (!from_c_info(*cinfo, &info)) {
-        return NULL;
-    }
-    return (sk_image_t*)SkImage::MakeRasterCopy(SkPixmap(info, pixels, rowBytes)).release();
+    from_c(*cinfo, &info);
+    SkSurfaceProps* surfProps = nullptr;
+    if (props) {
+        from_c(props, surfProps);
+    }
+    return ToSurface(SkSurface::MakeRaster(info, surfProps).release());
 }
 
 sk_image_t* sk_image_new_from_encoded(const sk_data_t* cdata, const sk_irect_t* subset) {
@@ -103,17 +104,155 @@
     SkPath::Direction dir;
     if (!from_c_path_direction(cdir, &dir)) {
         return;
-=======
-    from_c(*cinfo, &info);
-    SkSurfaceProps* surfProps = nullptr;
-    if (props) {
-        from_c(props, surfProps);
->>>>>>> ebb49711
-    }
-    return ToSurface(SkSurface::MakeRaster(info, surfProps).release());
-}
-
-sk_surface_t* sk_surface_new_raster_direct(const sk_imageinfo_t* cinfo, void* pixels, size_t rowBytes, const sk_surfaceprops_t* props) {
+    }
+    as_path(cpath)->addRect(AsRect(*crect), dir);
+}
+
+void sk_path_add_oval(sk_path_t* cpath, const sk_rect_t* crect, sk_path_direction_t cdir) {
+    SkPath::Direction dir;
+    if (!from_c_path_direction(cdir, &dir)) {
+        return;
+    }
+    as_path(cpath)->addOval(AsRect(*crect), dir);
+}
+
+bool sk_path_get_bounds(const sk_path_t* cpath, sk_rect_t* crect) {
+    const SkPath& path = AsPath(*cpath);
+
+    if (path.isEmpty()) {
+        if (crect) {
+            *crect = ToRect(SkRect::MakeEmpty());
+        }
+        return false;
+    }
+
+    if (crect) {
+        *crect = ToRect(path.getBounds());
+    }
+    return true;
+}
+
+///////////////////////////////////////////////////////////////////////////////////////////
+
+void sk_canvas_save(sk_canvas_t* ccanvas) {
+    AsCanvas(ccanvas)->save();
+}
+
+void sk_canvas_save_layer(sk_canvas_t* ccanvas, const sk_rect_t* crect, const sk_paint_t* cpaint) {
+    AsCanvas(ccanvas)->drawRect(AsRect(*crect), AsPaint(*cpaint));
+}
+
+void sk_canvas_restore(sk_canvas_t* ccanvas) {
+    AsCanvas(ccanvas)->restore();
+}
+
+void sk_canvas_translate(sk_canvas_t* ccanvas, float dx, float dy) {
+    AsCanvas(ccanvas)->translate(dx, dy);
+}
+
+void sk_canvas_scale(sk_canvas_t* ccanvas, float sx, float sy) {
+    AsCanvas(ccanvas)->scale(sx, sy);
+}
+
+void sk_canvas_rotate_degress(sk_canvas_t* ccanvas, float degrees) {
+    AsCanvas(ccanvas)->rotate(degrees);
+}
+
+void sk_canvas_rotate_radians(sk_canvas_t* ccanvas, float radians) {
+    AsCanvas(ccanvas)->rotate(SkRadiansToDegrees(radians));
+}
+
+void sk_canvas_skew(sk_canvas_t* ccanvas, float sx, float sy) {
+    AsCanvas(ccanvas)->skew(sx, sy);
+}
+
+void sk_canvas_concat(sk_canvas_t* ccanvas, const sk_matrix_t* cmatrix) {
+    SkASSERT(cmatrix);
+    SkMatrix matrix;
+    from_c_matrix(cmatrix, &matrix);
+    AsCanvas(ccanvas)->concat(matrix);
+}
+
+void sk_canvas_clip_rect(sk_canvas_t* ccanvas, const sk_rect_t* crect) {
+    AsCanvas(ccanvas)->clipRect(AsRect(*crect));
+}
+
+void sk_canvas_clip_path(sk_canvas_t* ccanvas, const sk_path_t* cpath) {
+    AsCanvas(ccanvas)->clipPath(AsPath(*cpath));
+}
+
+void sk_canvas_draw_paint(sk_canvas_t* ccanvas, const sk_paint_t* cpaint) {
+    AsCanvas(ccanvas)->drawPaint(AsPaint(*cpaint));
+}
+
+void sk_canvas_draw_rect(sk_canvas_t* ccanvas, const sk_rect_t* crect, const sk_paint_t* cpaint) {
+    AsCanvas(ccanvas)->drawRect(AsRect(*crect), AsPaint(*cpaint));
+}
+
+void sk_canvas_draw_circle(sk_canvas_t* ccanvas, float cx, float cy, float rad,
+                           const sk_paint_t* cpaint) {
+    AsCanvas(ccanvas)->drawCircle(cx, cy, rad, AsPaint(*cpaint));
+}
+
+void sk_canvas_draw_oval(sk_canvas_t* ccanvas, const sk_rect_t* crect, const sk_paint_t* cpaint) {
+    AsCanvas(ccanvas)->drawOval(AsRect(*crect), AsPaint(*cpaint));
+}
+
+void sk_canvas_draw_path(sk_canvas_t* ccanvas, const sk_path_t* cpath, const sk_paint_t* cpaint) {
+    AsCanvas(ccanvas)->drawPath(AsPath(*cpath), AsPaint(*cpaint));
+}
+
+void sk_canvas_draw_image(sk_canvas_t* ccanvas, const sk_image_t* cimage, float x, float y,
+                          const sk_paint_t* cpaint) {
+    AsCanvas(ccanvas)->drawImage(AsImage(cimage), x, y, AsPaint(cpaint));
+}
+
+void sk_canvas_draw_image_rect(sk_canvas_t* ccanvas, const sk_image_t* cimage,
+                               const sk_rect_t* csrcR, const sk_rect_t* cdstR,
+                               const sk_paint_t* cpaint) {
+    SkCanvas* canvas = AsCanvas(ccanvas);
+    const SkImage* image = AsImage(cimage);
+    const SkRect& dst = AsRect(*cdstR);
+    const SkPaint* paint = AsPaint(cpaint);
+
+    if (csrcR) {
+        canvas->drawImageRect(image, AsRect(*csrcR), dst, paint);
+    } else {
+        canvas->drawImageRect(image, dst, paint);
+    }
+}
+
+void sk_canvas_draw_picture(sk_canvas_t* ccanvas, const sk_picture_t* cpicture,
+                            const sk_matrix_t* cmatrix, const sk_paint_t* cpaint) {
+    const SkMatrix* matrixPtr = NULL;
+    SkMatrix matrix;
+    if (cmatrix) {
+        from_c_matrix(cmatrix, &matrix);
+        matrixPtr = &matrix;
+    }
+    AsCanvas(ccanvas)->drawPicture(AsPicture(cpicture), matrixPtr, AsPaint(cpaint));
+}
+
+///////////////////////////////////////////////////////////////////////////////////////////
+
+sk_surface_t* sk_surface_new_raster(const sk_imageinfo_t* cinfo,
+                                    const sk_surfaceprops_t* props) {
+    SkImageInfo info;
+    if (!from_c_info(*cinfo, &info)) {
+        return NULL;
+    }
+    SkPixelGeometry geo = kUnknown_SkPixelGeometry;
+    if (props && !from_c_pixelgeometry(props->pixelGeometry, &geo)) {
+        return NULL;
+    }
+
+    SkSurfaceProps surfProps(0, geo);
+    return (sk_surface_t*)SkSurface::MakeRaster(info, &surfProps).release();
+}
+
+sk_surface_t* sk_surface_new_raster_direct(const sk_imageinfo_t* cinfo, void* pixels,
+                                           size_t rowBytes,
+                                           const sk_surfaceprops_t* props) {
     SkImageInfo info;
     from_c(*cinfo, &info);
     SkSurfaceProps* surfProps = nullptr;
