/*
 * Copyright 2014 Google Inc.
 * Copyright 2015 Xamarin Inc.
 * Copyright 2017 Microsoft Corporation. All rights reserved.
 *
 * Use of this source code is governed by a BSD-style license that can be
 * found in the LICENSE file.
 */

#include "include/core/SkColorSpace.h"

#include "include/c/sk_colorspace.h"

#include "src/c/sk_types_priv.h"

<<<<<<< HEAD

// sk_colorspace_t

void sk_colorspace_ref(sk_colorspace_t* colorspace) {
    SkSafeRef(AsColorSpace(colorspace));
=======
// sk_colorspace_t

void sk_colorspace_unref(sk_colorspace_t* cColorSpace) {
    SkSafeUnref(AsColorSpace(cColorSpace));
>>>>>>> 2186405b
}

void sk_colorspace_unref(sk_colorspace_t* colorspace) {
    SkSafeUnref(AsColorSpace(colorspace));
}

sk_colorspace_t* sk_colorspace_new_srgb(void) {
    return ToColorSpace(SkColorSpace::MakeSRGB().release());
}

sk_colorspace_t* sk_colorspace_new_srgb_linear(void) {
    return ToColorSpace(SkColorSpace::MakeSRGBLinear().release());
}

sk_colorspace_t* sk_colorspace_new_rgb(const sk_colorspace_transfer_fn_t* transferFn, const sk_colorspace_xyz_t* toXYZD50) {
    return ToColorSpace(SkColorSpace::MakeRGB(*AsColorSpaceTransferFn(transferFn), *AsColorSpaceXyz(toXYZD50)).release());
}

sk_colorspace_t* sk_colorspace_new_icc(const sk_colorspace_icc_profile_t* profile) {
    return ToColorSpace(SkColorSpace::Make(*AsColorSpaceIccProfile(profile)).release());
}

void sk_colorspace_to_profile(const sk_colorspace_t* colorspace, sk_colorspace_icc_profile_t* profile) {
    AsColorSpace(colorspace)->toProfile(AsColorSpaceIccProfile(profile));
}

bool sk_colorspace_gamma_close_to_srgb(const sk_colorspace_t* colorspace) {
    return AsColorSpace(colorspace)->gammaCloseToSRGB();
}

bool sk_colorspace_gamma_is_linear(const sk_colorspace_t* colorspace) {
    return AsColorSpace(colorspace)->gammaIsLinear();
}

bool sk_colorspace_is_numerical_transfer_fn(const sk_colorspace_t* colorspace, sk_colorspace_transfer_fn_t* transferFn) {
    return AsColorSpace(colorspace)->isNumericalTransferFn(AsColorSpaceTransferFn(transferFn));
}

bool sk_colorspace_to_xyzd50_matrix44(const sk_colorspace_t* colorspace, sk_matrix44_t* toXYZD50) {
    return AsColorSpace(colorspace)->toXYZD50(AsMatrix44(toXYZD50));
}

bool sk_colorspace_to_xyzd50(const sk_colorspace_t* colorspace, sk_colorspace_xyz_t* toXYZD50) {
    return AsColorSpace(colorspace)->toXYZD50(AsColorSpaceXyz(toXYZD50));
}

sk_colorspace_t* sk_colorspace_make_linear_gamma(const sk_colorspace_t* colorspace) {
    return ToColorSpace(AsColorSpace(colorspace)->makeLinearGamma().release());
}

sk_colorspace_t* sk_colorspace_make_srgb_gamma(const sk_colorspace_t* colorspace) {
    return ToColorSpace(AsColorSpace(colorspace)->makeSRGBGamma().release());
}

bool sk_colorspace_is_srgb(const sk_colorspace_t* colorspace) {
    return AsColorSpace(colorspace)->isSRGB();
}

bool sk_colorspace_equals(const sk_colorspace_t* src, const sk_colorspace_t* dst) {
    return SkColorSpace::Equals(AsColorSpace(src), AsColorSpace(dst));
}


// sk_colorspace_transfer_fn_t

void sk_colorspace_transfer_fn_named_srgb(sk_colorspace_transfer_fn_t* transferFn) {
    *transferFn = ToColorSpaceTransferFn(SkNamedTransferFn::kSRGB);
}

void sk_colorspace_transfer_fn_named_2dot2(sk_colorspace_transfer_fn_t* transferFn) {
    *transferFn = ToColorSpaceTransferFn(SkNamedTransferFn::k2Dot2);
}

void sk_colorspace_transfer_fn_named_linear(sk_colorspace_transfer_fn_t* transferFn) {
    *transferFn = ToColorSpaceTransferFn(SkNamedTransferFn::kLinear);
}

void sk_colorspace_transfer_fn_named_rec2020(sk_colorspace_transfer_fn_t* transferFn) {
    *transferFn = ToColorSpaceTransferFn(SkNamedTransferFn::kRec2020);
}

void sk_colorspace_transfer_fn_named_pq(sk_colorspace_transfer_fn_t* transferFn) {
    *transferFn = ToColorSpaceTransferFn(SkNamedTransferFn::kPQ);
}

void sk_colorspace_transfer_fn_named_hlg(sk_colorspace_transfer_fn_t* transferFn) {
    *transferFn = ToColorSpaceTransferFn(SkNamedTransferFn::kHLG);
}

float sk_colorspace_transfer_fn_eval(const sk_colorspace_transfer_fn_t* transferFn, float x) {
    return skcms_TransferFunction_eval(AsColorSpaceTransferFn(transferFn), x);
}

bool sk_colorspace_transfer_fn_invert(const sk_colorspace_transfer_fn_t* src, sk_colorspace_transfer_fn_t* dst) {
    return skcms_TransferFunction_invert(AsColorSpaceTransferFn(src), AsColorSpaceTransferFn(dst));
}


// sk_colorspace_primaries_t

bool sk_colorspace_primaries_to_xyzd50(const sk_colorspace_primaries_t* primaries, sk_colorspace_xyz_t* toXYZD50) {
    return AsColorSpacePrimaries(primaries)->toXYZD50(AsColorSpaceXyz(toXYZD50));
}


// sk_colorspace_xyz_t

void sk_colorspace_xyz_named_srgb(sk_colorspace_xyz_t* xyz) {
    *xyz = ToColorSpaceXyz(SkNamedGamut::kSRGB);
}

void sk_colorspace_xyz_named_adobe_rgb(sk_colorspace_xyz_t* xyz) {
    *xyz = ToColorSpaceXyz(SkNamedGamut::kAdobeRGB);
}

void sk_colorspace_xyz_named_dcip3(sk_colorspace_xyz_t* xyz) {
    *xyz = ToColorSpaceXyz(SkNamedGamut::kDCIP3);
}

void sk_colorspace_xyz_named_rec2020(sk_colorspace_xyz_t* xyz) {
    *xyz = ToColorSpaceXyz(SkNamedGamut::kRec2020);
}

void sk_colorspace_xyz_named_xyz(sk_colorspace_xyz_t* xyz) {
    *xyz = ToColorSpaceXyz(SkNamedGamut::kXYZ);
}

bool sk_colorspace_xyz_invert(const sk_colorspace_xyz_t* src, sk_colorspace_xyz_t* dst) {
    return skcms_Matrix3x3_invert(AsColorSpaceXyz(src), AsColorSpaceXyz(dst));
}

void sk_colorspace_xyz_concat(const sk_colorspace_xyz_t* a, const sk_colorspace_xyz_t* b, sk_colorspace_xyz_t* result) {
    *result = ToColorSpaceXyz(skcms_Matrix3x3_concat(AsColorSpaceXyz(a), AsColorSpaceXyz(b)));
}


// sk_colorspace_icc_profile_t

void sk_colorspace_icc_profile_delete(sk_colorspace_icc_profile_t* profile) {
    delete AsColorSpaceIccProfile(profile);
}

sk_colorspace_icc_profile_t* sk_colorspace_icc_profile_new(void) {
    skcms_ICCProfile* profile = new skcms_ICCProfile();
    return ToColorSpaceIccProfile(profile);
}

bool sk_colorspace_icc_profile_parse(const void* buffer, size_t length, sk_colorspace_icc_profile_t* profile) {
    return skcms_Parse(buffer, length, AsColorSpaceIccProfile(profile));
}

const uint8_t* sk_colorspace_icc_profile_get_buffer(const sk_colorspace_icc_profile_t* profile, uint32_t* size) {
    const skcms_ICCProfile* p = AsColorSpaceIccProfile(profile);
    if (size)
        *size = p->size;
    return p->buffer;
}

<<<<<<< HEAD
bool sk_colorspace_icc_profile_get_to_xyzd50(const sk_colorspace_icc_profile_t* profile, sk_colorspace_xyz_t* toXYZD50) {
    const skcms_ICCProfile* p = AsColorSpaceIccProfile(profile);
    if (toXYZD50)
        *toXYZD50 = ToColorSpaceXyz(p->toXYZD50);
    return p->has_toXYZD50;
=======
float sk_colorspace_transfer_fn_transform(const sk_colorspace_transfer_fn_t* transfer, float x) {
    SkColorSpaceTransferFn fn = *AsColorSpaceTransferFn(transfer);
    return fn(x);
}


// sk_color4f_t

sk_color_t sk_color4f_to_color(const sk_color4f_t* color4f) {
    return AsColor4f(color4f)->toSkColor();
}

void sk_color4f_from_color(sk_color_t color, sk_color4f_t* color4f) {
    *color4f = ToColor4f(SkColor4f::FromColor(color));
}

void sk_color4f_pin(const sk_color4f_t* color4f, sk_color4f_t* pinned) {
    *pinned = ToColor4f(AsColor4f(color4f)->pin());
>>>>>>> 2186405b
}<|MERGE_RESOLUTION|>--- conflicted
+++ resolved
@@ -13,18 +13,11 @@
 
 #include "src/c/sk_types_priv.h"
 
-<<<<<<< HEAD
 
 // sk_colorspace_t
 
 void sk_colorspace_ref(sk_colorspace_t* colorspace) {
     SkSafeRef(AsColorSpace(colorspace));
-=======
-// sk_colorspace_t
-
-void sk_colorspace_unref(sk_colorspace_t* cColorSpace) {
-    SkSafeUnref(AsColorSpace(cColorSpace));
->>>>>>> 2186405b
 }
 
 void sk_colorspace_unref(sk_colorspace_t* colorspace) {
@@ -183,16 +176,11 @@
     return p->buffer;
 }
 
-<<<<<<< HEAD
 bool sk_colorspace_icc_profile_get_to_xyzd50(const sk_colorspace_icc_profile_t* profile, sk_colorspace_xyz_t* toXYZD50) {
     const skcms_ICCProfile* p = AsColorSpaceIccProfile(profile);
     if (toXYZD50)
         *toXYZD50 = ToColorSpaceXyz(p->toXYZD50);
     return p->has_toXYZD50;
-=======
-float sk_colorspace_transfer_fn_transform(const sk_colorspace_transfer_fn_t* transfer, float x) {
-    SkColorSpaceTransferFn fn = *AsColorSpaceTransferFn(transfer);
-    return fn(x);
 }
 
 
@@ -208,5 +196,4 @@
 
 void sk_color4f_pin(const sk_color4f_t* color4f, sk_color4f_t* pinned) {
     *pinned = ToColor4f(AsColor4f(color4f)->pin());
->>>>>>> 2186405b
 }