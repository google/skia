--- conflicted
+++ resolved
@@ -19,14 +19,12 @@
 #include "src/c/sk_types_priv.h"
 
 // SkShader
-<<<<<<< HEAD
-=======
 
-void sk_shader_ref(sk_shader_t* shader){
+void sk_shader_ref(sk_shader_t* shader) {
     SkSafeRef(AsShader(shader));
 }
 
-void sk_shader_unref(sk_shader_t* shader){
+void sk_shader_unref(sk_shader_t* shader) {
     SkSafeUnref(AsShader(shader));
 }
 
@@ -41,131 +39,40 @@
 // SkShaders
 
 sk_shader_t* sk_shader_new_empty(void) {
-    return ToShader(SkShader::MakeEmptyShader().release());
+    return ToShader(SkShaders::Empty().release());
 }
->>>>>>> 2186405b
 
 void sk_shader_ref(sk_shader_t* shader) {
     SkSafeRef(AsShader(shader));
-}
-
-<<<<<<< HEAD
-void sk_shader_unref(sk_shader_t* shader) {
-    SkSafeUnref(AsShader(shader));
-}
-
-
-sk_shader_t* sk_shader_with_local_matrix(sk_shader_t* shader, const sk_matrix_t* localMatrix) {
-    return ToShader(AsShader(shader)->makeWithLocalMatrix(AsMatrix(localMatrix)).release());
-}
-
-sk_shader_t* sk_shader_with_color_filter(sk_shader_t* shader, sk_colorfilter_t* filter) {
-    return ToShader(AsShader(shader)->makeWithColorFilter(sk_ref_sp(AsColorFilter(filter))).release());
-}
-
-
-sk_shader_t* sk_shader_new_empty(void) {
-    return ToShader(SkShaders::Empty().release());
 }
 
 sk_shader_t* sk_shader_new_color(sk_color_t color) {
     return ToShader(SkShaders::Color(color).release());
 }
 
-sk_shader_t* sk_shader_new_blend(sk_blendmode_t mode, sk_shader_t* dst, sk_shader_t* src, const sk_matrix_t* localMatrix) {
+sk_shader_t* sk_shader_new_color4f(const sk_color4f_t* color, const sk_colorspace_t* colorspace) {
+    return ToShader(SkShaders::Color(*AsColor4f(color), sk_ref_sp(AsColorSpace(colorspace))).release());
+}
+
+sk_shader_t* sk_shader_new_blend(sk_blendmode_t mode, const sk_shader_t* dst, const sk_shader_t* src, const sk_matrix_t* localMatrix) {
     SkMatrix m;
     if (localMatrix)
         m = AsMatrix(localMatrix);
-    return ToShader(SkShaders::Blend(
-        (SkBlendMode)mode, sk_ref_sp(AsShader(dst)), sk_ref_sp(AsShader(src)), localMatrix ? &m : nullptr).release());
+    return ToShader(SkShaders::Blend((SkBlendMode)mode, sk_ref_sp(AsShader(dst)), sk_ref_sp(AsShader(src)), localMatrix ? &m : nullptr).release());
 }
 
-sk_shader_t* sk_shader_new_lerp(float t, sk_shader_t* dst, sk_shader_t* src, const sk_matrix_t* localMatrix) {
+sk_shader_t* sk_shader_new_lerp(float t, const sk_shader_t* dst, const sk_shader_t* src, const sk_matrix_t* localMatrix) {
     SkMatrix m;
     if (localMatrix)
         m = AsMatrix(localMatrix);
-    return ToShader(SkShaders::Lerp(
-        t, sk_ref_sp(AsShader(dst)), sk_ref_sp(AsShader(src)), localMatrix ? &m : nullptr).release());
+    return ToShader(SkShaders::Lerp(t, sk_ref_sp(AsShader(dst)), sk_ref_sp(AsShader(src)), localMatrix ? &m : nullptr).release());
 }
 
-sk_shader_t* sk_shader_new_lerp_red(sk_shader_t* red, sk_shader_t* dst, sk_shader_t* src, const sk_matrix_t* localMatrix) {
+sk_shader_t* sk_shader_new_lerp_red(const sk_shader_t* red, const sk_shader_t* dst, const sk_shader_t* src, const sk_matrix_t* localMatrix) {
     SkMatrix m;
     if (localMatrix)
         m = AsMatrix(localMatrix);
-    return ToShader(SkShaders::Lerp(
-        sk_ref_sp(AsShader(red)), sk_ref_sp(AsShader(dst)), sk_ref_sp(AsShader(src)), localMatrix ? &m : nullptr).release());
-}
-
-
-// SkShaders
-
-sk_shader_t* sk_shader_new_linear_gradient(const sk_point_t points[2], const sk_color_t colors[], const float colorPos[], int colorCount, sk_shader_tilemode_t tileMode, const sk_matrix_t* localMatrix) {
-    SkMatrix m;
-    if (localMatrix)
-        m = AsMatrix(localMatrix);
-    return ToShader(SkGradientShader::MakeLinear(
-        AsPoint(points), colors, colorPos, colorCount, (SkTileMode)tileMode, 0, localMatrix ? &m : nullptr).release());
-}
-
-sk_shader_t* sk_shader_new_radial_gradient(const sk_point_t* center, float radius, const sk_color_t colors[], const float colorPos[], int colorCount, sk_shader_tilemode_t tileMode, const sk_matrix_t* localMatrix) {
-    SkMatrix m;
-    if (localMatrix)
-        m = AsMatrix(localMatrix);
-    return ToShader(SkGradientShader::MakeRadial(
-        *AsPoint(center), (SkScalar)radius, colors, colorPos, colorCount, (SkTileMode)tileMode, 0, localMatrix ? &m : nullptr).release());
-}
-
-sk_shader_t* sk_shader_new_two_point_conical_gradient(const sk_point_t* start, float startRadius, const sk_point_t* end, float endRadius, const sk_color_t colors[], const float colorPos[], int colorCount, sk_shader_tilemode_t tileMode, const sk_matrix_t* localMatrix) {
-    SkMatrix m;
-    if (localMatrix)
-        m = AsMatrix(localMatrix);
-    return ToShader(SkGradientShader::MakeTwoPointConical(
-        *AsPoint(start), startRadius, *AsPoint(end), endRadius, colors, colorPos, colorCount, (SkTileMode)tileMode, 0, localMatrix ? &m : nullptr).release());
-}
-
-sk_shader_t* sk_shader_new_sweep_gradient(float cx, float cy, const sk_color_t colors[], const float colorPos[], int colorCount, sk_shader_tilemode_t tileMode, float startAngle, float endAngle, const sk_matrix_t* localMatrix) {
-    SkMatrix m;
-    if (localMatrix)
-        m = AsMatrix(localMatrix);
-    return ToShader(SkGradientShader::MakeSweep(
-        cx, cy, colors, colorPos, colorCount, (SkTileMode)tileMode, startAngle, endAngle, 0, localMatrix ? &m : nullptr).release());
-}
-
-
-sk_shader_t* sk_shader_new_perlin_noise_fractal_noise(float baseFrequencyX, float baseFrequencyY,int numOctaves, float seed, const sk_isize_t* tileSize) {
-    return ToShader(SkPerlinNoiseShader::MakeFractalNoise(
-        baseFrequencyX, baseFrequencyY, numOctaves, seed, AsISize(tileSize)).release());
-}
-
-sk_shader_t* sk_shader_new_perlin_noise_turbulence(float baseFrequencyX, float baseFrequencyY, int numOctaves, float seed, const sk_isize_t* tileSize) {
-    return ToShader(SkPerlinNoiseShader::MakeTurbulence(
-        baseFrequencyX, baseFrequencyY, numOctaves, seed, AsISize(tileSize)).release());
-}
-
-sk_shader_t* sk_shader_new_perlin_noise_improved_noise(float baseFrequencyX, float baseFrequencyY, int numOctaves, float z) {
-    return ToShader(SkPerlinNoiseShader::MakeImprovedNoise(
-        baseFrequencyX, baseFrequencyY, numOctaves, z).release());
-=======
-sk_shader_t* sk_shader_new_color4f(const sk_color4f_t* color, const sk_colorspace_t* colorspace) {
-    return ToShader(SkShader::MakeColorShader(*AsColor4f(color), sk_ref_sp(AsColorSpace(colorspace))).release());
-}
-
-sk_shader_t* sk_shader_new_compose(const sk_shader_t* shaderA, const sk_shader_t* shaderB, sk_blendmode_t mode) {
-    return ToShader(SkShader::MakeComposeShader(sk_ref_sp(AsShader(shaderA)), sk_ref_sp(AsShader(shaderB)), (SkBlendMode)mode).release());
-}
-
-sk_shader_t* sk_shader_new_bitmap(const sk_bitmap_t* src, sk_shader_tilemode_t tmx, sk_shader_tilemode_t tmy, const sk_matrix_t* localMatrix) {
-    SkMatrix m;
-    if (localMatrix)
-        m = AsMatrix(localMatrix);
-    return ToShader(SkShader::MakeBitmapShader(*AsBitmap(src), (SkShader::TileMode)tmx, (SkShader::TileMode)tmy, localMatrix ? &m : nullptr).release());
-}
-
-sk_shader_t* sk_shader_new_picture(sk_picture_t* src, sk_shader_tilemode_t tmx, sk_shader_tilemode_t tmy, const sk_matrix_t* localMatrix, const sk_rect_t* tile) {
-    SkMatrix m;
-    if (localMatrix)
-        m = AsMatrix(localMatrix);
-    return ToShader(SkShader::MakePictureShader(sk_ref_sp(AsPicture(src)), (SkShader::TileMode)tmx, (SkShader::TileMode)tmy, localMatrix ? &m : nullptr, AsRect(tile)).release());
+    return ToShader(SkShaders::Lerp(sk_ref_sp(AsShader(red)), sk_ref_sp(AsShader(dst)), sk_ref_sp(AsShader(src)), localMatrix ? &m : nullptr).release());
 }
 
 // SkGradientShader
@@ -174,56 +81,56 @@
     SkMatrix m;
     if (localMatrix)
         m = AsMatrix(localMatrix);
-    return ToShader(SkGradientShader::MakeLinear(AsPoint(points), colors, colorPos, colorCount, (SkShader::TileMode)tileMode, 0, localMatrix ? &m : nullptr).release());
+    return ToShader(SkGradientShader::MakeLinear(AsPoint(points), colors, colorPos, colorCount, (SkTileMode)tileMode, 0, localMatrix ? &m : nullptr).release());
 }
 
 sk_shader_t* sk_shader_new_linear_gradient_color4f(const sk_point_t points[2], const sk_color4f_t* colors, const sk_colorspace_t* colorspace, const float colorPos[], int colorCount, sk_shader_tilemode_t tileMode, const sk_matrix_t* localMatrix) {
     SkMatrix m;
     if (localMatrix)
         m = AsMatrix(localMatrix);
-    return ToShader(SkGradientShader::MakeLinear(AsPoint(points), AsColor4f(colors), sk_ref_sp(AsColorSpace(colorspace)), colorPos, colorCount, (SkShader::TileMode)tileMode, 0, localMatrix ? &m : nullptr).release());
+    return ToShader(SkGradientShader::MakeLinear(AsPoint(points), AsColor4f(colors), sk_ref_sp(AsColorSpace(colorspace)), colorPos, colorCount, (SkTileMode)tileMode, 0, localMatrix ? &m : nullptr).release());
 }
 
 sk_shader_t* sk_shader_new_radial_gradient(const sk_point_t* center, float radius, const sk_color_t colors[], const float colorPos[], int colorCount, sk_shader_tilemode_t tileMode, const sk_matrix_t* localMatrix) {
     SkMatrix m;
     if (localMatrix)
         m = AsMatrix(localMatrix);
-    return ToShader(SkGradientShader::MakeRadial(*AsPoint(center), (SkScalar)radius, colors, colorPos, colorCount, (SkShader::TileMode)tileMode, 0, localMatrix ? &m : nullptr).release());
+    return ToShader(SkGradientShader::MakeRadial(*AsPoint(center), (SkScalar)radius, colors, colorPos, colorCount, (SkTileMode)tileMode, 0, localMatrix ? &m : nullptr).release());
 }
 
 sk_shader_t* sk_shader_new_radial_gradient_color4f(const sk_point_t* center, float radius, const sk_color4f_t* colors, const sk_colorspace_t* colorspace, const float colorPos[], int colorCount, sk_shader_tilemode_t tileMode, const sk_matrix_t* localMatrix) {
     SkMatrix m;
     if (localMatrix)
         m = AsMatrix(localMatrix);
-    return ToShader(SkGradientShader::MakeRadial(*AsPoint(center), (SkScalar)radius, AsColor4f(colors), sk_ref_sp(AsColorSpace(colorspace)), colorPos, colorCount, (SkShader::TileMode)tileMode, 0, localMatrix ? &m : nullptr).release());
+    return ToShader(SkGradientShader::MakeRadial(*AsPoint(center), (SkScalar)radius, AsColor4f(colors), sk_ref_sp(AsColorSpace(colorspace)), colorPos, colorCount, (SkTileMode)tileMode, 0, localMatrix ? &m : nullptr).release());
 }
 
 sk_shader_t* sk_shader_new_sweep_gradient(const sk_point_t* center, const sk_color_t colors[], const float colorPos[], int colorCount, sk_shader_tilemode_t tileMode, float startAngle, float endAngle, const sk_matrix_t* localMatrix) {
     SkMatrix m;
     if (localMatrix)
         m = AsMatrix(localMatrix);
-    return ToShader(SkGradientShader::MakeSweep(center->x, center->y, colors, colorPos, colorCount, (SkShader::TileMode)tileMode, startAngle, endAngle, 0, localMatrix ? &m : nullptr).release());
+    return ToShader(SkGradientShader::MakeSweep(center->x, center->y, colors, colorPos, colorCount, (SkTileMode)tileMode, startAngle, endAngle, 0, localMatrix ? &m : nullptr).release());
 }
 
 sk_shader_t* sk_shader_new_sweep_gradient_color4f(const sk_point_t* center, const sk_color4f_t* colors, const sk_colorspace_t* colorspace, const float colorPos[], int colorCount, sk_shader_tilemode_t tileMode, float startAngle, float endAngle, const sk_matrix_t* localMatrix) {
     SkMatrix m;
     if (localMatrix)
         m = AsMatrix(localMatrix);
-    return ToShader(SkGradientShader::MakeSweep(center->x, center->y, AsColor4f(colors), sk_ref_sp(AsColorSpace(colorspace)), colorPos, colorCount, (SkShader::TileMode)tileMode, startAngle, endAngle, 0, localMatrix ? &m : nullptr).release());
+    return ToShader(SkGradientShader::MakeSweep(center->x, center->y, AsColor4f(colors), sk_ref_sp(AsColorSpace(colorspace)), colorPos, colorCount, (SkTileMode)tileMode, startAngle, endAngle, 0, localMatrix ? &m : nullptr).release());
 }
 
 sk_shader_t* sk_shader_new_two_point_conical_gradient(const sk_point_t* start, float startRadius, const sk_point_t* end, float endRadius, const sk_color_t colors[], const float colorPos[], int colorCount, sk_shader_tilemode_t tileMode, const sk_matrix_t* localMatrix) {
     SkMatrix m;
     if (localMatrix)
         m = AsMatrix(localMatrix);
-    return ToShader(SkGradientShader::MakeTwoPointConical(*AsPoint(start), startRadius, *AsPoint(end), endRadius, colors, colorPos, colorCount, (SkShader::TileMode)tileMode, 0, localMatrix ? &m : nullptr).release());
+    return ToShader(SkGradientShader::MakeTwoPointConical(*AsPoint(start), startRadius, *AsPoint(end), endRadius, colors, colorPos, colorCount, (SkTileMode)tileMode, 0, localMatrix ? &m : nullptr).release());
 }
 
 sk_shader_t* sk_shader_new_two_point_conical_gradient_color4f(const sk_point_t* start, float startRadius, const sk_point_t* end, float endRadius, const sk_color4f_t* colors, const sk_colorspace_t* colorspace, const float colorPos[], int colorCount, sk_shader_tilemode_t tileMode, const sk_matrix_t* localMatrix) {
     SkMatrix m;
     if (localMatrix)
         m = AsMatrix(localMatrix);
-    return ToShader(SkGradientShader::MakeTwoPointConical(*AsPoint(start), startRadius, *AsPoint(end), endRadius, AsColor4f(colors), sk_ref_sp(AsColorSpace(colorspace)), colorPos, colorCount, (SkShader::TileMode)tileMode, 0, localMatrix ? &m : nullptr).release());
+    return ToShader(SkGradientShader::MakeTwoPointConical(*AsPoint(start), startRadius, *AsPoint(end), endRadius, AsColor4f(colors), sk_ref_sp(AsColorSpace(colorspace)), colorPos, colorCount, (SkTileMode)tileMode, 0, localMatrix ? &m : nullptr).release());
 }
 
 // SkPerlinNoiseShader
@@ -238,5 +145,4 @@
 
 sk_shader_t* sk_shader_new_perlin_noise_improved_noise(float baseFrequencyX, float baseFrequencyY, int numOctaves, float z) {
     return ToShader(SkPerlinNoiseShader::MakeImprovedNoise(baseFrequencyX, baseFrequencyY, numOctaves, z).release());
->>>>>>> 2186405b
 }