/*
 * Copyright 2016 Xamarin Inc.
 *
 * Use of this source code is governed by a BSD-style license that can be
 * found in the LICENSE file.
 */

// EXPERIMENTAL EXPERIMENTAL EXPERIMENTAL EXPERIMENTAL
// DO NOT USE -- FOR INTERNAL TESTING ONLY

#ifndef sk_x_types_priv_DEFINED
#define sk_x_types_priv_DEFINED

#include "SkImageInfo.h"
#include "SkBlurTypes.h"
#include "SkDocument.h"
#include "SkPaint.h"
#include "SkPath.h"
#include "SkCodec.h"
#include "SkPicture.h"
#include "SkPictureRecorder.h"
#include "SkPoint3.h"
#include "SkStream.h"
#include "SkString.h"
<<<<<<< HEAD
#include "SkDisplacementMapEffect.h"
#include "SkDropShadowImageFilter.h"
#include "SkMatrixConvolutionImageFilter.h"
=======
#include "../../include/effects/SkDisplacementMapEffect.h"
#include "../../include/effects/SkDropShadowImageFilter.h"
#include "../../include/effects/SkMatrixConvolutionImageFilter.h"
#include "../../include/effects/Sk1DPathEffect.h"
>>>>>>> e31d35bc

#include "sk_path.h"
#include "sk_paint.h"
#include "sk_shader.h"
#include "sk_maskfilter.h"

#include "sk_types.h"
#include "xamarin/sk_x_types.h"

#include "../sk_types_priv.h"

#define MAKE_FROM_TO_NAME(FROM)     g_ ## FROM ## _map

const struct {
    sk_path_direction_t fC;
    SkPath::Direction   fSK;
} MAKE_FROM_TO_NAME(sk_path_direction_t)[] = {
    { CW_SK_PATH_DIRECTION,  SkPath::kCW_Direction },
    { CCW_SK_PATH_DIRECTION, SkPath::kCCW_Direction },
};
#define CType           sk_path_direction_t
#define SKType          SkPath::Direction
#define CTypeSkTypeMap  MAKE_FROM_TO_NAME(sk_path_direction_t)
#include "../sk_c_from_to.h"

const struct {
    sk_path_filltype_t fC;
    SkPath::FillType   fSK;
} MAKE_FROM_TO_NAME(sk_path_filltype_t)[] = {
    { WINDING_SK_PATH_FILLTYPE,  SkPath::kWinding_FillType },
    { EVENODD_SK_PATH_FILLTYPE, SkPath::kEvenOdd_FillType },
    { INVERSE_WINDING_SK_PATH_FILLTYPE,  SkPath::kInverseWinding_FillType },
    { INVERSE_EVENODD_SK_PATH_FILLTYPE, SkPath::kInverseEvenOdd_FillType },
};
#define CType           sk_path_filltype_t
#define SKType          SkPath::FillType
#define CTypeSkTypeMap  MAKE_FROM_TO_NAME(sk_path_filltype_t)
#include "../sk_c_from_to.h"

const struct {
    sk_text_align_t fC;
    SkPaint::Align  fSK;
} MAKE_FROM_TO_NAME(sk_text_align_t)[] = {
    { LEFT_SK_TEXT_ALIGN, SkPaint::kLeft_Align },
    { CENTER_SK_TEXT_ALIGN, SkPaint::kCenter_Align },
    { RIGHT_SK_TEXT_ALIGN, SkPaint::kRight_Align },
};
#define CType           sk_text_align_t
#define SKType          SkPaint::Align
#define CTypeSkTypeMap  MAKE_FROM_TO_NAME(sk_text_align_t)
#include "../sk_c_from_to.h"

const struct {
    sk_text_encoding_t    fC;
    SkPaint::TextEncoding fSK;
} MAKE_FROM_TO_NAME(sk_text_encoding_t)[] = {
    { UTF8_SK_TEXT_ENCODING, SkPaint::kUTF8_TextEncoding },
    { UTF16_SK_TEXT_ENCODING, SkPaint::kUTF16_TextEncoding },
    { UTF32_SK_TEXT_ENCODING, SkPaint::kUTF32_TextEncoding },
    { GLYPH_ID_SK_TEXT_ENCODING, SkPaint::kGlyphID_TextEncoding },
};
#define CType           sk_text_encoding_t
#define SKType          SkPaint::TextEncoding
#define CTypeSkTypeMap  MAKE_FROM_TO_NAME(sk_text_encoding_t)
#include "../sk_c_from_to.h"

const struct {
    sk_filter_quality_t fC;
    SkFilterQuality     fSK;
} MAKE_FROM_TO_NAME(sk_filter_quality_t)[] = {
    { NONE_SK_FILTER_QUALITY,   SkFilterQuality::kNone_SkFilterQuality   },
    { LOW_SK_FILTER_QUALITY,    SkFilterQuality::kLow_SkFilterQuality    },
    { MEDIUM_SK_FILTER_QUALITY, SkFilterQuality::kMedium_SkFilterQuality },
    { HIGH_SK_FILTER_QUALITY,   SkFilterQuality::kHigh_SkFilterQuality   },
};
#define CType           sk_filter_quality_t
#define SKType          SkFilterQuality
#define CTypeSkTypeMap  MAKE_FROM_TO_NAME(sk_filter_quality_t)
#include "../sk_c_from_to.h"

const struct {
    sk_crop_rect_flags_t              fC;
    SkImageFilter::CropRect::CropEdge fSK;
} MAKE_FROM_TO_NAME(sk_crop_rect_flags_t)[] = {
    { HAS_LEFT_SK_CROP_RECT_FLAG,   SkImageFilter::CropRect::kHasLeft_CropEdge   },
    { HAS_TOP_SK_CROP_RECT_FLAG,    SkImageFilter::CropRect::kHasTop_CropEdge    },
    { HAS_WIDTH_SK_CROP_RECT_FLAG,  SkImageFilter::CropRect::kHasWidth_CropEdge  },
    { HAS_HEIGHT_SK_CROP_RECT_FLAG, SkImageFilter::CropRect::kHasHeight_CropEdge },
    { HAS_ALL_SK_CROP_RECT_FLAG,    SkImageFilter::CropRect::kHasAll_CropEdge    },
};
#define CType           sk_crop_rect_flags_t
#define SKType          SkImageFilter::CropRect::CropEdge
#define CTypeSkTypeMap  MAKE_FROM_TO_NAME(sk_crop_rect_flags_t)
#include "../sk_c_from_to.h"

const struct {
    sk_drop_shadow_image_filter_shadow_mode_t fC;
    SkDropShadowImageFilter::ShadowMode       fSK;
} MAKE_FROM_TO_NAME(sk_drop_shadow_image_filter_shadow_mode_t)[] = {
    { DRAW_SHADOW_AND_FOREGROUND_SK_DROP_SHADOW_IMAGE_FILTER_SHADOW_MODE, SkDropShadowImageFilter::kDrawShadowAndForeground_ShadowMode },
    { DRAW_SHADOW_ONLY_SK_DROP_SHADOW_IMAGE_FILTER_SHADOW_MODE,           SkDropShadowImageFilter::kDrawShadowOnly_ShadowMode          },
};
#define CType           sk_drop_shadow_image_filter_shadow_mode_t
#define SKType          SkDropShadowImageFilter::ShadowMode
#define CTypeSkTypeMap  MAKE_FROM_TO_NAME(sk_drop_shadow_image_filter_shadow_mode_t)
#include "../sk_c_from_to.h"

const struct {
    sk_displacement_map_effect_channel_selector_type_t fC;
    SkDisplacementMapEffect::ChannelSelectorType       fSK;
} MAKE_FROM_TO_NAME(sk_displacement_map_effect_channel_selector_type_t)[] = {
    { UNKNOWN_SK_DISPLACEMENT_MAP_EFFECT_CHANNEL_SELECTOR_TYPE, SkDisplacementMapEffect::kUnknown_ChannelSelectorType },
    { R_SK_DISPLACEMENT_MAP_EFFECT_CHANNEL_SELECTOR_TYPE,       SkDisplacementMapEffect::kR_ChannelSelectorType       },
    { G_SK_DISPLACEMENT_MAP_EFFECT_CHANNEL_SELECTOR_TYPE,       SkDisplacementMapEffect::kG_ChannelSelectorType       },
    { B_SK_DISPLACEMENT_MAP_EFFECT_CHANNEL_SELECTOR_TYPE,       SkDisplacementMapEffect::kB_ChannelSelectorType       },
    { A_SK_DISPLACEMENT_MAP_EFFECT_CHANNEL_SELECTOR_TYPE,       SkDisplacementMapEffect::kA_ChannelSelectorType       },
};
#define CType           sk_displacement_map_effect_channel_selector_type_t
#define SKType          SkDisplacementMapEffect::ChannelSelectorType
#define CTypeSkTypeMap  MAKE_FROM_TO_NAME(sk_displacement_map_effect_channel_selector_type_t)
#include "../sk_c_from_to.h"

const struct {
    sk_matrix_convolution_tilemode_t         fC;
    SkMatrixConvolutionImageFilter::TileMode fSK;
} MAKE_FROM_TO_NAME(sk_matrix_convolution_tilemode_t)[] = {
    { CLAMP_SK_MATRIX_CONVOLUTION_TILEMODE,          SkMatrixConvolutionImageFilter::kClamp_TileMode        },
    { REPEAT_SK_MATRIX_CONVOLUTION_TILEMODE,         SkMatrixConvolutionImageFilter::kRepeat_TileMode       },
    { CLAMP_TO_BLACK_SK_MATRIX_CONVOLUTION_TILEMODE, SkMatrixConvolutionImageFilter::kClampToBlack_TileMode },
};
#define CType           sk_matrix_convolution_tilemode_t
#define SKType          SkMatrixConvolutionImageFilter::TileMode
#define CTypeSkTypeMap  MAKE_FROM_TO_NAME(sk_matrix_convolution_tilemode_t)
#include "../sk_c_from_to.h"

const struct {
    sk_image_encoder_t fC;
    SkImageEncoder::Type fSK;
} MAKE_FROM_TO_NAME(sk_image_encoder_t)[] = {
    { UNKNOWN_SK_IMAGE_ENCODER_TYPE, SkImageEncoder::kUnknown_Type },
    { BMP_SK_IMAGE_ENCODER_TYPE, SkImageEncoder::kBMP_Type },
    { GIF_SK_IMAGE_ENCODER_TYPE, SkImageEncoder::kGIF_Type },
    { ICO_SK_IMAGE_ENCODER_TYPE, SkImageEncoder::kICO_Type },
    { JPEG_SK_IMAGE_ENCODER_TYPE, SkImageEncoder::kJPEG_Type },
    { PNG_SK_IMAGE_ENCODER_TYPE, SkImageEncoder::kPNG_Type },
    { WBMP_SK_IMAGE_ENCODER_TYPE, SkImageEncoder::kWBMP_Type },
    { WEBP_SK_IMAGE_ENCODER_TYPE, SkImageEncoder::kWEBP_Type },
    { KTX_SK_IMAGE_ENCODER_TYPE, SkImageEncoder::kKTX_Type },
};
#define CType           sk_image_encoder_t
#define SKType          SkImageEncoder::Type
#define CTypeSkTypeMap  MAKE_FROM_TO_NAME(sk_image_encoder_t)
#include "../sk_c_from_to.h"

const struct {
    sk_xfermode_mode_t  fC;
    SkXfermode::Mode    fSK;
} MAKE_FROM_TO_NAME(sk_xfermode_mode_t)[] = {
        { CLEAR_SK_XFERMODE_MODE,      SkXfermode::kClear_Mode      },
        { SRC_SK_XFERMODE_MODE,        SkXfermode::kSrc_Mode        },
        { DST_SK_XFERMODE_MODE,        SkXfermode::kDst_Mode        },
        { SRCOVER_SK_XFERMODE_MODE,    SkXfermode::kSrcOver_Mode    },
        { DSTOVER_SK_XFERMODE_MODE,    SkXfermode::kDstOver_Mode    },
        { SRCIN_SK_XFERMODE_MODE,      SkXfermode::kSrcIn_Mode      },
        { DSTIN_SK_XFERMODE_MODE,      SkXfermode::kDstIn_Mode      },
        { SRCOUT_SK_XFERMODE_MODE,     SkXfermode::kSrcOut_Mode     },
        { DSTOUT_SK_XFERMODE_MODE,     SkXfermode::kDstOut_Mode     },
        { SRCATOP_SK_XFERMODE_MODE,    SkXfermode::kSrcATop_Mode    },
        { DSTATOP_SK_XFERMODE_MODE,    SkXfermode::kDstATop_Mode    },
        { XOR_SK_XFERMODE_MODE,        SkXfermode::kXor_Mode        },
        { PLUS_SK_XFERMODE_MODE,       SkXfermode::kPlus_Mode       },
        { MODULATE_SK_XFERMODE_MODE,   SkXfermode::kModulate_Mode   },
        { SCREEN_SK_XFERMODE_MODE,     SkXfermode::kScreen_Mode     },
        { OVERLAY_SK_XFERMODE_MODE,    SkXfermode::kOverlay_Mode    },
        { DARKEN_SK_XFERMODE_MODE,     SkXfermode::kDarken_Mode     },
        { LIGHTEN_SK_XFERMODE_MODE,    SkXfermode::kLighten_Mode    },
        { COLORDODGE_SK_XFERMODE_MODE, SkXfermode::kColorDodge_Mode },
        { COLORBURN_SK_XFERMODE_MODE,  SkXfermode::kColorBurn_Mode  },
        { HARDLIGHT_SK_XFERMODE_MODE,  SkXfermode::kHardLight_Mode  },
        { SOFTLIGHT_SK_XFERMODE_MODE,  SkXfermode::kSoftLight_Mode  },
        { DIFFERENCE_SK_XFERMODE_MODE, SkXfermode::kDifference_Mode },
        { EXCLUSION_SK_XFERMODE_MODE,  SkXfermode::kExclusion_Mode  },
        { MULTIPLY_SK_XFERMODE_MODE,   SkXfermode::kMultiply_Mode   },
        { HUE_SK_XFERMODE_MODE,        SkXfermode::kHue_Mode        },
        { SATURATION_SK_XFERMODE_MODE, SkXfermode::kSaturation_Mode },
        { COLOR_SK_XFERMODE_MODE,      SkXfermode::kColor_Mode      },
        { LUMINOSITY_SK_XFERMODE_MODE, SkXfermode::kLuminosity_Mode }
};
#define CType           sk_xfermode_mode_t
#define SKType          SkXfermode::Mode
#define CTypeSkTypeMap  MAKE_FROM_TO_NAME(sk_xfermode_mode_t)
#include "../sk_c_from_to.h"

const struct {
    sk_colortype_t  fC;
    SkColorType     fSK;
} MAKE_FROM_TO_NAME(sk_colortype_t)[] = {
    { UNKNOWN_SK_COLORTYPE,     kUnknown_SkColorType    },
    { ALPHA_8_SK_COLORTYPE,     kAlpha_8_SkColorType    },
    { RGB_565_SK_COLORTYPE,     kRGB_565_SkColorType    },
    { ARGB_4444_SK_COLORTYPE,   kARGB_4444_SkColorType  },
    { RGBA_8888_SK_COLORTYPE,   kRGBA_8888_SkColorType  },
    { BGRA_8888_SK_COLORTYPE,   kBGRA_8888_SkColorType  },
    { Index_8_SK_COLORTYPE,     kIndex_8_SkColorType    },
    { Gray_8_SK_COLORTYPE,      kGray_8_SkColorType     },
    { RGBA_F16_SK_COLORTYPE,    kRGBA_F16_SkColorType   },
};
#define CType           sk_colortype_t
#define SKType          SkColorType
#define CTypeSkTypeMap  MAKE_FROM_TO_NAME(sk_colortype_t)
#include "../sk_c_from_to.h"

const struct {
    sk_alphatype_t  fC;
    SkAlphaType     fSK;
} MAKE_FROM_TO_NAME(sk_alphatype_t)[] = {
    { UNKNOWN_SK_ALPHATYPE,     kUnknown_SkAlphaType    },
    { OPAQUE_SK_ALPHATYPE,      kOpaque_SkAlphaType     },
    { PREMUL_SK_ALPHATYPE,      kPremul_SkAlphaType     },
    { UNPREMUL_SK_ALPHATYPE,    kUnpremul_SkAlphaType   },
};
#define CType           sk_alphatype_t
#define SKType          SkAlphaType
#define CTypeSkTypeMap  MAKE_FROM_TO_NAME(sk_alphatype_t)
#include "../sk_c_from_to.h"

const struct {
    sk_pixelgeometry_t fC;
    SkPixelGeometry    fSK;
} MAKE_FROM_TO_NAME(sk_pixelgeometry_t)[] = {
    { UNKNOWN_SK_PIXELGEOMETRY, kUnknown_SkPixelGeometry },
    { RGB_H_SK_PIXELGEOMETRY,   kRGB_H_SkPixelGeometry   },
    { BGR_H_SK_PIXELGEOMETRY,   kBGR_H_SkPixelGeometry   },
    { RGB_V_SK_PIXELGEOMETRY,   kRGB_V_SkPixelGeometry   },
    { BGR_V_SK_PIXELGEOMETRY,   kBGR_V_SkPixelGeometry   },
};
#define CType           sk_pixelgeometry_t
#define SKType          SkPixelGeometry
#define CTypeSkTypeMap  MAKE_FROM_TO_NAME(sk_pixelgeometry_t)
#include "../sk_c_from_to.h"

const struct {
    sk_shader_tilemode_t    fC;
    SkShader::TileMode      fSK;
} MAKE_FROM_TO_NAME(sk_shader_tilemode_t)[] = {
    { CLAMP_SK_SHADER_TILEMODE,     SkShader::kClamp_TileMode  },
    { REPEAT_SK_SHADER_TILEMODE,    SkShader::kRepeat_TileMode },
    { MIRROR_SK_SHADER_TILEMODE,    SkShader::kMirror_TileMode },
};
#define CType           sk_shader_tilemode_t
#define SKType          SkShader::TileMode
#define CTypeSkTypeMap  MAKE_FROM_TO_NAME(sk_shader_tilemode_t)
#include "../sk_c_from_to.h"

const struct {
    sk_blurstyle_t  fC;
    SkBlurStyle     fSK;
} MAKE_FROM_TO_NAME(sk_blurstyle_t)[] = {
    { NORMAL_SK_BLUR_STYLE, kNormal_SkBlurStyle },
    { SOLID_SK_BLUR_STYLE,  kSolid_SkBlurStyle  },
    { OUTER_SK_BLUR_STYLE,  kOuter_SkBlurStyle  },
    { INNER_SK_BLUR_STYLE,  kInner_SkBlurStyle  },
};
#define CType           sk_blurstyle_t
#define SKType          SkBlurStyle
#define CTypeSkTypeMap  MAKE_FROM_TO_NAME(sk_blurstyle_t)
#include "../sk_c_from_to.h"

const struct {
    sk_stroke_cap_t fC;
    SkPaint::Cap    fSK;
} MAKE_FROM_TO_NAME(sk_stroke_cap_t)[] = {
    { BUTT_SK_STROKE_CAP,   SkPaint::kButt_Cap   },
    { ROUND_SK_STROKE_CAP,  SkPaint::kRound_Cap  },
    { SQUARE_SK_STROKE_CAP, SkPaint::kSquare_Cap },
};
#define CType           sk_stroke_cap_t
#define SKType          SkPaint::Cap
#define CTypeSkTypeMap  MAKE_FROM_TO_NAME(sk_stroke_cap_t)
#include "../sk_c_from_to.h"

const struct {
    sk_stroke_join_t fC;
    SkPaint::Join    fSK;
} MAKE_FROM_TO_NAME(sk_stroke_join_t)[] = {
    { MITER_SK_STROKE_JOIN, SkPaint::kMiter_Join },
    { ROUND_SK_STROKE_JOIN, SkPaint::kRound_Join },
    { BEVEL_SK_STROKE_JOIN, SkPaint::kBevel_Join },
};
#define CType           sk_stroke_join_t
#define SKType          SkPaint::Join
#define CTypeSkTypeMap  MAKE_FROM_TO_NAME(sk_stroke_join_t)
#include "../sk_c_from_to.h"

const struct {
    sk_region_op_t fC;
    SkRegion::Op   fSK;
} MAKE_FROM_TO_NAME(sk_region_op_t)[] = {
    { DIFFERENCE_SK_REGION_OP,         SkRegion::kDifference_Op },
    { INTERSECT_SK_REGION_OP,          SkRegion::kIntersect_Op },
    { UNION_SK_REGION_OP,              SkRegion::kUnion_Op },
    { XOR_SK_REGION_OP,                SkRegion::kXOR_Op },
    { REVERSE_DIFFERENCE_SK_REGION_OP, SkRegion::kReverseDifference_Op },
    { REPLACE_SK_REGION_OP,            SkRegion::kReplace_Op },
};
#define CType           sk_region_op_t
#define SKType          SkRegion::Op
#define CTypeSkTypeMap  MAKE_FROM_TO_NAME(sk_region_op_t)
#include "../sk_c_from_to.h"

const struct {
<<<<<<< HEAD
    sk_colorprofiletype_t  fC;
    SkColorProfileType     fSK;
} MAKE_FROM_TO_NAME(sk_colorprofiletype_t)[] = {
    { LINEAR_SK_COLORPROFILETYPE,  kLinear_SkColorProfileType },
    { SRGB_SK_COLORPROFILETYPE,    kSRGB_SkColorProfileType   },
};
#define CType           sk_colorprofiletype_t
#define SKType          SkColorProfileType
#define CTypeSkTypeMap  MAKE_FROM_TO_NAME(sk_colorprofiletype_t)
#include "../sk_c_from_to.h"

const struct {
    sk_encoded_format_t  fC;
    SkEncodedFormat      fSK;
} MAKE_FROM_TO_NAME(sk_encoded_format_t)[] = {
    { UNKNOWN_SK_ENCODED_FORMAT, SkEncodedFormat::kUnknown_SkEncodedFormat },
    { BMP_SK_ENCODED_FORMAT,     SkEncodedFormat::kBMP_SkEncodedFormat     },
    { GIF_SK_ENCODED_FORMAT,     SkEncodedFormat::kGIF_SkEncodedFormat     },
    { ICO_SK_ENCODED_FORMAT,     SkEncodedFormat::kICO_SkEncodedFormat     },
    { JPEG_SK_ENCODED_FORMAT,    SkEncodedFormat::kJPEG_SkEncodedFormat    },
    { PNG_SK_ENCODED_FORMAT,     SkEncodedFormat::kPNG_SkEncodedFormat     },
    { WBMP_SK_ENCODED_FORMAT,    SkEncodedFormat::kWBMP_SkEncodedFormat    },
    { WEBP_SK_ENCODED_FORMAT,    SkEncodedFormat::kWEBP_SkEncodedFormat    },
    { PKM_SK_ENCODED_FORMAT,     SkEncodedFormat::kPKM_SkEncodedFormat     },
    { KTX_SK_ENCODED_FORMAT,     SkEncodedFormat::kKTX_SkEncodedFormat     },
    { ASTC_SK_ENCODED_FORMAT,    SkEncodedFormat::kASTC_SkEncodedFormat    },
    { DNG_SK_ENCODED_FORMAT,     SkEncodedFormat::kDNG_SkEncodedFormat     },
};
#define CType           sk_encoded_format_t
#define SKType          SkEncodedFormat
#define CTypeSkTypeMap  MAKE_FROM_TO_NAME(sk_encoded_format_t)
#include "../sk_c_from_to.h"

const struct {
    sk_codec_origin_t  fC;
    SkCodec::Origin    fSK;
} MAKE_FROM_TO_NAME(sk_codec_origin_t)[] = {
    { TOP_LEFT_SK_CODEC_ORIGIN,      SkCodec::kTopLeft_Origin },
    { TOP_RIGHT_SK_CODEC_ORIGIN,     SkCodec::kTopRight_Origin },
    { BOTTOM_RIGHT_SK_CODEC_ORIGIN,  SkCodec::kBottomRight_Origin },
    { BOTTOM_LEFT_SK_CODEC_ORIGIN,   SkCodec::kBottomLeft_Origin },
    { LEFT_TOP_SK_CODEC_ORIGIN,      SkCodec::kLeftTop_Origin },
    { RIGHT_TOP_SK_CODEC_ORIGIN,     SkCodec::kRightTop_Origin },
    { RIGHT_BOTTOM_SK_CODEC_ORIGIN,  SkCodec::kRightBottom_Origin },
    { LEFT_BOTTOM_SK_CODEC_ORIGIN,   SkCodec::kLeftBottom_Origin },
};
#define CType           sk_codec_origin_t
#define SKType          SkCodec::Origin
#define CTypeSkTypeMap  MAKE_FROM_TO_NAME(sk_codec_origin_t)
#include "../sk_c_from_to.h"

const struct {
    sk_codec_result_t  fC;
    SkCodec::Result    fSK;
} MAKE_FROM_TO_NAME(sk_codec_result_t)[] = {
    { SUCCESS_SK_CODEC_RESULT,             SkCodec::kSuccess           },
    { INCOMPLETE_INPUT_SK_CODEC_RESULT,    SkCodec::kIncompleteInput   },
    { INVALID_CONVERSION_SK_CODEC_RESULT,  SkCodec::kInvalidConversion },
    { INVALID_SCALE_SK_CODEC_RESULT,       SkCodec::kInvalidScale      },
    { INVALID_PARAMETERS_SK_CODEC_RESULT,  SkCodec::kInvalidParameters },
    { INVALID_INPUT_SK_CODEC_RESULT,       SkCodec::kInvalidInput      },
    { COULD_NOT_REWIND_SK_CODEC_RESULT,    SkCodec::kCouldNotRewind    },
    { UNIMPLEMENTED_SK_CODEC_RESULT,       SkCodec::kUnimplemented     },
};
#define CType           sk_codec_result_t
#define SKType          SkCodec::Result
#define CTypeSkTypeMap  MAKE_FROM_TO_NAME(sk_codec_result_t)
#include "../sk_c_from_to.h"

const struct {
    sk_codec_zero_initialized_t  fC;
    SkCodec::ZeroInitialized     fSK;
} MAKE_FROM_TO_NAME(sk_codec_zero_initialized_t)[] = {
    { YES_SK_CODEC_ZERO_INITIALIZED,  SkCodec::kYes_ZeroInitialized  },
    { NO_SK_CODEC_ZERO_INITIALIZED,   SkCodec::kNo_ZeroInitialized   },
};
#define CType           sk_codec_zero_initialized_t
#define SKType          SkCodec::ZeroInitialized
#define CTypeSkTypeMap  MAKE_FROM_TO_NAME(sk_codec_zero_initialized_t)
=======
    sk_path_effect_1d_style_t fC;
    SkPath1DPathEffect::Style fSK;
} MAKE_FROM_TO_NAME(sk_path_effect_1d_style_t)[] = {
    { TRANSLATE_SK_PATH_EFFECT_1D_STYLE, SkPath1DPathEffect::kTranslate_Style },
    { ROTATE_SK_PATH_EFFECT_1D_STYLE,    SkPath1DPathEffect::kRotate_Style    },
    { MORPH_SK_PATH_EFFECT_1D_STYLE,     SkPath1DPathEffect::kMorph_Style     },
};
#define CType           sk_path_effect_1d_style_t
#define SKType          SkPath1DPathEffect::Style
#define CTypeSkTypeMap  MAKE_FROM_TO_NAME(sk_path_effect_1d_style_t)
>>>>>>> e31d35bc
#include "../sk_c_from_to.h"

static inline SkRect* AsRect(sk_rect_t* crect) {
    return reinterpret_cast<SkRect*>(crect);
}

static inline const SkRect* AsRect(const sk_rect_t* crect) {
    return reinterpret_cast<const SkRect*>(crect);
}

static inline const SkRect& AsRect(const sk_rect_t& crect) {
    return reinterpret_cast<const SkRect&>(crect);
}

static inline sk_rect_t ToRect(const SkRect& rect) {
    return reinterpret_cast<const sk_rect_t&>(rect);
}

static inline SkIRect* AsIRect(sk_irect_t* crect) {
    return reinterpret_cast<SkIRect*>(crect);
}

static inline const SkIRect* AsIRect(const sk_irect_t* crect) {
    return reinterpret_cast<const SkIRect*>(crect);
}

static inline const SkIRect& AsIRect(const sk_irect_t& crect) {
    return reinterpret_cast<const SkIRect&>(crect);
}

static inline const SkBitmap* AsBitmap(const sk_bitmap_t* cbitmap) {
    return reinterpret_cast<const SkBitmap*>(cbitmap);
}

static inline const SkBitmap& AsBitmap(const sk_bitmap_t& cbitmap) {
    return reinterpret_cast<const SkBitmap&>(cbitmap);
}

static inline SkBitmap* AsBitmap(sk_bitmap_t* cbitmap) {
    return reinterpret_cast<SkBitmap*>(cbitmap);
}

static inline SkData* AsData(const sk_data_t* cdata) {
    return reinterpret_cast<SkData*>(const_cast<sk_data_t*>(cdata));
}

static inline sk_data_t* ToData(SkData* data) {
    return reinterpret_cast<sk_data_t*>(data);
}

static inline sk_path_t* ToPath(SkPath* cpath) {
    return reinterpret_cast<sk_path_t*>(cpath);
}

static inline const SkPath& AsPath(const sk_path_t& cpath) {
    return reinterpret_cast<const SkPath&>(cpath);
}

static inline SkPath* as_path(sk_path_t* cpath) {
    return reinterpret_cast<SkPath*>(cpath);
}

static inline const SkImage* AsImage(const sk_image_t* cimage) {
    return reinterpret_cast<const SkImage*>(cimage);
}

static inline sk_image_t* ToImage(SkImage* cimage) {
    return reinterpret_cast<sk_image_t*>(cimage);
}

static inline sk_canvas_t* ToCanvas(SkCanvas* canvas) {
    return reinterpret_cast<sk_canvas_t*>(canvas);
}

static inline SkCanvas* AsCanvas(sk_canvas_t* ccanvas) {
    return reinterpret_cast<SkCanvas*>(ccanvas);
}

static inline SkPictureRecorder* AsPictureRecorder(sk_picture_recorder_t* crec) {
    return reinterpret_cast<SkPictureRecorder*>(crec);
}

static inline sk_picture_recorder_t* ToPictureRecorder(SkPictureRecorder* rec) {
    return reinterpret_cast<sk_picture_recorder_t*>(rec);
}

static inline const SkPicture* AsPicture(const sk_picture_t* cpic) {
    return reinterpret_cast<const SkPicture*>(cpic);
}

static inline SkPicture* AsPicture(sk_picture_t* cpic) {
    return reinterpret_cast<SkPicture*>(cpic);
}

static inline sk_picture_t* ToPicture(SkPicture* pic) {
    return reinterpret_cast<sk_picture_t*>(pic);
}

static inline SkImageFilter* AsImageFilter(sk_imagefilter_t* cfilter) {
    return reinterpret_cast<SkImageFilter*>(cfilter);
}

static inline SkImageFilter** AsImageFilters(sk_imagefilter_t** cfilter) {
    return reinterpret_cast<SkImageFilter**>(cfilter);
}

static inline sk_imagefilter_t* ToImageFilter(SkImageFilter* filter) {
    return reinterpret_cast<sk_imagefilter_t*>(filter);
}

static inline SkColorFilter* AsColorFilter(sk_colorfilter_t* cfilter) {
    return reinterpret_cast<SkColorFilter*>(cfilter);
}

static inline sk_colorfilter_t* ToColorFilter(SkColorFilter* filter) {
    return reinterpret_cast<sk_colorfilter_t*>(filter);
}

static inline const SkCodec* AsCodec(const sk_codec_t* codec) {
    return reinterpret_cast<const SkCodec*>(codec);
}

static inline const SkCodec& AsCodec(const sk_codec_t& codec) {
    return reinterpret_cast<const SkCodec&>(codec);
}

static inline SkCodec* AsCodec(sk_codec_t* codec) {
    return reinterpret_cast<SkCodec*>(codec);
}

static inline sk_codec_t* ToCodec(SkCodec* codec) {
    return reinterpret_cast<sk_codec_t*>(codec);
}

static inline SkTypeface* AsTypeface(sk_typeface_t* typeface) {
    return reinterpret_cast<SkTypeface*>(typeface);
}

static inline sk_typeface_t* ToTypeface(SkTypeface* typeface) {
    return reinterpret_cast<sk_typeface_t*>(typeface);
}

static inline sk_colorspace_t* ToColorSpace(SkColorSpace* colorspace) {
    return reinterpret_cast<sk_colorspace_t*>(colorspace);
}

static inline SkCanvas::PointMode MapPointMode(sk_point_mode_t mode)
{
    SkCanvas::PointMode pointMode;
    switch (mode) {
        #define MAP(X, Y) case (X): pointMode = (Y); break
        MAP( POINTS_SK_POINT_MODE,  SkCanvas::kPoints_PointMode );
        MAP( LINES_SK_POINT_MODE,   SkCanvas::kLines_PointMode );
        MAP( POLYGON_SK_POINT_MODE, SkCanvas::kPolygon_PointMode );
        #undef MAP
        default:
        return SkCanvas::kPoints_PointMode;
    }
    return pointMode;
}

static inline void from_c(const sk_matrix_t* cmatrix, SkMatrix* matrix) {
    matrix->setAll(
        cmatrix->mat[0], cmatrix->mat[1], cmatrix->mat[2],
        cmatrix->mat[3], cmatrix->mat[4], cmatrix->mat[5],
        cmatrix->mat[6], cmatrix->mat[7], cmatrix->mat[8]);
}

static inline void from_sk(const SkMatrix* matrix, sk_matrix_t* cmatrix) {
    matrix->get9(cmatrix->mat);
}

static inline sk_shader_t* ToShader(SkShader* shader) {
    return reinterpret_cast<sk_shader_t*>(shader);
}

static inline const SkFILEStream* AsFileStream(const sk_stream_filestream_t* cfilestream) {
    return reinterpret_cast<const SkFILEStream*>(cfilestream);
}

static inline SkFILEStream* AsFileStream(sk_stream_filestream_t* cfilestream) {
    return reinterpret_cast<SkFILEStream*>(cfilestream);
}

static inline sk_stream_filestream_t* ToFileStream(SkFILEStream* stream) {
    return reinterpret_cast<sk_stream_filestream_t*>(stream);
}

static inline const SkMemoryStream* AsMemoryStream(const sk_stream_memorystream_t* cmemorystream) {
    return reinterpret_cast<const SkMemoryStream*>(cmemorystream);
}

static inline SkMemoryStream* AsMemoryStream(sk_stream_memorystream_t* cmemorystream) {
    return reinterpret_cast<SkMemoryStream*>(cmemorystream);
}

static inline sk_stream_memorystream_t* ToMemoryStream(SkMemoryStream* stream) {
    return reinterpret_cast<sk_stream_memorystream_t*>(stream);
}

static inline SkStreamRewindable* AsStreamRewindable(sk_stream_streamrewindable_t* cstreamrewindable) {
    return reinterpret_cast<SkStreamRewindable*>(cstreamrewindable);
}

static inline const SkStream* AsStream(const sk_stream_t* cstream) {
    return reinterpret_cast<const SkStream*>(cstream);
}

static inline SkStream* AsStream(sk_stream_t* cstream) {
    return reinterpret_cast<SkStream*>(cstream);
}

static inline sk_stream_t* ToStream(SkStream* cstream) {
    return reinterpret_cast<sk_stream_t*>(cstream);
}

static inline sk_stream_asset_t* ToStreamAsset(SkStreamAsset* cstream) {
    return reinterpret_cast<sk_stream_asset_t*>(cstream);
}

static inline SkStreamAsset* AsStreamAsset(sk_stream_asset_t* cstream) {
    return reinterpret_cast<SkStreamAsset*>(cstream);
}

static inline SkFILEWStream* AsFileWStream(sk_wstream_filestream_t* cfilestream) {
    return reinterpret_cast<SkFILEWStream*>(cfilestream);
}

static inline SkDynamicMemoryWStream* AsDynamicMemoryWStream(sk_wstream_dynamicmemorystream_t* cmemorystream) {
    return reinterpret_cast<SkDynamicMemoryWStream*>(cmemorystream);
}

static inline SkWStream* AsWStream(sk_wstream_t* cstream) {
    return reinterpret_cast<SkWStream*>(cstream);
}

static inline sk_wstream_filestream_t* ToFileWStream(SkFILEWStream* filestream) {
    return reinterpret_cast<sk_wstream_filestream_t*>(filestream);
}

static inline sk_wstream_dynamicmemorystream_t* ToDynamicMemoryWStream(SkDynamicMemoryWStream* memorystream) {
    return reinterpret_cast<sk_wstream_dynamicmemorystream_t*>(memorystream);
}

static inline sk_wstream_t* ToWStream(SkWStream* stream) {
    return reinterpret_cast<sk_wstream_t*>(stream);
}

static inline const SkPoint& AsPoint(const sk_point_t& p) {
    return reinterpret_cast<const SkPoint&>(p);
}

static inline const SkPoint* AsPoint(const sk_point_t* p) {
    return reinterpret_cast<const SkPoint*>(p);
}

static inline SkPoint* AsPoint(sk_point_t* p) {
    return reinterpret_cast<SkPoint*>(p);
}

static inline sk_point_t* ToPoint(SkPoint *p) {
    return reinterpret_cast<sk_point_t*>(p);
}

static inline const SkIPoint& AsIPoint(const sk_ipoint_t& p) {
    return reinterpret_cast<const SkIPoint&>(p);
}

static inline const SkIPoint* AsIPoint(const sk_ipoint_t* p) {
    return reinterpret_cast<const SkIPoint*>(p);
}

static inline const SkSize& AsSize(const sk_size_t& p) {
    return reinterpret_cast<const SkSize&>(p);
}

static inline const SkSize* AsSize(const sk_size_t* p) {
    return reinterpret_cast<const SkSize*>(p);
}

static inline const SkISize& AsISize(const sk_isize_t& p) {
    return reinterpret_cast<const SkISize&>(p);
}

static inline const SkISize* AsISize(const sk_isize_t* p) {
    return reinterpret_cast<const SkISize*>(p);
}

static inline SkISize* AsISize(sk_isize_t* p) {
    return reinterpret_cast<SkISize*>(p);
}

static inline const sk_isize_t& ToISize(const SkISize& p) {
    return reinterpret_cast<const sk_isize_t&>(p);
}

static inline const sk_isize_t* ToISize(const SkISize* p) {
    return reinterpret_cast<const sk_isize_t*>(p);
}

static inline const SkPoint3& AsPoint3(const sk_point3_t& p) {
    return reinterpret_cast<const SkPoint3&>(p);
}

static inline const SkPoint3* AsPoint3(const sk_point3_t* p) {
    return reinterpret_cast<const SkPoint3*>(p);
}

static inline const SkImageFilter::CropRect& AsImageFilterCropRect(const sk_imagefilter_croprect_t& p) {
    return reinterpret_cast<const SkImageFilter::CropRect&>(p);
}

static inline const SkImageFilter::CropRect* AsImageFilterCropRect(const sk_imagefilter_croprect_t* p) {
    return reinterpret_cast<const SkImageFilter::CropRect*>(p);
}

static inline SkPaint::FontMetrics* AsFontMetrics(sk_fontmetrics_t* p) {
    return reinterpret_cast<SkPaint::FontMetrics*>(p);
}

static inline sk_fontmetrics_t* ToFontMetrics(SkPaint::FontMetrics* p) {
    return reinterpret_cast<sk_fontmetrics_t*>(p);
}

static inline SkString* AsString(const sk_string_t* cdata) {
    return reinterpret_cast<SkString*>(const_cast<sk_string_t*>(cdata));
}

static inline sk_string_t* ToString(SkString* data) {
    return reinterpret_cast<sk_string_t*>(data);
}

static inline SkDocument* AsDocument(sk_document_t* cdocument) {
    return reinterpret_cast<SkDocument*>(cdocument);
}

static inline sk_document_t* ToDocument(SkDocument* document) {
    return reinterpret_cast<sk_document_t*>(document);
}

<<<<<<< HEAD
static inline SkImageInfo* AsImageInfo(sk_imageinfo_t* cinfo) {
    return reinterpret_cast<SkImageInfo*>(cinfo);
}

static inline const SkImageInfo* AsImageInfo(const sk_imageinfo_t* cinfo) {
    return reinterpret_cast<const SkImageInfo*>(cinfo);
}

static inline sk_imageinfo_t* ToImageInfo(SkImageInfo* info) {
    return reinterpret_cast<sk_imageinfo_t*>(info);
}

static inline sk_imageinfo_t& ToImageInfo(SkImageInfo& info) {
    return reinterpret_cast<sk_imageinfo_t&>(info);
}

static inline const sk_imageinfo_t* ToImageInfo(const SkImageInfo* info) {
    return reinterpret_cast<const sk_imageinfo_t*>(info);
}

static inline const sk_imageinfo_t& ToImageInfo(const SkImageInfo& info) {
    return reinterpret_cast<const sk_imageinfo_t&>(info);
}

static inline bool find_sk(const sk_codec_options_t& coptions, SkCodec::Options* options) {
    SkCodec::ZeroInitialized zero;

    if (!find_sk(coptions.fZeroInitialized, &zero)) {
        // optionally report error to client?
        return false;
    }

    if (options) {
        *options = SkCodec::Options();
        options->fZeroInitialized = zero;
        if (coptions.fHasSubset) {
            options->fSubset = AsIRect((sk_irect_t*)&coptions.fSubset);
        }
    }
    return true;
}

=======
static inline SkPath::Iter* AsPathIter(sk_path_iterator_t* iter) {
    return reinterpret_cast<SkPath::Iter*>(iter);
}

static inline sk_path_iterator_t* ToPathIter(SkPath::Iter* iter) {
    return reinterpret_cast<sk_path_iterator_t*>(iter);
}

static inline SkPath::RawIter* AsPathRawIter(sk_path_rawiterator_t* iter) {
    return reinterpret_cast<SkPath::RawIter*>(iter);
}

static inline sk_path_rawiterator_t* ToPathRawIter(SkPath::RawIter* iter) {
    return reinterpret_cast<sk_path_rawiterator_t*>(iter);
}

static inline const SkPathEffect* AsPathEffect(const sk_path_effect_t* p) {
    return reinterpret_cast<const SkPathEffect*>(p);
}

static inline SkPathEffect* AsPathEffect(sk_path_effect_t* p) {
    return reinterpret_cast<SkPathEffect*>(p);
}

static inline sk_path_effect_t* ToPathEffect(SkPathEffect* p) {
    return reinterpret_cast<sk_path_effect_t*>(p);
}

static inline const sk_path_effect_t* ToPathEffect(const SkPathEffect* p) {
    return reinterpret_cast<const sk_path_effect_t*>(p);
}
>>>>>>> e31d35bc

#endif<|MERGE_RESOLUTION|>--- conflicted
+++ resolved
@@ -22,16 +22,9 @@
 #include "SkPoint3.h"
 #include "SkStream.h"
 #include "SkString.h"
-<<<<<<< HEAD
 #include "SkDisplacementMapEffect.h"
 #include "SkDropShadowImageFilter.h"
 #include "SkMatrixConvolutionImageFilter.h"
-=======
-#include "../../include/effects/SkDisplacementMapEffect.h"
-#include "../../include/effects/SkDropShadowImageFilter.h"
-#include "../../include/effects/SkMatrixConvolutionImageFilter.h"
-#include "../../include/effects/Sk1DPathEffect.h"
->>>>>>> e31d35bc
 
 #include "sk_path.h"
 #include "sk_paint.h"
@@ -343,7 +336,6 @@
 #include "../sk_c_from_to.h"
 
 const struct {
-<<<<<<< HEAD
     sk_colorprofiletype_t  fC;
     SkColorProfileType     fSK;
 } MAKE_FROM_TO_NAME(sk_colorprofiletype_t)[] = {
@@ -423,7 +415,9 @@
 #define CType           sk_codec_zero_initialized_t
 #define SKType          SkCodec::ZeroInitialized
 #define CTypeSkTypeMap  MAKE_FROM_TO_NAME(sk_codec_zero_initialized_t)
-=======
+#include "../sk_c_from_to.h"
+
+const struct {
     sk_path_effect_1d_style_t fC;
     SkPath1DPathEffect::Style fSK;
 } MAKE_FROM_TO_NAME(sk_path_effect_1d_style_t)[] = {
@@ -434,7 +428,6 @@
 #define CType           sk_path_effect_1d_style_t
 #define SKType          SkPath1DPathEffect::Style
 #define CTypeSkTypeMap  MAKE_FROM_TO_NAME(sk_path_effect_1d_style_t)
->>>>>>> e31d35bc
 #include "../sk_c_from_to.h"
 
 static inline SkRect* AsRect(sk_rect_t* crect) {
@@ -775,9 +768,11 @@
     return reinterpret_cast<sk_document_t*>(document);
 }
 
-<<<<<<< HEAD
 static inline SkImageInfo* AsImageInfo(sk_imageinfo_t* cinfo) {
     return reinterpret_cast<SkImageInfo*>(cinfo);
+}
+static inline SkPath::Iter* AsPathIter(sk_path_iterator_t* iter) {
+    return reinterpret_cast<SkPath::Iter*>(iter);
 }
 
 static inline const SkImageInfo* AsImageInfo(const sk_imageinfo_t* cinfo) {
@@ -818,10 +813,6 @@
     return true;
 }
 
-=======
-static inline SkPath::Iter* AsPathIter(sk_path_iterator_t* iter) {
-    return reinterpret_cast<SkPath::Iter*>(iter);
-}
 
 static inline sk_path_iterator_t* ToPathIter(SkPath::Iter* iter) {
     return reinterpret_cast<sk_path_iterator_t*>(iter);
@@ -850,6 +841,5 @@
 static inline const sk_path_effect_t* ToPathEffect(const SkPathEffect* p) {
     return reinterpret_cast<const sk_path_effect_t*>(p);
 }
->>>>>>> e31d35bc
 
 #endif