/*
 * Copyright 2006 The Android Open Source Project
 *
 * Use of this source code is governed by a BSD-style license that can be
 * found in the LICENSE file.
 */

#include "SkTypes.h"  // Keep this before any #ifdef ...
#if defined(SK_BUILD_FOR_MAC) || defined(SK_BUILD_FOR_IOS)

#ifdef SK_BUILD_FOR_MAC
#import <ApplicationServices/ApplicationServices.h>
#endif

#ifdef SK_BUILD_FOR_IOS
#include <CoreText/CoreText.h>
#include <CoreText/CTFontManager.h>
#include <CoreGraphics/CoreGraphics.h>
#include <CoreFoundation/CoreFoundation.h>
#endif

#include "SkAdvancedTypefaceMetrics.h"
#include "SkAutoMalloc.h"
#include "SkCGUtils.h"
#include "SkColorData.h"
#include "SkDescriptor.h"
#include "SkEndian.h"
#include "SkFloatingPoint.h"
#include "SkFontDescriptor.h"
#include "SkFontMgr.h"
#include "SkGlyph.h"
#include "SkMakeUnique.h"
#include "SkMaskGamma.h"
#include "SkMathPriv.h"
#include "SkMutex.h"
#include "SkOTTable_OS_2.h"
#include "SkOTUtils.h"
#include "SkOnce.h"
#include "SkPaint.h"
#include "SkPath.h"
#include "SkSFNTHeader.h"
#include "SkStream.h"
#include "SkString.h"
#include "SkTemplates.h"
#include "SkTypefaceCache.h"
#include "SkTypeface_mac.h"
#include "SkUtils.h"

#include <dlfcn.h>

// Experimental code to use a global lock whenever we access CG, to see if this reduces
// crashes in Chrome
#define USE_GLOBAL_MUTEX_FOR_CG_ACCESS

#ifdef USE_GLOBAL_MUTEX_FOR_CG_ACCESS
    SK_DECLARE_STATIC_MUTEX(gCGMutex);
    #define AUTO_CG_LOCK()  SkAutoMutexAcquire amc(gCGMutex)
#else
    #define AUTO_CG_LOCK()
#endif

// Set to make glyph bounding boxes visible.
#define SK_SHOW_TEXT_BLIT_COVERAGE 0

CTFontRef SkTypeface_GetCTFontRef(const SkTypeface* face) {
    return face ? (CTFontRef)face->internal_private_getCTFontRef() : nullptr;
}

class SkScalerContext_Mac;

struct CFSafeRelease {
    void operator()(CFTypeRef cfTypeRef) {
      if (cfTypeRef) {
          CFRelease(cfTypeRef);
      }
    }
};
template <typename CFRef> using UniqueCFRef =
        std::unique_ptr<skstd::remove_pointer_t<CFRef>, CFSafeRelease>;

static UniqueCFRef<CFStringRef> make_CFString(const char str[]) {
    return UniqueCFRef<CFStringRef>(CFStringCreateWithCString(nullptr, str, kCFStringEncodingUTF8));
}

// inline versions of these rect helpers

static bool CGRectIsEmpty_inline(const CGRect& rect) {
    return rect.size.width <= 0 || rect.size.height <= 0;
}

static CGFloat CGRectGetMinX_inline(const CGRect& rect) {
    return rect.origin.x;
}

static CGFloat CGRectGetMaxX_inline(const CGRect& rect) {
    return rect.origin.x + rect.size.width;
}

static CGFloat CGRectGetMinY_inline(const CGRect& rect) {
    return rect.origin.y;
}

static CGFloat CGRectGetMaxY_inline(const CGRect& rect) {
    return rect.origin.y + rect.size.height;
}

static CGFloat CGRectGetWidth_inline(const CGRect& rect) {
    return rect.size.width;
}

///////////////////////////////////////////////////////////////////////////////

static void sk_memset_rect32(uint32_t* ptr, uint32_t value,
                             int width, int height, size_t rowBytes) {
    SkASSERT(width);
    SkASSERT(width * sizeof(uint32_t) <= rowBytes);

    if (width >= 32) {
        while (height) {
            sk_memset32(ptr, value, width);
            ptr = (uint32_t*)((char*)ptr + rowBytes);
            height -= 1;
        }
        return;
    }

    rowBytes -= width * sizeof(uint32_t);

    if (width >= 8) {
        while (height) {
            int w = width;
            do {
                *ptr++ = value; *ptr++ = value;
                *ptr++ = value; *ptr++ = value;
                *ptr++ = value; *ptr++ = value;
                *ptr++ = value; *ptr++ = value;
                w -= 8;
            } while (w >= 8);
            while (--w >= 0) {
                *ptr++ = value;
            }
            ptr = (uint32_t*)((char*)ptr + rowBytes);
            height -= 1;
        }
    } else {
        while (height) {
            int w = width;
            do {
                *ptr++ = value;
            } while (--w > 0);
            ptr = (uint32_t*)((char*)ptr + rowBytes);
            height -= 1;
        }
    }
}

typedef uint32_t CGRGBPixel;

static unsigned CGRGBPixel_getAlpha(CGRGBPixel pixel) {
    return pixel & 0xFF;
}

static CGFloat ScalarToCG(SkScalar scalar) {
    if (sizeof(CGFloat) == sizeof(float)) {
        return SkScalarToFloat(scalar);
    } else {
        SkASSERT(sizeof(CGFloat) == sizeof(double));
        return (CGFloat) SkScalarToDouble(scalar);
    }
}

static SkScalar CGToScalar(CGFloat cgFloat) {
    if (sizeof(CGFloat) == sizeof(float)) {
        return SkFloatToScalar(cgFloat);
    } else {
        SkASSERT(sizeof(CGFloat) == sizeof(double));
        return SkDoubleToScalar(cgFloat);
    }
}

static float CGToFloat(CGFloat cgFloat) {
    if (sizeof(CGFloat) == sizeof(float)) {
        return cgFloat;
    } else {
        SkASSERT(sizeof(CGFloat) == sizeof(double));
        return static_cast<float>(cgFloat);
    }
}

static CGAffineTransform MatrixToCGAffineTransform(const SkMatrix& matrix) {
    return CGAffineTransformMake( ScalarToCG(matrix[SkMatrix::kMScaleX]),
                                 -ScalarToCG(matrix[SkMatrix::kMSkewY] ),
                                 -ScalarToCG(matrix[SkMatrix::kMSkewX] ),
                                  ScalarToCG(matrix[SkMatrix::kMScaleY]),
                                  ScalarToCG(matrix[SkMatrix::kMTransX]),
                                  ScalarToCG(matrix[SkMatrix::kMTransY]));
}

///////////////////////////////////////////////////////////////////////////////

#define BITMAP_INFO_RGB (kCGImageAlphaNoneSkipFirst | kCGBitmapByteOrder32Host)

/** Drawn in FontForge, reduced with fonttools ttx, converted by xxd -i,
 *  this TrueType font contains a glyph of the spider.
 *
 *  To re-forge the original bytes of the TrueType font file,
 *  remove all ',|( +0x)' from this definition,
 *  copy the data to the clipboard,
 *  run 'pbpaste | xxd -p -r - spider.ttf'.
 */
static constexpr const uint8_t kSpiderSymbol_ttf[] = {
    0x00, 0x01, 0x00, 0x00, 0x00, 0x0c, 0x00, 0x80, 0x00, 0x03, 0x00, 0x40,
    0x47, 0x44, 0x45, 0x46, 0x00, 0x14, 0x00, 0x14, 0x00, 0x00, 0x07, 0xa8,
    0x00, 0x00, 0x00, 0x18, 0x4f, 0x53, 0x2f, 0x32, 0x8a, 0xf4, 0xfb, 0xdb,
    0x00, 0x00, 0x01, 0x48, 0x00, 0x00, 0x00, 0x60, 0x63, 0x6d, 0x61, 0x70,
    0xe0, 0x7f, 0x10, 0x7e, 0x00, 0x00, 0x01, 0xb8, 0x00, 0x00, 0x00, 0x54,
    0x67, 0x61, 0x73, 0x70, 0xff, 0xff, 0x00, 0x03, 0x00, 0x00, 0x07, 0xa0,
    0x00, 0x00, 0x00, 0x08, 0x67, 0x6c, 0x79, 0x66, 0x97, 0x0b, 0x6a, 0xf6,
    0x00, 0x00, 0x02, 0x18, 0x00, 0x00, 0x03, 0x40, 0x68, 0x65, 0x61, 0x64,
    0x0f, 0xa2, 0x24, 0x1a, 0x00, 0x00, 0x00, 0xcc, 0x00, 0x00, 0x00, 0x36,
    0x68, 0x68, 0x65, 0x61, 0x0e, 0xd3, 0x07, 0x3f, 0x00, 0x00, 0x01, 0x04,
    0x00, 0x00, 0x00, 0x24, 0x68, 0x6d, 0x74, 0x78, 0x10, 0x03, 0x00, 0x44,
    0x00, 0x00, 0x01, 0xa8, 0x00, 0x00, 0x00, 0x0e, 0x6c, 0x6f, 0x63, 0x61,
    0x01, 0xb4, 0x00, 0x28, 0x00, 0x00, 0x02, 0x0c, 0x00, 0x00, 0x00, 0x0a,
    0x6d, 0x61, 0x78, 0x70, 0x00, 0x4a, 0x01, 0x4d, 0x00, 0x00, 0x01, 0x28,
    0x00, 0x00, 0x00, 0x20, 0x6e, 0x61, 0x6d, 0x65, 0xc3, 0xe5, 0x39, 0xd4,
    0x00, 0x00, 0x05, 0x58, 0x00, 0x00, 0x02, 0x28, 0x70, 0x6f, 0x73, 0x74,
    0xff, 0x03, 0x00, 0x67, 0x00, 0x00, 0x07, 0x80, 0x00, 0x00, 0x00, 0x20,
    0x00, 0x01, 0x00, 0x00, 0x00, 0x01, 0x00, 0x00, 0x0b, 0x0f, 0x08, 0x1d,
    0x5f, 0x0f, 0x3c, 0xf5, 0x00, 0x0b, 0x08, 0x00, 0x00, 0x00, 0x00, 0x00,
    0xd1, 0x97, 0xa8, 0x5a, 0x00, 0x00, 0x00, 0x00, 0xd6, 0xe8, 0x32, 0x33,
    0x00, 0x03, 0xff, 0x3b, 0x08, 0x00, 0x05, 0x55, 0x00, 0x00, 0x00, 0x08,
    0x00, 0x02, 0x00, 0x00, 0x00, 0x00, 0x00, 0x00, 0x00, 0x01, 0x00, 0x00,
    0x05, 0x55, 0xff, 0x3b, 0x01, 0x79, 0x08, 0x00, 0x00, 0x03, 0x00, 0x00,
    0x08, 0x00, 0x00, 0x01, 0x00, 0x00, 0x00, 0x00, 0x00, 0x00, 0x00, 0x00,
    0x00, 0x00, 0x00, 0x00, 0x00, 0x00, 0x00, 0x03, 0x00, 0x01, 0x00, 0x00,
    0x00, 0x04, 0x01, 0x1c, 0x00, 0x04, 0x00, 0x00, 0x00, 0x00, 0x00, 0x02,
    0x00, 0x00, 0x00, 0x01, 0x00, 0x01, 0x00, 0x00, 0x00, 0x40, 0x00, 0x2e,
    0x00, 0x00, 0x00, 0x00, 0x00, 0x04, 0x08, 0x00, 0x01, 0x90, 0x00, 0x05,
    0x00, 0x00, 0x05, 0x33, 0x05, 0x99, 0x00, 0x00, 0x01, 0x1e, 0x05, 0x33,
    0x05, 0x99, 0x00, 0x00, 0x03, 0xd7, 0x00, 0x66, 0x02, 0x12, 0x00, 0x00,
    0x05, 0x00, 0x01, 0x02, 0x00, 0x00, 0x00, 0x00, 0x00, 0x00, 0x00, 0x00,
    0x00, 0x00, 0x00, 0x00, 0x00, 0x00, 0x00, 0x00, 0x00, 0x00, 0x00, 0x00,
    0x00, 0x00, 0x73, 0x6b, 0x69, 0x61, 0x00, 0xc0, 0x00, 0x00, 0xf0, 0x21,
    0x06, 0x66, 0xfe, 0x66, 0x01, 0x79, 0x05, 0x55, 0x00, 0xc5, 0x80, 0x00,
    0x00, 0x00, 0x00, 0x00, 0x00, 0x00, 0x00, 0x00, 0x00, 0x00, 0x00, 0x00,
    0x00, 0x20, 0x00, 0x01, 0x08, 0x00, 0x00, 0x44, 0x00, 0x00, 0x00, 0x00,
    0x08, 0x00, 0x00, 0x00, 0x00, 0x03, 0x00, 0x00, 0x00, 0x00, 0x00, 0x01,
    0x00, 0x03, 0x00, 0x00, 0x00, 0x00, 0x00, 0x0c, 0x00, 0x04, 0x00, 0x48,
    0x00, 0x00, 0x00, 0x0e, 0x00, 0x08, 0x00, 0x02, 0x00, 0x06, 0x00, 0x00,
    0x00, 0x09, 0x00, 0x0d, 0x00, 0x1d, 0x00, 0x21, 0xf0, 0x21, 0xff, 0xff,
    0x00, 0x00, 0x00, 0x00, 0x00, 0x08, 0x00, 0x0d, 0x00, 0x1d, 0x00, 0x21,
    0xf0, 0x21, 0xff, 0xff, 0x00, 0x01, 0xff, 0xf9, 0xff, 0xf5, 0xff, 0xe4,
    0xff, 0xe2, 0x0f, 0xe2, 0x00, 0x01, 0x00, 0x00, 0x00, 0x00, 0x00, 0x00,
    0x00, 0x00, 0x00, 0x00, 0x00, 0x00, 0x00, 0x00, 0x00, 0x00, 0x00, 0x14,
    0x00, 0x14, 0x00, 0x14, 0x01, 0xa0, 0x00, 0x00, 0x00, 0x02, 0x00, 0x44,
    0x00, 0x00, 0x02, 0x64, 0x05, 0x55, 0x00, 0x03, 0x00, 0x07, 0x00, 0x00,
    0x33, 0x11, 0x21, 0x11, 0x25, 0x21, 0x11, 0x21, 0x44, 0x02, 0x20, 0xfe,
    0x24, 0x01, 0x98, 0xfe, 0x68, 0x05, 0x55, 0xfa, 0xab, 0x44, 0x04, 0xcd,
    0x00, 0x04, 0x00, 0x03, 0xff, 0x3b, 0x08, 0x00, 0x05, 0x4c, 0x00, 0x15,
    0x00, 0x1d, 0x00, 0x25, 0x01, 0x1b, 0x00, 0x00, 0x01, 0x36, 0x37, 0x36,
    0x27, 0x26, 0x07, 0x06, 0x06, 0x23, 0x22, 0x27, 0x26, 0x27, 0x26, 0x07,
    0x06, 0x17, 0x16, 0x17, 0x16, 0x32, 0x37, 0x32, 0x35, 0x34, 0x23, 0x22,
    0x15, 0x14, 0x27, 0x32, 0x35, 0x34, 0x23, 0x22, 0x15, 0x14, 0x03, 0x32,
    0x17, 0x30, 0x17, 0x31, 0x36, 0x37, 0x36, 0x37, 0x36, 0x37, 0x36, 0x33,
    0x32, 0x33, 0x16, 0x33, 0x32, 0x17, 0x16, 0x07, 0x06, 0x23, 0x22, 0x27,
    0x26, 0x27, 0x26, 0x23, 0x22, 0x07, 0x07, 0x06, 0x07, 0x06, 0x07, 0x06,
    0x1f, 0x02, 0x37, 0x36, 0x37, 0x36, 0x33, 0x32, 0x17, 0x17, 0x16, 0x33,
    0x16, 0x17, 0x16, 0x07, 0x06, 0x23, 0x22, 0x27, 0x27, 0x26, 0x23, 0x22,
    0x07, 0x06, 0x07, 0x06, 0x17, 0x16, 0x17, 0x16, 0x33, 0x32, 0x33, 0x32,
    0x37, 0x36, 0x37, 0x36, 0x17, 0x16, 0x1f, 0x02, 0x16, 0x17, 0x16, 0x15,
    0x14, 0x23, 0x22, 0x27, 0x27, 0x26, 0x27, 0x27, 0x26, 0x27, 0x26, 0x07,
    0x06, 0x07, 0x06, 0x17, 0x16, 0x17, 0x16, 0x15, 0x14, 0x07, 0x06, 0x07,
    0x06, 0x23, 0x22, 0x27, 0x26, 0x07, 0x06, 0x07, 0x06, 0x15, 0x14, 0x17,
    0x16, 0x17, 0x16, 0x15, 0x14, 0x07, 0x06, 0x23, 0x22, 0x27, 0x26, 0x27,
    0x26, 0x35, 0x34, 0x37, 0x36, 0x37, 0x36, 0x37, 0x34, 0x27, 0x26, 0x07,
    0x06, 0x07, 0x06, 0x0f, 0x02, 0x06, 0x23, 0x22, 0x27, 0x26, 0x35, 0x34,
    0x37, 0x37, 0x36, 0x37, 0x36, 0x37, 0x36, 0x37, 0x36, 0x27, 0x26, 0x27,
    0x26, 0x07, 0x06, 0x07, 0x06, 0x07, 0x06, 0x07, 0x07, 0x06, 0x23, 0x22,
    0x27, 0x26, 0x35, 0x34, 0x37, 0x36, 0x37, 0x37, 0x36, 0x37, 0x37, 0x36,
    0x37, 0x36, 0x37, 0x36, 0x35, 0x34, 0x27, 0x26, 0x27, 0x26, 0x27, 0x26,
    0x23, 0x22, 0x07, 0x06, 0x07, 0x06, 0x07, 0x06, 0x27, 0x26, 0x27, 0x26,
    0x27, 0x26, 0x35, 0x34, 0x37, 0x36, 0x37, 0x36, 0x37, 0x36, 0x33, 0x32,
    0x17, 0x16, 0x33, 0x32, 0x37, 0x36, 0x35, 0x34, 0x37, 0x36, 0x37, 0x36,
    0x33, 0x04, 0xf5, 0x23, 0x13, 0x11, 0x14, 0x16, 0x1d, 0x1b, 0x4c, 0x1f,
    0x0e, 0x2d, 0x23, 0x14, 0x2c, 0x13, 0x18, 0x25, 0x2c, 0x10, 0x3c, 0x71,
    0x1d, 0x5c, 0x5c, 0x3f, 0xae, 0x5c, 0x5c, 0x3f, 0x6a, 0x27, 0x31, 0x5b,
    0x09, 0x27, 0x36, 0x03, 0x0a, 0x26, 0x35, 0x2e, 0x09, 0x08, 0xc6, 0x13,
    0x81, 0x17, 0x20, 0x18, 0x21, 0x1e, 0x04, 0x04, 0x15, 0x5c, 0x22, 0x26,
    0x48, 0x56, 0x3b, 0x10, 0x21, 0x01, 0x0c, 0x06, 0x06, 0x0f, 0x31, 0x44,
    0x3c, 0x52, 0x4a, 0x1d, 0x11, 0x3f, 0xb4, 0x71, 0x01, 0x26, 0x06, 0x0d,
    0x15, 0x1a, 0x2a, 0x13, 0x53, 0xaa, 0x42, 0x1d, 0x0a, 0x33, 0x20, 0x21,
    0x2b, 0x01, 0x02, 0x3e, 0x21, 0x09, 0x02, 0x02, 0x0f, 0x2d, 0x4b, 0x0a,
    0x22, 0x15, 0x20, 0x1f, 0x72, 0x8b, 0x2d, 0x2f, 0x1d, 0x1f, 0x0e, 0x25,
    0x3f, 0x4d, 0x1b, 0x63, 0x2a, 0x2c, 0x14, 0x22, 0x18, 0x1c, 0x0f, 0x08,
    0x2a, 0x08, 0x08, 0x0d, 0x3b, 0x4c, 0x52, 0x74, 0x27, 0x71, 0x2e, 0x01,
    0x0c, 0x10, 0x15, 0x0d, 0x06, 0x0d, 0x05, 0x01, 0x06, 0x2c, 0x28, 0x14,
    0x1b, 0x05, 0x04, 0x10, 0x06, 0x12, 0x08, 0x0a, 0x16, 0x27, 0x03, 0x0d,
    0x30, 0x4c, 0x4c, 0x4b, 0x1f, 0x0b, 0x22, 0x26, 0x0d, 0x15, 0x0d, 0x2d,
    0x68, 0x34, 0x14, 0x3c, 0x25, 0x12, 0x04, 0x10, 0x18, 0x0b, 0x09, 0x30,
    0x2b, 0x44, 0x66, 0x14, 0x47, 0x47, 0x59, 0x73, 0x25, 0x05, 0x03, 0x1f,
    0x01, 0x08, 0x3f, 0x48, 0x4b, 0x4b, 0x76, 0x2f, 0x49, 0x2d, 0x22, 0x24,
    0x0c, 0x15, 0x08, 0x0e, 0x33, 0x03, 0x44, 0x4c, 0x10, 0x46, 0x13, 0x1f,
    0x27, 0x1b, 0x1d, 0x13, 0x02, 0x24, 0x08, 0x02, 0x42, 0x0e, 0x4d, 0x3c,
    0x19, 0x1b, 0x40, 0x2b, 0x2b, 0x1e, 0x16, 0x11, 0x04, 0x1f, 0x11, 0x04,
    0x18, 0x11, 0x35, 0x01, 0xa3, 0x13, 0x24, 0x1f, 0x0b, 0x0c, 0x19, 0x19,
    0x18, 0x13, 0x0f, 0x0c, 0x1a, 0x18, 0x1f, 0x19, 0x1e, 0x07, 0x1a, 0xc3,
    0x54, 0x51, 0x54, 0x51, 0x04, 0x53, 0x51, 0x54, 0x50, 0x02, 0x48, 0x1a,
    0x31, 0x18, 0x55, 0x74, 0x04, 0x0e, 0x09, 0x0d, 0x06, 0x10, 0x16, 0x1b,
    0x24, 0x01, 0x04, 0x0b, 0x04, 0x10, 0x3f, 0x0a, 0x41, 0x02, 0x41, 0x20,
    0x06, 0x12, 0x16, 0x21, 0x17, 0x2a, 0x1e, 0x15, 0x40, 0x27, 0x11, 0x0e,
    0x1e, 0x11, 0x15, 0x1f, 0x43, 0x13, 0x1a, 0x10, 0x15, 0x1b, 0x04, 0x09,
    0x4d, 0x2a, 0x0f, 0x19, 0x0a, 0x0a, 0x03, 0x05, 0x15, 0x3c, 0x64, 0x21,
    0x4b, 0x2e, 0x21, 0x28, 0x13, 0x47, 0x44, 0x19, 0x3f, 0x11, 0x18, 0x0b,
    0x0a, 0x07, 0x18, 0x0d, 0x07, 0x24, 0x2c, 0x2b, 0x21, 0x32, 0x10, 0x48,
    0x2a, 0x2d, 0x1e, 0x1a, 0x01, 0x0c, 0x43, 0x59, 0x28, 0x4e, 0x1c, 0x0d,
    0x5d, 0x24, 0x14, 0x0a, 0x05, 0x1f, 0x24, 0x32, 0x46, 0x3e, 0x5f, 0x3e,
    0x44, 0x1a, 0x30, 0x15, 0x0d, 0x07, 0x18, 0x2b, 0x03, 0x0d, 0x1a, 0x28,
    0x28, 0x57, 0xb2, 0x29, 0x27, 0x40, 0x2c, 0x23, 0x16, 0x63, 0x58, 0x1a,
    0x0a, 0x18, 0x11, 0x23, 0x08, 0x1b, 0x29, 0x05, 0x04, 0x0b, 0x15, 0x0d,
    0x14, 0x0b, 0x2a, 0x29, 0x5a, 0x62, 0x01, 0x19, 0x1e, 0x05, 0x05, 0x26,
    0x42, 0x42, 0x2a, 0x2a, 0x3f, 0x0d, 0x0f, 0x09, 0x05, 0x07, 0x01, 0x0b,
    0x25, 0x3e, 0x0d, 0x17, 0x11, 0x01, 0x03, 0x0d, 0x13, 0x20, 0x19, 0x11,
    0x03, 0x02, 0x01, 0x04, 0x11, 0x04, 0x05, 0x1b, 0x3d, 0x10, 0x29, 0x20,
    0x04, 0x04, 0x0a, 0x07, 0x04, 0x1f, 0x15, 0x20, 0x3e, 0x0f, 0x2a, 0x1e,
    0x00, 0x00, 0x00, 0x1b, 0x01, 0x4a, 0x00, 0x01, 0x00, 0x00, 0x00, 0x00,
    0x00, 0x00, 0x00, 0x1b, 0x00, 0x00, 0x00, 0x01, 0x00, 0x00, 0x00, 0x00,
    0x00, 0x01, 0x00, 0x0c, 0x00, 0x1b, 0x00, 0x01, 0x00, 0x00, 0x00, 0x00,
    0x00, 0x02, 0x00, 0x07, 0x00, 0x27, 0x00, 0x01, 0x00, 0x00, 0x00, 0x00,
    0x00, 0x03, 0x00, 0x0c, 0x00, 0x1b, 0x00, 0x01, 0x00, 0x00, 0x00, 0x00,
    0x00, 0x04, 0x00, 0x0c, 0x00, 0x1b, 0x00, 0x01, 0x00, 0x00, 0x00, 0x00,
    0x00, 0x05, 0x00, 0x02, 0x00, 0x2e, 0x00, 0x01, 0x00, 0x00, 0x00, 0x00,
    0x00, 0x06, 0x00, 0x0c, 0x00, 0x1b, 0x00, 0x01, 0x00, 0x00, 0x00, 0x00,
    0x00, 0x0d, 0x00, 0x1b, 0x00, 0x00, 0x00, 0x01, 0x00, 0x00, 0x00, 0x00,
    0x00, 0x0e, 0x00, 0x1a, 0x00, 0x30, 0x00, 0x03, 0x00, 0x00, 0x04, 0x09,
    0x00, 0x00, 0x00, 0x36, 0x00, 0x4a, 0x00, 0x03, 0x00, 0x00, 0x04, 0x09,
    0x00, 0x01, 0x00, 0x18, 0x00, 0x80, 0x00, 0x03, 0x00, 0x00, 0x04, 0x09,
    0x00, 0x02, 0x00, 0x0e, 0x00, 0x98, 0x00, 0x03, 0x00, 0x00, 0x04, 0x09,
    0x00, 0x03, 0x00, 0x18, 0x00, 0x80, 0x00, 0x03, 0x00, 0x00, 0x04, 0x09,
    0x00, 0x04, 0x00, 0x18, 0x00, 0x80, 0x00, 0x03, 0x00, 0x00, 0x04, 0x09,
    0x00, 0x05, 0x00, 0x04, 0x00, 0xa6, 0x00, 0x03, 0x00, 0x00, 0x04, 0x09,
    0x00, 0x06, 0x00, 0x18, 0x00, 0x80, 0x00, 0x03, 0x00, 0x00, 0x04, 0x09,
    0x00, 0x0d, 0x00, 0x36, 0x00, 0x4a, 0x00, 0x03, 0x00, 0x00, 0x04, 0x09,
    0x00, 0x0e, 0x00, 0x34, 0x00, 0xaa, 0x00, 0x03, 0x00, 0x01, 0x04, 0x09,
    0x00, 0x00, 0x00, 0x36, 0x00, 0x4a, 0x00, 0x03, 0x00, 0x01, 0x04, 0x09,
    0x00, 0x01, 0x00, 0x18, 0x00, 0x80, 0x00, 0x03, 0x00, 0x01, 0x04, 0x09,
    0x00, 0x02, 0x00, 0x0e, 0x00, 0x98, 0x00, 0x03, 0x00, 0x01, 0x04, 0x09,
    0x00, 0x03, 0x00, 0x18, 0x00, 0x80, 0x00, 0x03, 0x00, 0x01, 0x04, 0x09,
    0x00, 0x04, 0x00, 0x18, 0x00, 0x80, 0x00, 0x03, 0x00, 0x01, 0x04, 0x09,
    0x00, 0x05, 0x00, 0x04, 0x00, 0xa6, 0x00, 0x03, 0x00, 0x01, 0x04, 0x09,
    0x00, 0x06, 0x00, 0x18, 0x00, 0x80, 0x00, 0x03, 0x00, 0x01, 0x04, 0x09,
    0x00, 0x0d, 0x00, 0x36, 0x00, 0x4a, 0x00, 0x03, 0x00, 0x01, 0x04, 0x09,
    0x00, 0x0e, 0x00, 0x34, 0x00, 0xaa, 0x43, 0x6f, 0x70, 0x79, 0x72, 0x69,
    0x67, 0x68, 0x74, 0x20, 0x28, 0x63, 0x29, 0x20, 0x32, 0x30, 0x31, 0x35,
    0x2c, 0x20, 0x47, 0x6f, 0x6f, 0x67, 0x6c, 0x65, 0x2e, 0x53, 0x70, 0x69,
    0x64, 0x65, 0x72, 0x53, 0x79, 0x6d, 0x62, 0x6f, 0x6c, 0x52, 0x65, 0x67,
    0x75, 0x6c, 0x61, 0x72, 0x56, 0x31, 0x68, 0x74, 0x74, 0x70, 0x3a, 0x2f,
    0x2f, 0x73, 0x63, 0x72, 0x69, 0x70, 0x74, 0x73, 0x2e, 0x73, 0x69, 0x6c,
    0x2e, 0x6f, 0x72, 0x67, 0x2f, 0x4f, 0x46, 0x4c, 0x00, 0x43, 0x00, 0x6f,
    0x00, 0x70, 0x00, 0x79, 0x00, 0x72, 0x00, 0x69, 0x00, 0x67, 0x00, 0x68,
    0x00, 0x74, 0x00, 0x20, 0x00, 0x28, 0x00, 0x63, 0x00, 0x29, 0x00, 0x20,
    0x00, 0x32, 0x00, 0x30, 0x00, 0x31, 0x00, 0x35, 0x00, 0x2c, 0x00, 0x20,
    0x00, 0x47, 0x00, 0x6f, 0x00, 0x6f, 0x00, 0x67, 0x00, 0x6c, 0x00, 0x65,
    0x00, 0x2e, 0x00, 0x53, 0x00, 0x70, 0x00, 0x69, 0x00, 0x64, 0x00, 0x65,
    0x00, 0x72, 0x00, 0x53, 0x00, 0x79, 0x00, 0x6d, 0x00, 0x62, 0x00, 0x6f,
    0x00, 0x6c, 0x00, 0x52, 0x00, 0x65, 0x00, 0x67, 0x00, 0x75, 0x00, 0x6c,
    0x00, 0x61, 0x00, 0x72, 0x00, 0x56, 0x00, 0x31, 0x00, 0x68, 0x00, 0x74,
    0x00, 0x74, 0x00, 0x70, 0x00, 0x3a, 0x00, 0x2f, 0x00, 0x2f, 0x00, 0x73,
    0x00, 0x63, 0x00, 0x72, 0x00, 0x69, 0x00, 0x70, 0x00, 0x74, 0x00, 0x73,
    0x00, 0x2e, 0x00, 0x73, 0x00, 0x69, 0x00, 0x6c, 0x00, 0x2e, 0x00, 0x6f,
    0x00, 0x72, 0x00, 0x67, 0x00, 0x2f, 0x00, 0x4f, 0x00, 0x46, 0x00, 0x4c,
    0x00, 0x03, 0x00, 0x00, 0x00, 0x00, 0x00, 0x00, 0xff, 0x00, 0x00, 0x66,
    0x00, 0x00, 0x00, 0x01, 0x00, 0x00, 0x00, 0x00, 0x00, 0x00, 0x00, 0x00,
    0x00, 0x00, 0x00, 0x00, 0x00, 0x00, 0x00, 0x00, 0x00, 0x00, 0x00, 0x01,
    0xff, 0xff, 0x00, 0x02, 0x00, 0x01, 0x00, 0x00, 0x00, 0x00, 0x00, 0x00,
    0x00, 0x0c, 0x00, 0x14, 0x00, 0x04, 0x00, 0x00, 0x00, 0x01, 0x00, 0x00,
    0x00, 0x02, 0x00, 0x00
};

/**
 * There does not appear to be a publicly accessable API for determining if lcd
 * font smoothing will be applied if we request it. The main issue is that if
 * smoothing is applied a gamma of 2.0 will be used, if not a gamma of 1.0.
 */
static bool supports_LCD() {
    static bool gSupportsLCD = []{
        uint32_t bitmap[16][16] = {};
        UniqueCFRef<CGColorSpaceRef> colorspace(CGColorSpaceCreateDeviceRGB());
        UniqueCFRef<CGContextRef> cgContext(
                CGBitmapContextCreate(&bitmap, 16, 16, 8, 16*4, colorspace.get(), BITMAP_INFO_RGB));

        UniqueCFRef<CGDataProviderRef> data(
                CGDataProviderCreateWithData(nullptr, kSpiderSymbol_ttf,
                                             SK_ARRAY_COUNT(kSpiderSymbol_ttf), nullptr));
        UniqueCFRef<CGFontRef> cgFont(CGFontCreateWithDataProvider(data.get()));
        SkASSERT(cgFont);
        UniqueCFRef<CTFontRef> ctFont(
                CTFontCreateWithGraphicsFont(cgFont.get(), 16, nullptr, nullptr));
        SkASSERT(ctFont);

        CGContextSetShouldSmoothFonts(cgContext.get(), true);
        CGContextSetShouldAntialias(cgContext.get(), true);
        CGContextSetTextDrawingMode(cgContext.get(), kCGTextFill);
        CGContextSetGrayFillColor(cgContext.get(), 1, 1);
        CGPoint point = CGPointMake(0, 3);
        CGGlyph spiderGlyph = 3;
        CTFontDrawGlyphs(ctFont.get(), &spiderGlyph, &point, 1, cgContext.get());

        // For debugging.
        //UniqueCFRef<CGImageRef> image(CGBitmapContextCreateImage(cgContext.get()));

        for (int x = 0; x < 16; ++x) {
            for (int y = 0; y < 16; ++y) {
                uint32_t pixel = bitmap[x][y];
                uint32_t r = (pixel >> 16) & 0xFF;
                uint32_t g = (pixel >>  8) & 0xFF;
                uint32_t b = (pixel >>  0) & 0xFF;
                if (r != g || r != b) {
                    return true;
                }
            }
        }
        return false;
    }();
    return gSupportsLCD;
}

class Offscreen {
public:
    Offscreen()
        : fRGBSpace(nullptr)
        , fCG(nullptr)
        , fDoAA(false)
        , fDoLCD(false)
    {
        fSize.set(0, 0);
    }

    CGRGBPixel* getCG(const SkScalerContext_Mac& context, const SkGlyph& glyph,
                      CGGlyph glyphID, size_t* rowBytesPtr, bool generateA8FromLCD);

private:
    enum {
        kSize = 32 * 32 * sizeof(CGRGBPixel)
    };
    SkAutoSMalloc<kSize> fImageStorage;
    UniqueCFRef<CGColorSpaceRef> fRGBSpace;

    // cached state
    UniqueCFRef<CGContextRef> fCG;
    SkISize fSize;
    bool fDoAA;
    bool fDoLCD;

    static int RoundSize(int dimension) {
        return SkNextPow2(dimension);
    }
};

///////////////////////////////////////////////////////////////////////////////

static bool find_dict_CGFloat(CFDictionaryRef dict, CFStringRef name, CGFloat* value) {
    CFNumberRef num;
    return CFDictionaryGetValueIfPresent(dict, name, (const void**)&num)
        && CFNumberIsFloatType(num)
        && CFNumberGetValue(num, kCFNumberCGFloatType, value);
}

template <typename S, typename D, typename C> struct LinearInterpolater {
    struct Mapping {
        S src_val;
        D dst_val;
    };
    constexpr LinearInterpolater(Mapping const mapping[], int mappingCount)
        : fMapping(mapping), fMappingCount(mappingCount) {}

    static D map(S value, S src_min, S src_max, D dst_min, D dst_max) {
        SkASSERT(src_min < src_max);
        SkASSERT(dst_min <= dst_max);
        return C()(dst_min + (((value - src_min) * (dst_max - dst_min)) / (src_max - src_min)));
    }

    D map(S val) const {
        // -Inf to [0]
        if (val < fMapping[0].src_val) {
            return fMapping[0].dst_val;
        }

        // Linear from [i] to [i+1]
        for (int i = 0; i < fMappingCount - 1; ++i) {
            if (val < fMapping[i+1].src_val) {
                return map(val, fMapping[i].src_val, fMapping[i+1].src_val,
                                fMapping[i].dst_val, fMapping[i+1].dst_val);
            }
        }

        // From [n] to +Inf
        // if (fcweight < Inf)
        return fMapping[fMappingCount - 1].dst_val;
    }

    Mapping const * fMapping;
    int fMappingCount;
};

struct RoundCGFloatToInt {
    int operator()(CGFloat s) { return s + 0.5; }
};
struct CGFloatIdentity {
    CGFloat operator()(CGFloat s) { return s; }
};

/** Returns the [-1, 1] CTFontDescriptor weights for the
 *  <0, 100, 200, 300, 400, 500, 600, 700, 800, 900, 1000> CSS weights.
 *
 *  It is assumed that the values will be interpolated linearly between these points.
 *  NSFontWeightXXX were added in 10.11, appear in 10.10, but do not appear in 10.9.
 *  The actual values appear to be stable, but they may change in the future without notice.
 */
static CGFloat(&get_NSFontWeight_mapping())[11] {

    // Declarations in <AppKit/AppKit.h> on macOS, <UIKit/UIKit.h> on iOS
#ifdef SK_BUILD_FOR_MAC
#  define SK_KIT_FONT_WEIGHT_PREFIX "NS"
#endif
#ifdef SK_BUILD_FOR_IOS
#  define SK_KIT_FONT_WEIGHT_PREFIX "UI"
#endif
    static constexpr struct {
        CGFloat defaultValue;
        const char* name;
    } nsFontWeightLoaderInfos[] = {
        { -0.80f, SK_KIT_FONT_WEIGHT_PREFIX "FontWeightUltraLight" },
        { -0.60f, SK_KIT_FONT_WEIGHT_PREFIX "FontWeightThin" },
        { -0.40f, SK_KIT_FONT_WEIGHT_PREFIX "FontWeightLight" },
        {  0.00f, SK_KIT_FONT_WEIGHT_PREFIX "FontWeightRegular" },
        {  0.23f, SK_KIT_FONT_WEIGHT_PREFIX "FontWeightMedium" },
        {  0.30f, SK_KIT_FONT_WEIGHT_PREFIX "FontWeightSemibold" },
        {  0.40f, SK_KIT_FONT_WEIGHT_PREFIX "FontWeightBold" },
        {  0.56f, SK_KIT_FONT_WEIGHT_PREFIX "FontWeightHeavy" },
        {  0.62f, SK_KIT_FONT_WEIGHT_PREFIX "FontWeightBlack" },
    };

    static_assert(SK_ARRAY_COUNT(nsFontWeightLoaderInfos) == 9, "");
    static CGFloat nsFontWeights[11];
    static SkOnce once;
    once([&] {
        size_t i = 0;
        nsFontWeights[i++] = -1.00;
        for (const auto& nsFontWeightLoaderInfo : nsFontWeightLoaderInfos) {
            void* nsFontWeightValuePtr = dlsym(RTLD_DEFAULT, nsFontWeightLoaderInfo.name);
            if (nsFontWeightValuePtr) {
                nsFontWeights[i++] = *(static_cast<CGFloat*>(nsFontWeightValuePtr));
            } else {
                nsFontWeights[i++] = nsFontWeightLoaderInfo.defaultValue;
            }
        }
        nsFontWeights[i++] = 1.00;
    });
    return nsFontWeights;
}

/** Convert the [0, 1000] CSS weight to [-1, 1] CTFontDescriptor weight (for system fonts).
 *
 *  The -1 to 1 weights reported by CTFontDescriptors have different mappings depending on if the
 *  CTFont is native or created from a CGDataProvider.
 */
static CGFloat fontstyle_to_ct_weight(int fontstyleWeight) {
    using Interpolator = LinearInterpolater<int, CGFloat, CGFloatIdentity>;

    // Note that Mac supports the old OS2 version A so 0 through 10 are as if multiplied by 100.
    // However, on this end we can't tell, so this is ignored.

    static Interpolator::Mapping nativeWeightMappings[11];
    static SkOnce once;
    once([&] {
        CGFloat(&nsFontWeights)[11] = get_NSFontWeight_mapping();
        for (int i = 0; i < 11; ++i) {
            nativeWeightMappings[i].src_val = i * 100;
            nativeWeightMappings[i].dst_val = nsFontWeights[i];
        }
    });
    static constexpr Interpolator nativeInterpolator(
            nativeWeightMappings, SK_ARRAY_COUNT(nativeWeightMappings));

    return nativeInterpolator.map(fontstyleWeight);
}


/** Convert the [-1, 1] CTFontDescriptor weight to [0, 1000] CSS weight.
 *
 *  The -1 to 1 weights reported by CTFontDescriptors have different mappings depending on if the
 *  CTFont is native or created from a CGDataProvider.
 */
static int ct_weight_to_fontstyle(CGFloat cgWeight, bool fromDataProvider) {
    using Interpolator = LinearInterpolater<CGFloat, int, RoundCGFloatToInt>;

    // Note that Mac supports the old OS2 version A so 0 through 10 are as if multiplied by 100.
    // However, on this end we can't tell, so this is ignored.

    /** This mapping for CGDataProvider created fonts is determined by creating font data with every
     *  weight, creating a CTFont, and asking the CTFont for its weight. See the TypefaceStyle test
     *  in tests/TypefaceTest.cpp for the code used to determine these values.
     */
    static constexpr Interpolator::Mapping dataProviderWeightMappings[] = {
        { -1.00,    0 },
        { -0.70,  100 },
        { -0.50,  200 },
        { -0.23,  300 },
        {  0.00,  400 },
        {  0.20,  500 },
        {  0.30,  600 },
        {  0.40,  700 },
        {  0.60,  800 },
        {  0.80,  900 },
        {  1.00, 1000 },
    };
    static constexpr Interpolator dataProviderInterpolator(
            dataProviderWeightMappings, SK_ARRAY_COUNT(dataProviderWeightMappings));

    static Interpolator::Mapping nativeWeightMappings[11];
    static SkOnce once;
    once([&] {
        CGFloat(&nsFontWeights)[11] = get_NSFontWeight_mapping();
        for (int i = 0; i < 11; ++i) {
            nativeWeightMappings[i].src_val = nsFontWeights[i];
            nativeWeightMappings[i].dst_val = i * 100;
        }
    });
    static constexpr Interpolator nativeInterpolator(
            nativeWeightMappings, SK_ARRAY_COUNT(nativeWeightMappings));

    return fromDataProvider ? dataProviderInterpolator.map(cgWeight)
                            : nativeInterpolator.map(cgWeight);
}

/** Convert the [0, 10] CSS weight to [-1, 1] CTFontDescriptor width. */
static int fontstyle_to_ct_width(int fontstyleWidth) {
    using Interpolator = LinearInterpolater<int, CGFloat, CGFloatIdentity>;

    // Values determined by creating font data with every width, creating a CTFont,
    // and asking the CTFont for its width. See TypefaceStyle test for basics.
    static constexpr Interpolator::Mapping widthMappings[] = {
        {  0, -0.5 },
        { 10,  0.5 },
    };
    static constexpr Interpolator interpolator(widthMappings, SK_ARRAY_COUNT(widthMappings));
    return interpolator.map(fontstyleWidth);
}

/** Convert the [-1, 1] CTFontDescriptor width to [0, 10] CSS weight. */
static int ct_width_to_fontstyle(CGFloat cgWidth) {
    using Interpolator = LinearInterpolater<CGFloat, int, RoundCGFloatToInt>;

    // Values determined by creating font data with every width, creating a CTFont,
    // and asking the CTFont for its width. See TypefaceStyle test for basics.
    static constexpr Interpolator::Mapping widthMappings[] = {
        { -0.5,  0 },
        {  0.5, 10 },
    };
    static constexpr Interpolator interpolator(widthMappings, SK_ARRAY_COUNT(widthMappings));
    return interpolator.map(cgWidth);
}

static SkFontStyle fontstyle_from_descriptor(CTFontDescriptorRef desc, bool fromDataProvider) {
    UniqueCFRef<CFTypeRef> fontTraits(CTFontDescriptorCopyAttribute(desc, kCTFontTraitsAttribute));
    if (!fontTraits || CFDictionaryGetTypeID() != CFGetTypeID(fontTraits.get())) {
        return SkFontStyle();
    }
    UniqueCFRef<CFDictionaryRef> fontTraitsDict(static_cast<CFDictionaryRef>(fontTraits.release()));

    CGFloat weight, width, slant;
    if (!find_dict_CGFloat(fontTraitsDict.get(), kCTFontWeightTrait, &weight)) {
        weight = 0;
    }
    if (!find_dict_CGFloat(fontTraitsDict.get(), kCTFontWidthTrait, &width)) {
        width = 0;
    }
    if (!find_dict_CGFloat(fontTraitsDict.get(), kCTFontSlantTrait, &slant)) {
        slant = 0;
    }

    return SkFontStyle(ct_weight_to_fontstyle(weight, fromDataProvider),
                       ct_width_to_fontstyle(width),
                       slant ? SkFontStyle::kItalic_Slant
                             : SkFontStyle::kUpright_Slant);
}

class SkTypeface_Mac : public SkTypeface {
public:
    SkTypeface_Mac(UniqueCFRef<CTFontRef> fontRef, UniqueCFRef<CFTypeRef> resourceRef,
                   const SkFontStyle& fs, bool isFixedPitch,
                   bool isLocalStream)
        : SkTypeface(fs, isFixedPitch)
        , fFontRef(std::move(fontRef))
        , fOriginatingCFTypeRef(std::move(resourceRef))
        , fHasColorGlyphs(
                SkToBool(CTFontGetSymbolicTraits(fFontRef.get()) & kCTFontColorGlyphsTrait))
        , fIsLocalStream(isLocalStream)
    {
        SkASSERT(fFontRef);
    }

    UniqueCFRef<CTFontRef> fFontRef;
    UniqueCFRef<CFTypeRef> fOriginatingCFTypeRef;
    const bool fHasColorGlyphs;

protected:
    int onGetUPEM() const override;
    SkStreamAsset* onOpenStream(int* ttcIndex) const override;
    std::unique_ptr<SkFontData> onMakeFontData() const override;
    int onGetVariationDesignPosition(SkFontArguments::VariationPosition::Coordinate coordinates[],
                                     int coordinateCount) const override;
    void onGetFamilyName(SkString* familyName) const override;
    SkTypeface::LocalizedStrings* onCreateFamilyNameIterator() const override;
    int onGetTableTags(SkFontTableTag tags[]) const override;
    size_t onGetTableData(SkFontTableTag, size_t offset, size_t length, void* data) const override;
    SkScalerContext* onCreateScalerContext(const SkScalerContextEffects&,
                                           const SkDescriptor*) const override;
    void onFilterRec(SkScalerContextRec*) const override;
    void onGetFontDescriptor(SkFontDescriptor*, bool*) const override;
    std::unique_ptr<SkAdvancedTypefaceMetrics> onGetAdvancedMetrics() const override;
    int onCharsToGlyphs(const void* chars, Encoding,
                        uint16_t glyphs[], int glyphCount) const override;
    int onCountGlyphs() const override;

    void* onGetCTFontRef() const override { return (void*)fFontRef.get(); }

private:
    bool fIsLocalStream;

    typedef SkTypeface INHERITED;
};

static bool find_by_CTFontRef(SkTypeface* cached, void* context) {
    CTFontRef self = (CTFontRef)context;
    CTFontRef other = (CTFontRef)cached->internal_private_getCTFontRef();

    return CFEqual(self, other);
}

/** Creates a typeface, searching the cache if isLocalStream is false. */
static sk_sp<SkTypeface> create_from_CTFontRef(UniqueCFRef<CTFontRef> font,
                                               UniqueCFRef<CFTypeRef> resource,
                                               bool isLocalStream) {
    SkASSERT(font);

    if (!isLocalStream) {
        SkTypeface* face = SkTypefaceCache::FindByProcAndRef(find_by_CTFontRef, (void*)font.get());
        if (face) {
            return sk_sp<SkTypeface>(face);
        }
    }

    UniqueCFRef<CTFontDescriptorRef> desc(CTFontCopyFontDescriptor(font.get()));
    SkFontStyle style = fontstyle_from_descriptor(desc.get(), isLocalStream);
    CTFontSymbolicTraits traits = CTFontGetSymbolicTraits(font.get());
    bool isFixedPitch = SkToBool(traits & kCTFontMonoSpaceTrait);

    SkTypeface* face = new SkTypeface_Mac(std::move(font), std::move(resource),
                                          style, isFixedPitch, isLocalStream);
    if (!isLocalStream) {
        SkTypefaceCache::Add(face);
    }
    return sk_sp<SkTypeface>(face);
}

/** Creates a typeface from a descriptor, searching the cache. */
static sk_sp<SkTypeface> create_from_desc(CTFontDescriptorRef desc) {
    UniqueCFRef<CTFontRef> ctFont(CTFontCreateWithFontDescriptor(desc, 0, nullptr));
    if (!ctFont) {
        return nullptr;
    }

    return create_from_CTFontRef(std::move(ctFont), nullptr, false);
}

static UniqueCFRef<CTFontDescriptorRef> create_descriptor(const char familyName[],
                                                          const SkFontStyle& style) {
    UniqueCFRef<CFMutableDictionaryRef> cfAttributes(
            CFDictionaryCreateMutable(kCFAllocatorDefault, 0,
                                      &kCFTypeDictionaryKeyCallBacks,
                                      &kCFTypeDictionaryValueCallBacks));

    UniqueCFRef<CFMutableDictionaryRef> cfTraits(
            CFDictionaryCreateMutable(kCFAllocatorDefault, 0,
                                      &kCFTypeDictionaryKeyCallBacks,
                                      &kCFTypeDictionaryValueCallBacks));

    if (!cfAttributes || !cfTraits) {
        return nullptr;
    }

    // CTFontTraits (symbolic)
    CTFontSymbolicTraits ctFontTraits = 0;
    if (style.weight() >= SkFontStyle::kBold_Weight) {
        ctFontTraits |= kCTFontBoldTrait;
    }
    if (style.slant() != SkFontStyle::kUpright_Slant) {
        ctFontTraits |= kCTFontItalicTrait;
    }
    UniqueCFRef<CFNumberRef> cfFontTraits(
            CFNumberCreate(kCFAllocatorDefault, kCFNumberSInt32Type, &ctFontTraits));
    if (cfFontTraits) {
        CFDictionaryAddValue(cfTraits.get(), kCTFontSymbolicTrait, cfFontTraits.get());
    }
    // CTFontTraits (weight)
    CGFloat ctWeight = fontstyle_to_ct_weight(style.weight());
    UniqueCFRef<CFNumberRef> cfFontWeight(
            CFNumberCreate(kCFAllocatorDefault, kCFNumberCGFloatType, &ctWeight));
    if (cfFontWeight) {
        CFDictionaryAddValue(cfTraits.get(), kCTFontWeightTrait, cfFontWeight.get());
    }
    // CTFontTraits (width)
    CGFloat ctWidth = fontstyle_to_ct_width(style.weight());
    UniqueCFRef<CFNumberRef> cfFontWidth(
            CFNumberCreate(kCFAllocatorDefault, kCFNumberCGFloatType, &ctWidth));
    if (cfFontWidth) {
        CFDictionaryAddValue(cfTraits.get(), kCTFontWidthTrait, cfFontWidth.get());
    }
    // CTFontTraits (slant)
    CGFloat ctSlant = style.slant() == SkFontStyle::kUpright_Slant ? 0 : 1;
    UniqueCFRef<CFNumberRef> cfFontSlant(
            CFNumberCreate(kCFAllocatorDefault, kCFNumberCGFloatType, &ctSlant));
    if (cfFontSlant) {
        CFDictionaryAddValue(cfTraits.get(), kCTFontSlantTrait, cfFontSlant.get());
    }
    // CTFontTraits
    CFDictionaryAddValue(cfAttributes.get(), kCTFontTraitsAttribute, cfTraits.get());

    // CTFontFamilyName
    if (familyName) {
        UniqueCFRef<CFStringRef> cfFontName = make_CFString(familyName);
        if (cfFontName) {
            CFDictionaryAddValue(cfAttributes.get(), kCTFontFamilyNameAttribute, cfFontName.get());
        }
    }

    return UniqueCFRef<CTFontDescriptorRef>(
            CTFontDescriptorCreateWithAttributes(cfAttributes.get()));
}

/** Creates a typeface from a name, searching the cache. */
static sk_sp<SkTypeface> create_from_name(const char familyName[], const SkFontStyle& style) {
    UniqueCFRef<CTFontDescriptorRef> desc = create_descriptor(familyName, style);
    if (!desc) {
        return nullptr;
    }
    return create_from_desc(desc.get());
}

///////////////////////////////////////////////////////////////////////////////

/*  This function is visible on the outside. It first searches the cache, and if
 *  not found, returns a new entry (after adding it to the cache).
 */
SkTypeface* SkCreateTypefaceFromCTFont(CTFontRef font, CFTypeRef resource) {
    CFRetain(font);
    if (resource) {
        CFRetain(resource);
    }
    return create_from_CTFontRef(UniqueCFRef<CTFontRef>(font),
                                 UniqueCFRef<CFTypeRef>(resource),
                                 false).release();
}

static const char* map_css_names(const char* name) {
    static const struct {
        const char* fFrom;  // name the caller specified
        const char* fTo;    // "canonical" name we map to
    } gPairs[] = {
        { "sans-serif", "Helvetica" },
        { "serif",      "Times"     },
        { "monospace",  "Courier"   }
    };

    for (size_t i = 0; i < SK_ARRAY_COUNT(gPairs); i++) {
        if (strcmp(name, gPairs[i].fFrom) == 0) {
            return gPairs[i].fTo;
        }
    }
    return name;    // no change
}

///////////////////////////////////////////////////////////////////////////////

class SkScalerContext_Mac : public SkScalerContext {
public:
    SkScalerContext_Mac(sk_sp<SkTypeface_Mac>, const SkScalerContextEffects&, const SkDescriptor*);

protected:
    unsigned generateGlyphCount(void) override;
    uint16_t generateCharToGlyph(SkUnichar uni) override;
    void generateAdvance(SkGlyph* glyph) override;
    void generateMetrics(SkGlyph* glyph) override;
    void generateImage(const SkGlyph& glyph) override;
    bool generatePath(SkGlyphID glyph, SkPath* path) override;
    void generateFontMetrics(SkPaint::FontMetrics*) override;

private:
    static void CTPathElement(void *info, const CGPathElement *element);

    /** Returns the offset from the horizontal origin to the vertical origin in SkGlyph units. */
    void getVerticalOffset(CGGlyph glyphID, SkPoint* offset) const;

    Offscreen fOffscreen;

    /** Unrotated variant of fCTFont.
     *
     *  In 10.10.1 CTFontGetAdvancesForGlyphs applies the font transform to the width of the
     *  advances, but always sets the height to 0. This font is used to get the advances of the
     *  unrotated glyph, and then the rotation is applied separately.
     *
     *  CT vertical metrics are pre-rotated (in em space, before transform) 90deg clock-wise.
     *  This makes kCTFontOrientationDefault dangerous, because the metrics from
     *  kCTFontOrientationHorizontal are in a different space from kCTFontOrientationVertical.
     *  With kCTFontOrientationVertical the advances must be unrotated.
     *
     *  Sometimes, creating a copy of a CTFont with the same size but different trasform will select
     *  different underlying font data. As a result, avoid ever creating more than one CTFont per
     *  SkScalerContext to ensure that only one CTFont is used.
     *
     *  As a result of the above (and other constraints) this font contains the size, but not the
     *  transform. The transform must always be applied separately.
     */
    UniqueCFRef<CTFontRef> fCTFont;

    /** The transform without the font size. */
    CGAffineTransform fTransform;
    CGAffineTransform fInvTransform;

    UniqueCFRef<CGFontRef> fCGFont;
    uint16_t fGlyphCount;
    const bool fDoSubPosition;
    const bool fVertical;

    friend class Offscreen;

    typedef SkScalerContext INHERITED;
};

// CTFontCreateCopyWithAttributes or CTFontCreateCopyWithSymbolicTraits cannot be used on 10.10
// and later, as they will return different underlying fonts depending on the size requested.
// It is not possible to use descriptors with CTFontCreateWithFontDescriptor, since that does not
// work with non-system fonts. As a result, create the strike specific CTFonts from the underlying
// CGFont.
static UniqueCFRef<CTFontRef> ctfont_create_exact_copy(CTFontRef baseFont, CGFloat textSize,
                                                       const CGAffineTransform* transform)
{
    UniqueCFRef<CGFontRef> baseCGFont(CTFontCopyGraphicsFont(baseFont, nullptr));

    // The last parameter (CTFontDescriptorRef attributes) *must* be nullptr.
    // If non-nullptr then with fonts with variation axes, the copy will fail in
    // CGFontVariationFromDictCallback when it assumes kCGFontVariationAxisName is CFNumberRef
    // which it quite obviously is not.

    // Because we cannot setup the CTFont descriptor to match, the same restriction applies here
    // as other uses of CTFontCreateWithGraphicsFont which is that such CTFonts should not escape
    // the scaler context, since they aren't 'normal'.
    return UniqueCFRef<CTFontRef>(
            CTFontCreateWithGraphicsFont(baseCGFont.get(), textSize, transform, nullptr));
}

SkScalerContext_Mac::SkScalerContext_Mac(sk_sp<SkTypeface_Mac> typeface,
                                         const SkScalerContextEffects& effects,
                                         const SkDescriptor* desc)
        : INHERITED(std::move(typeface), effects, desc)
        , fDoSubPosition(SkToBool(fRec.fFlags & kSubpixelPositioning_Flag))
        , fVertical(SkToBool(fRec.fFlags & kVertical_Flag))

{
    AUTO_CG_LOCK();

    CTFontRef ctFont = (CTFontRef)this->getTypeface()->internal_private_getCTFontRef();
    CFIndex numGlyphs = CTFontGetGlyphCount(ctFont);
    SkASSERT(numGlyphs >= 1 && numGlyphs <= 0xFFFF);
    fGlyphCount = SkToU16(numGlyphs);

    // CT on (at least) 10.9 will size color glyphs down from the requested size, but not up.
    // As a result, it is necessary to know the actual device size and request that.
    SkVector scale;
    SkMatrix skTransform;
    bool invertible = fRec.computeMatrices(SkScalerContextRec::kVertical_PreMatrixScale,
                                           &scale, &skTransform, nullptr, nullptr, nullptr);
    fTransform = MatrixToCGAffineTransform(skTransform);
    // CGAffineTransformInvert documents that if the transform is non-invertible it will return the
    // passed transform unchanged. It does so, but then also prints a message to stdout. Avoid this.
    if (invertible) {
        fInvTransform = CGAffineTransformInvert(fTransform);
    } else {
        fInvTransform = fTransform;
    }

    // The transform contains everything except the requested text size.
    // Some properties, like 'trak', are based on the text size (before applying the matrix).
    CGFloat textSize = ScalarToCG(scale.y());
    fCTFont = ctfont_create_exact_copy(ctFont, textSize, nullptr);
    fCGFont.reset(CTFontCopyGraphicsFont(fCTFont.get(), nullptr));
}

CGRGBPixel* Offscreen::getCG(const SkScalerContext_Mac& context, const SkGlyph& glyph,
                             CGGlyph glyphID, size_t* rowBytesPtr,
                             bool generateA8FromLCD) {
    if (!fRGBSpace) {
        //It doesn't appear to matter what color space is specified.
        //Regular blends and antialiased text are always (s*a + d*(1-a))
        //and smoothed text is always g=2.0.
        fRGBSpace.reset(CGColorSpaceCreateDeviceRGB());
    }

    // default to kBW_Format
    bool doAA = false;
    bool doLCD = false;

    if (SkMask::kBW_Format != glyph.fMaskFormat) {
        doLCD = true;
        doAA = true;
    }

    // FIXME: lcd smoothed un-hinted rasterization unsupported.
    if (!generateA8FromLCD && SkMask::kA8_Format == glyph.fMaskFormat) {
        doLCD = false;
        doAA = true;
    }

    // If this font might have color glyphs, disable LCD as there's no way to support it.
    // CoreText doesn't tell us which format it ended up using, so we can't detect it.
    // A8 will end up black on transparent, but TODO: we can detect gray and set to A8.
    if (SkMask::kARGB32_Format == glyph.fMaskFormat) {
        doLCD = false;
    }

    size_t rowBytes = fSize.fWidth * sizeof(CGRGBPixel);
    if (!fCG || fSize.fWidth < glyph.fWidth || fSize.fHeight < glyph.fHeight) {
        if (fSize.fWidth < glyph.fWidth) {
            fSize.fWidth = RoundSize(glyph.fWidth);
        }
        if (fSize.fHeight < glyph.fHeight) {
            fSize.fHeight = RoundSize(glyph.fHeight);
        }

        rowBytes = fSize.fWidth * sizeof(CGRGBPixel);
        void* image = fImageStorage.reset(rowBytes * fSize.fHeight);
        const CGImageAlphaInfo alpha = (SkMask::kARGB32_Format == glyph.fMaskFormat)
                                     ? kCGImageAlphaPremultipliedFirst
                                     : kCGImageAlphaNoneSkipFirst;
        const CGBitmapInfo bitmapInfo = kCGBitmapByteOrder32Host | alpha;
        fCG.reset(CGBitmapContextCreate(image, fSize.fWidth, fSize.fHeight, 8,
                                        rowBytes, fRGBSpace.get(), bitmapInfo));

        // Skia handles quantization and subpixel positioning,
        // so disable quantization and enabe subpixel positioning in CG.
        CGContextSetAllowsFontSubpixelQuantization(fCG.get(), false);
        CGContextSetShouldSubpixelQuantizeFonts(fCG.get(), false);

        // Because CG always draws from the horizontal baseline,
        // if there is a non-integral translation from the horizontal origin to the vertical origin,
        // then CG cannot draw the glyph in the correct location without subpixel positioning.
        CGContextSetAllowsFontSubpixelPositioning(fCG.get(), true);
        CGContextSetShouldSubpixelPositionFonts(fCG.get(), true);

        CGContextSetTextDrawingMode(fCG.get(), kCGTextFill);

        // Draw black on white to create mask. (Special path exists to speed this up in CG.)
        CGContextSetGrayFillColor(fCG.get(), 0.0f, 1.0f);

        // force our checks below to happen
        fDoAA = !doAA;
        fDoLCD = !doLCD;

        CGContextSetTextMatrix(fCG.get(), context.fTransform);
    }

    if (fDoAA != doAA) {
        CGContextSetShouldAntialias(fCG.get(), doAA);
        fDoAA = doAA;
    }
    if (fDoLCD != doLCD) {
        CGContextSetShouldSmoothFonts(fCG.get(), doLCD);
        fDoLCD = doLCD;
    }

    CGRGBPixel* image = (CGRGBPixel*)fImageStorage.get();
    // skip rows based on the glyph's height
    image += (fSize.fHeight - glyph.fHeight) * fSize.fWidth;

    // Erase to white (or transparent black if it's a color glyph, to not composite against white).
    uint32_t bgColor = (SkMask::kARGB32_Format != glyph.fMaskFormat) ? 0xFFFFFFFF : 0x00000000;
    sk_memset_rect32(image, bgColor, glyph.fWidth, glyph.fHeight, rowBytes);

    float subX = 0;
    float subY = 0;
    if (context.fDoSubPosition) {
        subX = SkFixedToFloat(glyph.getSubXFixed());
        subY = SkFixedToFloat(glyph.getSubYFixed());
    }

    // CoreText and CoreGraphics always draw using the horizontal baseline origin.
    if (context.fVertical) {
        SkPoint offset;
        context.getVerticalOffset(glyphID, &offset);
        subX += offset.fX;
        subY += offset.fY;
    }

    CGPoint point = CGPointMake(-glyph.fLeft + subX, glyph.fTop + glyph.fHeight - subY);
    // Prior to 10.10, CTFontDrawGlyphs acted like CGContextShowGlyphsAtPositions and took
    // 'positions' which are in text space. The glyph location (in device space) must be
    // mapped into text space, so that CG can convert it back into device space.
    // In 10.10.1, this is handled directly in CTFontDrawGlyphs.
    //
    // However, in 10.10.2 color glyphs no longer rotate based on the font transform.
    // So always make the font transform identity and place the transform on the context.
    point = CGPointApplyAffineTransform(point, context.fInvTransform);

    CTFontDrawGlyphs(context.fCTFont.get(), &glyphID, &point, 1, fCG.get());

    SkASSERT(rowBytesPtr);
    *rowBytesPtr = rowBytes;
    return image;
}

void SkScalerContext_Mac::getVerticalOffset(CGGlyph glyphID, SkPoint* offset) const {
    // CTFontGetVerticalTranslationsForGlyphs produces cgVertOffset in CG units (pixels, y up).
    CGSize cgVertOffset;
    CTFontGetVerticalTranslationsForGlyphs(fCTFont.get(), &glyphID, &cgVertOffset, 1);
    cgVertOffset = CGSizeApplyAffineTransform(cgVertOffset, fTransform);
    SkPoint skVertOffset = { CGToScalar(cgVertOffset.width), CGToScalar(cgVertOffset.height) };
    // From CG units (pixels, y up) to SkGlyph units (pixels, y down).
    skVertOffset.fY = -skVertOffset.fY;
    *offset = skVertOffset;
}

unsigned SkScalerContext_Mac::generateGlyphCount(void) {
    return fGlyphCount;
}

uint16_t SkScalerContext_Mac::generateCharToGlyph(SkUnichar uni) {
    AUTO_CG_LOCK();

    CGGlyph cgGlyph[2];
    UniChar theChar[2]; // UniChar is a UTF-16 16-bit code unit.

    // Get the glyph
    size_t numUniChar = SkUTF16_FromUnichar(uni, theChar);
    SkASSERT(sizeof(CGGlyph) <= sizeof(uint16_t));

    // Undocumented behavior of CTFontGetGlyphsForCharacters with non-bmp code points:
    // When a surrogate pair is detected, the glyph index used is the index of the high surrogate.
    // It is documented that if a mapping is unavailable, the glyph will be set to 0.
    CTFontGetGlyphsForCharacters(fCTFont.get(), theChar, cgGlyph, numUniChar);
    return cgGlyph[0];
}

void SkScalerContext_Mac::generateAdvance(SkGlyph* glyph) {
    this->generateMetrics(glyph);
}

void SkScalerContext_Mac::generateMetrics(SkGlyph* glyph) {
    AUTO_CG_LOCK();

    const CGGlyph cgGlyph = (CGGlyph) glyph->getGlyphID();
    glyph->zeroMetrics();

    // The following block produces cgAdvance in CG units (pixels, y up).
    CGSize cgAdvance;
    if (fVertical) {
        CTFontGetAdvancesForGlyphs(fCTFont.get(), kCTFontOrientationVertical,
                                   &cgGlyph, &cgAdvance, 1);
        // Vertical advances are returned as widths instead of heights.
        SkTSwap(cgAdvance.height, cgAdvance.width);
        cgAdvance.height = -cgAdvance.height;
    } else {
        CTFontGetAdvancesForGlyphs(fCTFont.get(), kCTFontOrientationHorizontal,
                                   &cgGlyph, &cgAdvance, 1);
    }
    cgAdvance = CGSizeApplyAffineTransform(cgAdvance, fTransform);
    glyph->fAdvanceX =  CGToFloat(cgAdvance.width);
    glyph->fAdvanceY = -CGToFloat(cgAdvance.height);

    // The following produces skBounds in SkGlyph units (pixels, y down),
    // or returns early if skBounds would be empty.
    SkRect skBounds;

    // Glyphs are always drawn from the horizontal origin. The caller must manually use the result
    // of CTFontGetVerticalTranslationsForGlyphs to calculate where to draw the glyph for vertical
    // glyphs. As a result, always get the horizontal bounds of a glyph and translate it if the
    // glyph is vertical. This avoids any diagreement between the various means of retrieving
    // vertical metrics.
    {
        // CTFontGetBoundingRectsForGlyphs produces cgBounds in CG units (pixels, y up).
        CGRect cgBounds;
        CTFontGetBoundingRectsForGlyphs(fCTFont.get(), kCTFontOrientationHorizontal,
                                        &cgGlyph, &cgBounds, 1);
        cgBounds = CGRectApplyAffineTransform(cgBounds, fTransform);

        // BUG?
        // 0x200B (zero-advance space) seems to return a huge (garbage) bounds, when
        // it should be empty. So, if we see a zero-advance, we check if it has an
        // empty path or not, and if so, we jam the bounds to 0. Hopefully a zero-advance
        // is rare, so we won't incur a big performance cost for this extra check.
        if (0 == cgAdvance.width && 0 == cgAdvance.height) {
            UniqueCFRef<CGPathRef> path(CTFontCreatePathForGlyph(fCTFont.get(), cgGlyph, nullptr));
            if (!path || CGPathIsEmpty(path.get())) {
                return;
            }
        }

        if (CGRectIsEmpty_inline(cgBounds)) {
            return;
        }

        // Convert cgBounds to SkGlyph units (pixels, y down).
        skBounds = SkRect::MakeXYWH(cgBounds.origin.x, -cgBounds.origin.y - cgBounds.size.height,
                                    cgBounds.size.width, cgBounds.size.height);
    }

    if (fVertical) {
        // Due to possible vertical bounds bugs and simplicity, skBounds is the horizontal bounds.
        // Convert these horizontal bounds into vertical bounds.
        SkPoint offset;
        this->getVerticalOffset(cgGlyph, &offset);
        skBounds.offset(offset);
    }

    // Currently the bounds are based on being rendered at (0,0).
    // The top left must not move, since that is the base from which subpixel positioning is offset.
    if (fDoSubPosition) {
        skBounds.fRight += SkFixedToFloat(glyph->getSubXFixed());
        skBounds.fBottom += SkFixedToFloat(glyph->getSubYFixed());
    }

    // We're trying to pack left and top into int16_t,
    // and width and height into uint16_t, after outsetting by 1.
    if (!SkRect::MakeXYWH(-32767, -32767, 65535, 65535).contains(skBounds)) {
        return;
    }

    SkIRect skIBounds;
    skBounds.roundOut(&skIBounds);
    // Expand the bounds by 1 pixel, to give CG room for anti-aliasing.
    // Note that this outset is to allow room for LCD smoothed glyphs. However, the correct outset
    // is not currently known, as CG dilates the outlines by some percentage.
    // Note that if this context is A8 and not back-forming from LCD, there is no need to outset.
    skIBounds.outset(1, 1);
    glyph->fLeft = SkToS16(skIBounds.fLeft);
    glyph->fTop = SkToS16(skIBounds.fTop);
    glyph->fWidth = SkToU16(skIBounds.width());
    glyph->fHeight = SkToU16(skIBounds.height());
}

#include "SkColorData.h"

static constexpr uint8_t sk_pow2_table(size_t i) {
    return SkToU8(((i * i + 128) / 255));
}

/**
 *  This will invert the gamma applied by CoreGraphics, so we can get linear
 *  values.
 *
 *  CoreGraphics obscurely defaults to 2.0 as the smoothing gamma value.
 *  The color space used does not appear to affect this choice.
 */
static constexpr auto gLinearCoverageFromCGLCDValue = SkMakeArray<256>(sk_pow2_table);

static void cgpixels_to_bits(uint8_t dst[], const CGRGBPixel src[], int count) {
    while (count > 0) {
        uint8_t mask = 0;
        for (int i = 7; i >= 0; --i) {
            mask |= ((CGRGBPixel_getAlpha(*src++) >> 7) ^ 0x1) << i;
            if (0 == --count) {
                break;
            }
        }
        *dst++ = mask;
    }
}

template<bool APPLY_PREBLEND>
static inline uint8_t rgb_to_a8(CGRGBPixel rgb, const uint8_t* table8) {
    U8CPU r = 0xFF - ((rgb >> 16) & 0xFF);
    U8CPU g = 0xFF - ((rgb >>  8) & 0xFF);
    U8CPU b = 0xFF - ((rgb >>  0) & 0xFF);
    U8CPU lum = sk_apply_lut_if<APPLY_PREBLEND>(SkComputeLuminance(r, g, b), table8);
#if SK_SHOW_TEXT_BLIT_COVERAGE
    lum = SkTMax(lum, (U8CPU)0x30);
#endif
    return lum;
}
template<bool APPLY_PREBLEND>
static void rgb_to_a8(const CGRGBPixel* SK_RESTRICT cgPixels, size_t cgRowBytes,
                      const SkGlyph& glyph, const uint8_t* table8) {
    const int width = glyph.fWidth;
    size_t dstRB = glyph.rowBytes();
    uint8_t* SK_RESTRICT dst = (uint8_t*)glyph.fImage;

    for (int y = 0; y < glyph.fHeight; y++) {
        for (int i = 0; i < width; ++i) {
            dst[i] = rgb_to_a8<APPLY_PREBLEND>(cgPixels[i], table8);
        }
        cgPixels = SkTAddOffset<const CGRGBPixel>(cgPixels, cgRowBytes);
        dst = SkTAddOffset<uint8_t>(dst, dstRB);
    }
}

template<bool APPLY_PREBLEND>
static inline uint16_t rgb_to_lcd16(CGRGBPixel rgb, const uint8_t* tableR,
                                                    const uint8_t* tableG,
                                                    const uint8_t* tableB) {
    U8CPU r = sk_apply_lut_if<APPLY_PREBLEND>(0xFF - ((rgb >> 16) & 0xFF), tableR);
    U8CPU g = sk_apply_lut_if<APPLY_PREBLEND>(0xFF - ((rgb >>  8) & 0xFF), tableG);
    U8CPU b = sk_apply_lut_if<APPLY_PREBLEND>(0xFF - ((rgb >>  0) & 0xFF), tableB);
#if SK_SHOW_TEXT_BLIT_COVERAGE
    r = SkTMax(r, (U8CPU)0x30);
    g = SkTMax(g, (U8CPU)0x30);
    b = SkTMax(b, (U8CPU)0x30);
#endif
    return SkPack888ToRGB16(r, g, b);
}
template<bool APPLY_PREBLEND>
static void rgb_to_lcd16(const CGRGBPixel* SK_RESTRICT cgPixels, size_t cgRowBytes, const SkGlyph& glyph,
                         const uint8_t* tableR, const uint8_t* tableG, const uint8_t* tableB) {
    const int width = glyph.fWidth;
    size_t dstRB = glyph.rowBytes();
    uint16_t* SK_RESTRICT dst = (uint16_t*)glyph.fImage;

    for (int y = 0; y < glyph.fHeight; y++) {
        for (int i = 0; i < width; i++) {
            dst[i] = rgb_to_lcd16<APPLY_PREBLEND>(cgPixels[i], tableR, tableG, tableB);
        }
        cgPixels = SkTAddOffset<const CGRGBPixel>(cgPixels, cgRowBytes);
        dst = SkTAddOffset<uint16_t>(dst, dstRB);
    }
}

static SkPMColor cgpixels_to_pmcolor(CGRGBPixel rgb) {
    U8CPU a = (rgb >> 24) & 0xFF;
    U8CPU r = (rgb >> 16) & 0xFF;
    U8CPU g = (rgb >>  8) & 0xFF;
    U8CPU b = (rgb >>  0) & 0xFF;
#if SK_SHOW_TEXT_BLIT_COVERAGE
    a = SkTMax(a, (U8CPU)0x30);
#endif
    return SkPackARGB32(a, r, g, b);
}

void SkScalerContext_Mac::generateImage(const SkGlyph& glyph) {
    CGGlyph cgGlyph = SkTo<CGGlyph>(glyph.getGlyphID());

    // FIXME: lcd smoothed un-hinted rasterization unsupported.
    bool generateA8FromLCD = fRec.getHinting() != SkPaint::kNo_Hinting;

    // Draw the glyph
    size_t cgRowBytes;
    CGRGBPixel* cgPixels = fOffscreen.getCG(*this, glyph, cgGlyph, &cgRowBytes, generateA8FromLCD);
    if (cgPixels == nullptr) {
        return;
    }

    // Fix the glyph
    if ((glyph.fMaskFormat == SkMask::kLCD16_Format) ||
        (glyph.fMaskFormat == SkMask::kA8_Format && supports_LCD() && generateA8FromLCD))
    {
        const uint8_t* linear = gLinearCoverageFromCGLCDValue.data();

        //Note that the following cannot really be integrated into the
        //pre-blend, since we may not be applying the pre-blend; when we aren't
        //applying the pre-blend it means that a filter wants linear anyway.
        //Other code may also be applying the pre-blend, so we'd need another
        //one with this and one without.
        CGRGBPixel* addr = cgPixels;
        for (int y = 0; y < glyph.fHeight; ++y) {
            for (int x = 0; x < glyph.fWidth; ++x) {
                int r = (addr[x] >> 16) & 0xFF;
                int g = (addr[x] >>  8) & 0xFF;
                int b = (addr[x] >>  0) & 0xFF;
                addr[x] = (linear[r] << 16) | (linear[g] << 8) | linear[b];
            }
            addr = SkTAddOffset<CGRGBPixel>(addr, cgRowBytes);
        }
    }

    // Convert glyph to mask
    switch (glyph.fMaskFormat) {
        case SkMask::kLCD16_Format: {
            if (fPreBlend.isApplicable()) {
                rgb_to_lcd16<true>(cgPixels, cgRowBytes, glyph,
                                   fPreBlend.fR, fPreBlend.fG, fPreBlend.fB);
            } else {
                rgb_to_lcd16<false>(cgPixels, cgRowBytes, glyph,
                                    fPreBlend.fR, fPreBlend.fG, fPreBlend.fB);
            }
        } break;
        case SkMask::kA8_Format: {
            if (fPreBlend.isApplicable()) {
                rgb_to_a8<true>(cgPixels, cgRowBytes, glyph, fPreBlend.fG);
            } else {
                rgb_to_a8<false>(cgPixels, cgRowBytes, glyph, fPreBlend.fG);
            }
        } break;
        case SkMask::kBW_Format: {
            const int width = glyph.fWidth;
            size_t dstRB = glyph.rowBytes();
            uint8_t* dst = (uint8_t*)glyph.fImage;
            for (int y = 0; y < glyph.fHeight; y++) {
                cgpixels_to_bits(dst, cgPixels, width);
                cgPixels = SkTAddOffset<CGRGBPixel>(cgPixels, cgRowBytes);
                dst = SkTAddOffset<uint8_t>(dst, dstRB);
            }
        } break;
        case SkMask::kARGB32_Format: {
            const int width = glyph.fWidth;
            size_t dstRB = glyph.rowBytes();
            SkPMColor* dst = (SkPMColor*)glyph.fImage;
            for (int y = 0; y < glyph.fHeight; y++) {
                for (int x = 0; x < width; ++x) {
                    dst[x] = cgpixels_to_pmcolor(cgPixels[x]);
                }
                cgPixels = SkTAddOffset<CGRGBPixel>(cgPixels, cgRowBytes);
                dst = SkTAddOffset<SkPMColor>(dst, dstRB);
            }
        } break;
        default:
            SkDEBUGFAIL("unexpected mask format");
            break;
    }
}

/*
 *  Our subpixel resolution is only 2 bits in each direction, so a scale of 4
 *  seems sufficient, and possibly even correct, to allow the hinted outline
 *  to be subpixel positioned.
 */
#define kScaleForSubPixelPositionHinting (4.0f)

bool SkScalerContext_Mac::generatePath(SkGlyphID glyph, SkPath* path) {
    AUTO_CG_LOCK();

    SkScalar scaleX = SK_Scalar1;
    SkScalar scaleY = SK_Scalar1;

    CGAffineTransform xform = fTransform;
    /*
     *  For subpixel positioning, we want to return an unhinted outline, so it
     *  can be positioned nicely at fractional offsets. However, we special-case
     *  if the baseline of the (horizontal) text is axis-aligned. In those cases
     *  we want to retain hinting in the direction orthogonal to the baseline.
     *  e.g. for horizontal baseline, we want to retain hinting in Y.
     *  The way we remove hinting is to scale the font by some value (4) in that
     *  direction, ask for the path, and then scale the path back down.
     */
    if (fDoSubPosition) {
        // start out by assuming that we want no hining in X and Y
        scaleX = scaleY = kScaleForSubPixelPositionHinting;
        // now see if we need to restore hinting for axis-aligned baselines
        switch (this->computeAxisAlignmentForHText()) {
            case kX_SkAxisAlignment:
                scaleY = SK_Scalar1; // want hinting in the Y direction
                break;
            case kY_SkAxisAlignment:
                scaleX = SK_Scalar1; // want hinting in the X direction
                break;
            default:
                break;
        }

        CGAffineTransform scale(CGAffineTransformMakeScale(ScalarToCG(scaleX), ScalarToCG(scaleY)));
        xform = CGAffineTransformConcat(fTransform, scale);
    }

    CGGlyph cgGlyph = SkTo<CGGlyph>(glyph);
    UniqueCFRef<CGPathRef> cgPath(CTFontCreatePathForGlyph(fCTFont.get(), cgGlyph, &xform));

    path->reset();
    if (!cgPath) {
        return false;
    }

    CGPathApply(cgPath.get(), path, SkScalerContext_Mac::CTPathElement);
    if (fDoSubPosition) {
        SkMatrix m;
        m.setScale(SkScalarInvert(scaleX), SkScalarInvert(scaleY));
        path->transform(m);
    }
    if (fVertical) {
        SkPoint offset;
        getVerticalOffset(cgGlyph, &offset);
        path->offset(offset.fX, offset.fY);
    }
    return true;
}

void SkScalerContext_Mac::generateFontMetrics(SkPaint::FontMetrics* metrics) {
    if (nullptr == metrics) {
        return;
    }

    AUTO_CG_LOCK();

    CGRect theBounds = CTFontGetBoundingBox(fCTFont.get());

    metrics->fTop          = CGToScalar(-CGRectGetMaxY_inline(theBounds));
    metrics->fAscent       = CGToScalar(-CTFontGetAscent(fCTFont.get()));
    metrics->fDescent      = CGToScalar( CTFontGetDescent(fCTFont.get()));
    metrics->fBottom       = CGToScalar(-CGRectGetMinY_inline(theBounds));
    metrics->fLeading      = CGToScalar( CTFontGetLeading(fCTFont.get()));
    metrics->fAvgCharWidth = CGToScalar( CGRectGetWidth_inline(theBounds));
    metrics->fXMin         = CGToScalar( CGRectGetMinX_inline(theBounds));
    metrics->fXMax         = CGToScalar( CGRectGetMaxX_inline(theBounds));
    metrics->fMaxCharWidth = metrics->fXMax - metrics->fXMin;
    metrics->fXHeight      = CGToScalar( CTFontGetXHeight(fCTFont.get()));
    metrics->fCapHeight    = CGToScalar( CTFontGetCapHeight(fCTFont.get()));
    metrics->fUnderlineThickness = CGToScalar( CTFontGetUnderlineThickness(fCTFont.get()));
    metrics->fUnderlinePosition = -CGToScalar( CTFontGetUnderlinePosition(fCTFont.get()));

    metrics->fFlags = 0;
    metrics->fFlags |= SkPaint::FontMetrics::kUnderlineThicknessIsValid_Flag;
    metrics->fFlags |= SkPaint::FontMetrics::kUnderlinePositionIsValid_Flag;

    // See https://bugs.chromium.org/p/skia/issues/detail?id=6203
    // At least on 10.12.3 with memory based fonts the x-height is always 0.6666 of the ascent and
    // the cap-height is always 0.8888 of the ascent. It appears that the values from the 'OS/2'
    // table are read, but then overwritten if the font is not a system font. As a result, if there
    // is a valid 'OS/2' table available use the values from the table if they aren't too strange.
    struct OS2HeightMetrics {
        SK_OT_SHORT sxHeight;
        SK_OT_SHORT sCapHeight;
    } heights;
    size_t bytesRead = this->getTypeface()->getTableData(
            SkTEndian_SwapBE32(SkOTTableOS2::TAG), offsetof(SkOTTableOS2, version.v2.sxHeight),
            sizeof(heights), &heights);
    if (bytesRead == sizeof(heights)) {
        // 'fontSize' is correct because the entire resolved size is set by the constructor.
        CGFloat fontSize = CTFontGetSize(this->fCTFont.get());
        unsigned upem = CTFontGetUnitsPerEm(this->fCTFont.get());
        unsigned maxSaneHeight = upem * 2;
        uint16_t xHeight = SkEndian_SwapBE16(heights.sxHeight);
        if (xHeight && xHeight < maxSaneHeight) {
            metrics->fXHeight = CGToScalar(xHeight * fontSize / upem);
        }
        uint16_t capHeight = SkEndian_SwapBE16(heights.sCapHeight);
        if (capHeight && capHeight < maxSaneHeight) {
            metrics->fCapHeight = CGToScalar(capHeight * fontSize / upem);
        }
    }
}

void SkScalerContext_Mac::CTPathElement(void *info, const CGPathElement *element) {
    SkPath* skPath = (SkPath*)info;

    // Process the path element
    switch (element->type) {
        case kCGPathElementMoveToPoint:
            skPath->moveTo(element->points[0].x, -element->points[0].y);
            break;

        case kCGPathElementAddLineToPoint:
            skPath->lineTo(element->points[0].x, -element->points[0].y);
            break;

        case kCGPathElementAddQuadCurveToPoint:
            skPath->quadTo(element->points[0].x, -element->points[0].y,
                           element->points[1].x, -element->points[1].y);
            break;

        case kCGPathElementAddCurveToPoint:
            skPath->cubicTo(element->points[0].x, -element->points[0].y,
                            element->points[1].x, -element->points[1].y,
                            element->points[2].x, -element->points[2].y);
            break;

        case kCGPathElementCloseSubpath:
            skPath->close();
            break;

        default:
            SkDEBUGFAIL("Unknown path element!");
            break;
        }
}


///////////////////////////////////////////////////////////////////////////////

// Returns nullptr on failure
// Call must still manage its ownership of provider
static sk_sp<SkTypeface> create_from_dataProvider(UniqueCFRef<CGDataProviderRef> provider,
                                                  int ttcIndex) {
    if (ttcIndex != 0) {
        return nullptr;
    }
    UniqueCFRef<CGFontRef> cg(CGFontCreateWithDataProvider(provider.get()));
    if (!cg) {
        return nullptr;
    }
    UniqueCFRef<CTFontRef> ct(CTFontCreateWithGraphicsFont(cg.get(), 0, nullptr, nullptr));
    if (!ct) {
        return nullptr;
    }
    return create_from_CTFontRef(std::move(ct), nullptr, true);
}

// Web fonts added to the CTFont registry do not return their character set.
// Iterate through the font in this case. The existing caller caches the result,
// so the performance impact isn't too bad.
static void populate_glyph_to_unicode_slow(CTFontRef ctFont, CFIndex glyphCount,
                                           SkTDArray<SkUnichar>* glyphToUnicode) {
    glyphToUnicode->setCount(SkToInt(glyphCount));
    SkUnichar* out = glyphToUnicode->begin();
    sk_bzero(out, glyphCount * sizeof(SkUnichar));
    UniChar unichar = 0;
    while (glyphCount > 0) {
        CGGlyph glyph;
        if (CTFontGetGlyphsForCharacters(ctFont, &unichar, &glyph, 1)) {
            if (out[glyph] != 0) {
                out[glyph] = unichar;
                --glyphCount;
            }
        }
        if (++unichar == 0) {
            break;
        }
    }
}

// Construct Glyph to Unicode table.
// Unicode code points that require conjugate pairs in utf16 are not
// supported.
static void populate_glyph_to_unicode(CTFontRef ctFont, CFIndex glyphCount,
                                      SkTDArray<SkUnichar>* glyphToUnicode) {
    UniqueCFRef<CFCharacterSetRef> charSet(CTFontCopyCharacterSet(ctFont));
    if (!charSet) {
        populate_glyph_to_unicode_slow(ctFont, glyphCount, glyphToUnicode);
        return;
    }

    UniqueCFRef<CFDataRef> bitmap(CFCharacterSetCreateBitmapRepresentation(nullptr, charSet.get()));
    if (!bitmap) {
        return;
    }
    CFIndex length = CFDataGetLength(bitmap.get());
    if (!length) {
        return;
    }
    if (length > 8192) {
        // TODO: Add support for Unicode above 0xFFFF
        // Consider only the BMP portion of the Unicode character points.
        // The bitmap may contain other planes, up to plane 16.
        // See http://developer.apple.com/library/ios/#documentation/CoreFoundation/Reference/CFCharacterSetRef/Reference/reference.html
        length = 8192;
    }
    const UInt8* bits = CFDataGetBytePtr(bitmap.get());
    glyphToUnicode->setCount(SkToInt(glyphCount));
    SkUnichar* out = glyphToUnicode->begin();
    sk_bzero(out, glyphCount * sizeof(SkUnichar));
    for (int i = 0; i < length; i++) {
        int mask = bits[i];
        if (!mask) {
            continue;
        }
        for (int j = 0; j < 8; j++) {
            CGGlyph glyph;
            UniChar unichar = static_cast<UniChar>((i << 3) + j);
            if (mask & (1 << j) && CTFontGetGlyphsForCharacters(ctFont, &unichar, &glyph, 1)) {
                out[glyph] = unichar;
            }
        }
    }
}

/** Assumes src and dst are not nullptr. */
static void CFStringToSkString(CFStringRef src, SkString* dst) {
    // Reserve enough room for the worst-case string,
    // plus 1 byte for the trailing null.
    CFIndex length = CFStringGetMaximumSizeForEncoding(CFStringGetLength(src),
                                                       kCFStringEncodingUTF8) + 1;
    dst->resize(length);
    CFStringGetCString(src, dst->writable_str(), length, kCFStringEncodingUTF8);
    // Resize to the actual UTF-8 length used, stripping the null character.
    dst->resize(strlen(dst->c_str()));
}

std::unique_ptr<SkAdvancedTypefaceMetrics> SkTypeface_Mac::onGetAdvancedMetrics() const {

    AUTO_CG_LOCK();

    UniqueCFRef<CTFontRef> ctFont =
            ctfont_create_exact_copy(fFontRef.get(), CTFontGetUnitsPerEm(fFontRef.get()), nullptr);

    std::unique_ptr<SkAdvancedTypefaceMetrics> info(new SkAdvancedTypefaceMetrics);

    {
        UniqueCFRef<CFStringRef> fontName(CTFontCopyPostScriptName(ctFont.get()));
        if (fontName.get()) {
            CFStringToSkString(fontName.get(), &info->fPostScriptName);
            info->fFontName = info->fPostScriptName;
        }
    }

    // In 10.10 and earlier, CTFontCopyVariationAxes and CTFontCopyVariation do not work when
    // applied to fonts which started life with CGFontCreateWithDataProvider (they simply always
    // return nullptr). As a result, we are limited to CGFontCopyVariationAxes and
    // CGFontCopyVariations here until support for 10.10 and earlier is removed.
    UniqueCFRef<CGFontRef> cgFont(CTFontCopyGraphicsFont(ctFont.get(), nullptr));
    if (cgFont) {
        UniqueCFRef<CFArrayRef> cgAxes(CGFontCopyVariationAxes(cgFont.get()));
        if (cgAxes && CFArrayGetCount(cgAxes.get()) > 0) {
            info->fFlags |= SkAdvancedTypefaceMetrics::kMultiMaster_FontFlag;
        }
    }

    CFIndex glyphCount = CTFontGetGlyphCount(ctFont.get());

    populate_glyph_to_unicode(ctFont.get(), glyphCount, &info->fGlyphToUnicode);

    SkOTTableOS2_V4::Type fsType;
    if (sizeof(fsType) == this->getTableData(SkTEndian_SwapBE32(SkOTTableOS2::TAG),
                                             offsetof(SkOTTableOS2_V4, fsType),
                                             sizeof(fsType),
                                             &fsType)) {
        SkOTUtils::SetAdvancedTypefaceFlags(fsType, info.get());
    }

    // If it's not a truetype font, mark it as 'other'. Assume that TrueType
    // fonts always have both glyf and loca tables. At the least, this is what
    // sfntly needs to subset the font. CTFontCopyAttribute() does not always
    // succeed in determining this directly.
    if (!this->getTableSize('glyf') || !this->getTableSize('loca')) {
        return info;
    }

    info->fType = SkAdvancedTypefaceMetrics::kTrueType_Font;
    CTFontSymbolicTraits symbolicTraits = CTFontGetSymbolicTraits(ctFont.get());
    if (symbolicTraits & kCTFontMonoSpaceTrait) {
        info->fStyle |= SkAdvancedTypefaceMetrics::kFixedPitch_Style;
    }
    if (symbolicTraits & kCTFontItalicTrait) {
        info->fStyle |= SkAdvancedTypefaceMetrics::kItalic_Style;
    }
    CTFontStylisticClass stylisticClass = symbolicTraits & kCTFontClassMaskTrait;
    if (stylisticClass >= kCTFontOldStyleSerifsClass && stylisticClass <= kCTFontSlabSerifsClass) {
        info->fStyle |= SkAdvancedTypefaceMetrics::kSerif_Style;
    } else if (stylisticClass & kCTFontScriptsClass) {
        info->fStyle |= SkAdvancedTypefaceMetrics::kScript_Style;
    }
    info->fItalicAngle = (int16_t) CTFontGetSlantAngle(ctFont.get());
    info->fAscent = (int16_t) CTFontGetAscent(ctFont.get());
    info->fDescent = (int16_t) CTFontGetDescent(ctFont.get());
    info->fCapHeight = (int16_t) CTFontGetCapHeight(ctFont.get());
    CGRect bbox = CTFontGetBoundingBox(ctFont.get());

    SkRect r;
    r.set( CGToScalar(CGRectGetMinX_inline(bbox)),   // Left
           CGToScalar(CGRectGetMaxY_inline(bbox)),   // Top
           CGToScalar(CGRectGetMaxX_inline(bbox)),   // Right
           CGToScalar(CGRectGetMinY_inline(bbox)));  // Bottom

    r.roundOut(&(info->fBBox));

    // Figure out a good guess for StemV - Min width of i, I, !, 1.
    // This probably isn't very good with an italic font.
    int16_t min_width = SHRT_MAX;
    info->fStemV = 0;
    static const UniChar stem_chars[] = {'i', 'I', '!', '1'};
    const size_t count = sizeof(stem_chars) / sizeof(stem_chars[0]);
    CGGlyph glyphs[count];
    CGRect boundingRects[count];
    if (CTFontGetGlyphsForCharacters(ctFont.get(), stem_chars, glyphs, count)) {
        CTFontGetBoundingRectsForGlyphs(ctFont.get(), kCTFontOrientationHorizontal,
                                        glyphs, boundingRects, count);
        for (size_t i = 0; i < count; i++) {
            int16_t width = (int16_t) boundingRects[i].size.width;
            if (width > 0 && width < min_width) {
                min_width = width;
                info->fStemV = min_width;
            }
        }
    }
    return info;
}

///////////////////////////////////////////////////////////////////////////////

static SK_SFNT_ULONG get_font_type_tag(CTFontRef ctFont) {
    UniqueCFRef<CFNumberRef> fontFormatRef(
            static_cast<CFNumberRef>(CTFontCopyAttribute(ctFont, kCTFontFormatAttribute)));
    if (!fontFormatRef) {
        return 0;
    }

    SInt32 fontFormatValue;
    if (!CFNumberGetValue(fontFormatRef.get(), kCFNumberSInt32Type, &fontFormatValue)) {
        return 0;
    }

    switch (fontFormatValue) {
        case kCTFontFormatOpenTypePostScript:
            return SkSFNTHeader::fontType_OpenTypeCFF::TAG;
        case kCTFontFormatOpenTypeTrueType:
            return SkSFNTHeader::fontType_WindowsTrueType::TAG;
        case kCTFontFormatTrueType:
            return SkSFNTHeader::fontType_MacTrueType::TAG;
        case kCTFontFormatPostScript:
            return SkSFNTHeader::fontType_PostScript::TAG;
        case kCTFontFormatBitmap:
            return SkSFNTHeader::fontType_MacTrueType::TAG;
        case kCTFontFormatUnrecognized:
        default:
            return 0;
    }
}

SkStreamAsset* SkTypeface_Mac::onOpenStream(int* ttcIndex) const {
    SK_SFNT_ULONG fontType = get_font_type_tag(fFontRef.get());

    // get table tags
    int numTables = this->countTables();
    SkTDArray<SkFontTableTag> tableTags;
    tableTags.setCount(numTables);
    this->getTableTags(tableTags.begin());

<<<<<<< HEAD
    // see if there are any required 'typ1' tables (see Adobe Technical Note #5180)
    bool couldBeTyp1 = false;
    constexpr SkFontTableTag TYPE1Tag = SkSetFourByteTag('T', 'Y', 'P', '1');
    constexpr SkFontTableTag CIDTag = SkSetFourByteTag('C', 'I', 'D', ' ');
=======
    // CT seems to be unreliable in being able to obtain the type,
    // even if all we want is the first four bytes of the font resource.
    // Just the presence of the FontForge 'FFTM' table seems to throw it off.
    if (fontType == 0) {
        fontType = SkSFNTHeader::fontType_WindowsTrueType::TAG;

        // see https://skbug.com/7630#c7
        bool couldBeCFF = false;
        constexpr SkFontTableTag CFFTag = SkSetFourByteTag('C', 'F', 'F', ' ');
        constexpr SkFontTableTag CFF2Tag = SkSetFourByteTag('C', 'F', 'F', '2');
        for (int tableIndex = 0; tableIndex < numTables; ++tableIndex) {
            if (CFFTag == tableTags[tableIndex] || CFF2Tag == tableTags[tableIndex]) {
                couldBeCFF = true;
            }
        }
        if (couldBeCFF) {
            fontType = SkSFNTHeader::fontType_OpenTypeCFF::TAG;
        }
    }

    // Sometimes CoreGraphics incorrectly thinks a font is kCTFontFormatPostScript.
    // It is exceedingly unlikely that this is the case, so double check
    // (see https://crbug.com/809763 ).
    if (fontType == SkSFNTHeader::fontType_PostScript::TAG) {
        // see if there are any required 'typ1' tables (see Adobe Technical Note #5180)
        bool couldBeTyp1 = false;
        constexpr SkFontTableTag TYPE1Tag = SkSetFourByteTag('T', 'Y', 'P', '1');
        constexpr SkFontTableTag CIDTag = SkSetFourByteTag('C', 'I', 'D', ' ');
        for (int tableIndex = 0; tableIndex < numTables; ++tableIndex) {
            if (TYPE1Tag == tableTags[tableIndex] || CIDTag == tableTags[tableIndex]) {
                couldBeTyp1 = true;
            }
        }
        if (!couldBeTyp1) {
            fontType = SkSFNTHeader::fontType_OpenTypeCFF::TAG;
        }
    }

>>>>>>> baf6686f
    // get the table sizes and accumulate the total size of the font
    SkTDArray<size_t> tableSizes;
    size_t totalSize = sizeof(SkSFNTHeader) + sizeof(SkSFNTHeader::TableDirectoryEntry) * numTables;
    for (int tableIndex = 0; tableIndex < numTables; ++tableIndex) {
        if (TYPE1Tag == tableTags[tableIndex] || CIDTag == tableTags[tableIndex]) {
            couldBeTyp1 = true;
        }

        size_t tableSize = this->getTableSize(tableTags[tableIndex]);
        totalSize += (tableSize + 3) & ~3;
        *tableSizes.append() = tableSize;
    }

    // sometimes CoreGraphics incorrectly thinks a font is kCTFontFormatPostScript
    // it is exceedingly unlikely that this is the case, so double check
    // see https://crbug.com/809763
    if (fontType == SkSFNTHeader::fontType_PostScript::TAG && !couldBeTyp1) {
        fontType = SkSFNTHeader::fontType_OpenTypeCFF::TAG;
    }

    // reserve memory for stream, and zero it (tables must be zero padded)
    SkMemoryStream* stream = new SkMemoryStream(totalSize);
    char* dataStart = (char*)stream->getMemoryBase();
    sk_bzero(dataStart, totalSize);
    char* dataPtr = dataStart;

    // compute font header entries
    uint16_t entrySelector = 0;
    uint16_t searchRange = 1;
    while (searchRange < numTables >> 1) {
        entrySelector++;
        searchRange <<= 1;
    }
    searchRange <<= 4;
    uint16_t rangeShift = (numTables << 4) - searchRange;

    // write font header
    SkSFNTHeader* header = (SkSFNTHeader*)dataPtr;
    header->fontType = fontType;
    header->numTables = SkEndian_SwapBE16(numTables);
    header->searchRange = SkEndian_SwapBE16(searchRange);
    header->entrySelector = SkEndian_SwapBE16(entrySelector);
    header->rangeShift = SkEndian_SwapBE16(rangeShift);
    dataPtr += sizeof(SkSFNTHeader);

    // write tables
    SkSFNTHeader::TableDirectoryEntry* entry = (SkSFNTHeader::TableDirectoryEntry*)dataPtr;
    dataPtr += sizeof(SkSFNTHeader::TableDirectoryEntry) * numTables;
    for (int tableIndex = 0; tableIndex < numTables; ++tableIndex) {
        size_t tableSize = tableSizes[tableIndex];
        this->getTableData(tableTags[tableIndex], 0, tableSize, dataPtr);
        entry->tag = SkEndian_SwapBE32(tableTags[tableIndex]);
        entry->checksum = SkEndian_SwapBE32(SkOTUtils::CalcTableChecksum((SK_OT_ULONG*)dataPtr,
                                                                         tableSize));
        entry->offset = SkEndian_SwapBE32(SkToU32(dataPtr - dataStart));
        entry->logicalLength = SkEndian_SwapBE32(SkToU32(tableSize));

        dataPtr += (tableSize + 3) & ~3;
        ++entry;
    }

    *ttcIndex = 0;
    return stream;
}

struct NonDefaultAxesContext {
    SkFixed* axisValue;
    CFArrayRef cgAxes;
};
static void set_non_default_axes(CFTypeRef key, CFTypeRef value, void* context) {
    NonDefaultAxesContext* self = static_cast<NonDefaultAxesContext*>(context);

    if (CFGetTypeID(key) != CFStringGetTypeID() || CFGetTypeID(value) != CFNumberGetTypeID()) {
        return;
    }

    // The key is a CFString which is a string from the 'name' table.
    // Search the cgAxes for an axis with this name, and use its index to store the value.
    CFIndex keyIndex = -1;
    CFStringRef keyString = static_cast<CFStringRef>(key);
    for (CFIndex i = 0; i < CFArrayGetCount(self->cgAxes); ++i) {
        CFTypeRef cgAxis = CFArrayGetValueAtIndex(self->cgAxes, i);
        if (CFGetTypeID(cgAxis) != CFDictionaryGetTypeID()) {
            continue;
        }

        CFDictionaryRef cgAxisDict = static_cast<CFDictionaryRef>(cgAxis);
        CFTypeRef cgAxisName = CFDictionaryGetValue(cgAxisDict, kCGFontVariationAxisName);
        if (!cgAxisName || CFGetTypeID(cgAxisName) != CFStringGetTypeID()) {
            continue;
        }
        CFStringRef cgAxisNameString = static_cast<CFStringRef>(cgAxisName);
        if (CFStringCompare(keyString, cgAxisNameString, 0) == kCFCompareEqualTo) {
            keyIndex = i;
            break;
        }
    }
    if (keyIndex == -1) {
        return;
    }

    CFNumberRef valueNumber = static_cast<CFNumberRef>(value);
    double valueDouble;
    if (!CFNumberGetValue(valueNumber, kCFNumberDoubleType, &valueDouble) ||
        valueDouble < SkFixedToDouble(SK_FixedMin) || SkFixedToDouble(SK_FixedMax) < valueDouble)
    {
        return;
    }
    self->axisValue[keyIndex] = SkDoubleToFixed(valueDouble);
}
static bool get_variations(CTFontRef ctFont, CFIndex* cgAxisCount,
                           SkAutoSTMalloc<4, SkFixed>* axisValues)
{
    // In 10.10 and earlier, CTFontCopyVariationAxes and CTFontCopyVariation do not work when
    // applied to fonts which started life with CGFontCreateWithDataProvider (they simply always
    // return nullptr). As a result, we are limited to CGFontCopyVariationAxes and
    // CGFontCopyVariations here until support for 10.10 and earlier is removed.
    UniqueCFRef<CGFontRef> cgFont(CTFontCopyGraphicsFont(ctFont, nullptr));
    if (!cgFont) {
        return false;
    }

    UniqueCFRef<CFDictionaryRef> cgVariations(CGFontCopyVariations(cgFont.get()));
    // If a font has no variations CGFontCopyVariations returns nullptr (instead of an empty dict).
    if (!cgVariations) {
        return false;
    }

    UniqueCFRef<CFArrayRef> cgAxes(CGFontCopyVariationAxes(cgFont.get()));
    if (!cgAxes) {
        return false;
    }
    *cgAxisCount = CFArrayGetCount(cgAxes.get());
    axisValues->reset(*cgAxisCount);

    // Set all of the axes to their default values.
    // Fail if any default value cannot be determined.
    for (CFIndex i = 0; i < *cgAxisCount; ++i) {
        CFTypeRef cgAxis = CFArrayGetValueAtIndex(cgAxes.get(), i);
        if (CFGetTypeID(cgAxis) != CFDictionaryGetTypeID()) {
            return false;
        }

        CFDictionaryRef cgAxisDict = static_cast<CFDictionaryRef>(cgAxis);
        CFTypeRef axisDefaultValue = CFDictionaryGetValue(cgAxisDict,
                                                          kCGFontVariationAxisDefaultValue);
        if (!axisDefaultValue || CFGetTypeID(axisDefaultValue) != CFNumberGetTypeID()) {
            return false;
        }
        CFNumberRef axisDefaultValueNumber = static_cast<CFNumberRef>(axisDefaultValue);
        double axisDefaultValueDouble;
        if (!CFNumberGetValue(axisDefaultValueNumber, kCFNumberDoubleType, &axisDefaultValueDouble))
        {
            return false;
        }
        if (axisDefaultValueDouble < SkFixedToDouble(SK_FixedMin) ||
                                     SkFixedToDouble(SK_FixedMax) < axisDefaultValueDouble)
        {
            return false;
        }
        (*axisValues)[(int)i] = SkDoubleToFixed(axisDefaultValueDouble);
    }

    // Override the default values with the given font's stated axis values.
    NonDefaultAxesContext c = { axisValues->get(), cgAxes.get() };
    CFDictionaryApplyFunction(cgVariations.get(), set_non_default_axes, &c);

    return true;
}
std::unique_ptr<SkFontData> SkTypeface_Mac::onMakeFontData() const {
    int index;
    std::unique_ptr<SkStreamAsset> stream(this->onOpenStream(&index));

    CFIndex cgAxisCount;
    SkAutoSTMalloc<4, SkFixed> axisValues;
    if (get_variations(fFontRef.get(), &cgAxisCount, &axisValues)) {
        return skstd::make_unique<SkFontData>(std::move(stream), index,
                                              axisValues.get(), cgAxisCount);
    }
    return skstd::make_unique<SkFontData>(std::move(stream), index, nullptr, 0);
}

/** Creates a CT variation dictionary {tag, value} from a CG variation dictionary {name, value}. */
static UniqueCFRef<CFDictionaryRef> ct_variation_from_cg_variation(CFDictionaryRef cgVariations,
                                                                   CFArrayRef ctAxes) {

    UniqueCFRef<CFMutableDictionaryRef> ctVariations(
            CFDictionaryCreateMutable(kCFAllocatorDefault, 0,
                                      &kCFTypeDictionaryKeyCallBacks,
                                      &kCFTypeDictionaryValueCallBacks));

    CFIndex axisCount = CFArrayGetCount(ctAxes);
    for (CFIndex i = 0; i < axisCount; ++i) {
        CFTypeRef axisInfo = CFArrayGetValueAtIndex(ctAxes, i);
        if (CFDictionaryGetTypeID() != CFGetTypeID(axisInfo)) {
            return nullptr;
        }
        CFDictionaryRef axisInfoDict = static_cast<CFDictionaryRef>(axisInfo);

        // The assumption is that values produced by kCTFontVariationAxisNameKey and
        // kCGFontVariationAxisName will always be equal.
        CFTypeRef axisName = CFDictionaryGetValue(axisInfoDict, kCTFontVariationAxisNameKey);
        if (!axisName || CFGetTypeID(axisName) != CFStringGetTypeID()) {
            return nullptr;
        }

        CFTypeRef axisValue = CFDictionaryGetValue(cgVariations, axisName);
        if (!axisValue || CFGetTypeID(axisValue) != CFNumberGetTypeID()) {
            return nullptr;
        }

        CFTypeRef axisTag = CFDictionaryGetValue(axisInfoDict, kCTFontVariationAxisIdentifierKey);
        if (!axisTag || CFGetTypeID(axisTag) != CFNumberGetTypeID()) {
            return nullptr;
        }

        CFDictionaryAddValue(ctVariations.get(), axisTag, axisValue);
    }
    return std::move(ctVariations);
}

int SkTypeface_Mac::onGetVariationDesignPosition(
        SkFontArguments::VariationPosition::Coordinate coordinates[], int coordinateCount) const
{
    // The CGFont variation data does not contain the tag.

    // CTFontCopyVariationAxes returns nullptr for CGFontCreateWithDataProvider fonts with
    // macOS 10.10 and iOS 9 or earlier. When this happens, there is no API to provide the tag.
    UniqueCFRef<CFArrayRef> ctAxes(CTFontCopyVariationAxes(fFontRef.get()));
    if (!ctAxes) {
        return -1;
    }
    CFIndex axisCount = CFArrayGetCount(ctAxes.get());
    if (!coordinates || coordinateCount < axisCount) {
        return axisCount;
    }

    // This call always returns nullptr on 10.11 and under for CGFontCreateWithDataProvider fonts.
    // When this happens, try converting the CG variation to a CT variation.
    // On 10.12 and later, this only returns non-default variations.
    UniqueCFRef<CFDictionaryRef> ctVariations(CTFontCopyVariation(fFontRef.get()));
    if (!ctVariations) {
        // When 10.11 and earlier are no longer supported, the following code can be replaced with
        // return -1 and ct_variation_from_cg_variation can be removed.
        UniqueCFRef<CGFontRef> cgFont(CTFontCopyGraphicsFont(fFontRef.get(), nullptr));
        if (!cgFont) {
            return -1;
        }
        UniqueCFRef<CFDictionaryRef> cgVariations(CGFontCopyVariations(cgFont.get()));
        if (!cgVariations) {
            return -1;
        }
        ctVariations = ct_variation_from_cg_variation(cgVariations.get(), ctAxes.get());
        if (!ctVariations) {
            return -1;
        }
    }

    for (int i = 0; i < axisCount; ++i) {
        CFTypeRef axisInfo = CFArrayGetValueAtIndex(ctAxes.get(), i);
        if (CFDictionaryGetTypeID() != CFGetTypeID(axisInfo)) {
            return -1;
        }
        CFDictionaryRef axisInfoDict = static_cast<CFDictionaryRef>(axisInfo);

        CFTypeRef tag = CFDictionaryGetValue(axisInfoDict, kCTFontVariationAxisIdentifierKey);
        if (!tag || CFGetTypeID(tag) != CFNumberGetTypeID()) {
            return -1;
        }
        CFNumberRef tagNumber = static_cast<CFNumberRef>(tag);
        int64_t tagLong;
        if (!CFNumberGetValue(tagNumber, kCFNumberSInt64Type, &tagLong)) {
            return -1;
        }
        coordinates[i].axis = tagLong;

        CGFloat variationCGFloat;
        CFTypeRef variationValue = CFDictionaryGetValue(ctVariations.get(), tagNumber);
        if (variationValue) {
            if (CFGetTypeID(variationValue) != CFNumberGetTypeID()) {
                return -1;
            }
            CFNumberRef variationNumber = static_cast<CFNumberRef>(variationValue);
            if (!CFNumberGetValue(variationNumber, kCFNumberCGFloatType, &variationCGFloat)) {
                return -1;
            }
        } else {
            CFTypeRef def = CFDictionaryGetValue(axisInfoDict, kCTFontVariationAxisDefaultValueKey);
            if (!def || CFGetTypeID(def) != CFNumberGetTypeID()) {
                return -1;
            }
            CFNumberRef defNumber = static_cast<CFNumberRef>(def);
            if (!CFNumberGetValue(defNumber, kCFNumberCGFloatType, &variationCGFloat)) {
                return -1;
            }
        }
        coordinates[i].value = CGToScalar(variationCGFloat);

    }
    return axisCount;
}

///////////////////////////////////////////////////////////////////////////////
///////////////////////////////////////////////////////////////////////////////

int SkTypeface_Mac::onGetUPEM() const {
    UniqueCFRef<CGFontRef> cgFont(CTFontCopyGraphicsFont(fFontRef.get(), nullptr));
    return CGFontGetUnitsPerEm(cgFont.get());
}

SkTypeface::LocalizedStrings* SkTypeface_Mac::onCreateFamilyNameIterator() const {
    SkTypeface::LocalizedStrings* nameIter =
            SkOTUtils::LocalizedStrings_NameTable::CreateForFamilyNames(*this);
    if (nullptr == nameIter) {
        CFStringRef cfLanguageRaw;
        UniqueCFRef<CFStringRef> cfFamilyName(
                CTFontCopyLocalizedName(fFontRef.get(), kCTFontFamilyNameKey, &cfLanguageRaw));
        UniqueCFRef<CFStringRef> cfLanguage(cfLanguageRaw);

        SkString skLanguage;
        SkString skFamilyName;
        if (cfLanguage) {
            CFStringToSkString(cfLanguage.get(), &skLanguage);
        } else {
            skLanguage = "und"; //undetermined
        }
        if (cfFamilyName) {
            CFStringToSkString(cfFamilyName.get(), &skFamilyName);
        }

        nameIter = new SkOTUtils::LocalizedStrings_SingleName(skFamilyName, skLanguage);
    }
    return nameIter;
}

int SkTypeface_Mac::onGetTableTags(SkFontTableTag tags[]) const {
    UniqueCFRef<CFArrayRef> cfArray(
            CTFontCopyAvailableTables(fFontRef.get(), kCTFontTableOptionNoOptions));
    if (!cfArray) {
        return 0;
    }
    int count = SkToInt(CFArrayGetCount(cfArray.get()));
    if (tags) {
        for (int i = 0; i < count; ++i) {
            uintptr_t fontTag = reinterpret_cast<uintptr_t>(
                CFArrayGetValueAtIndex(cfArray.get(), i));
            tags[i] = static_cast<SkFontTableTag>(fontTag);
        }
    }
    return count;
}

// If, as is the case with web fonts, the CTFont data isn't available,
// the CGFont data may work. While the CGFont may always provide the
// right result, leave the CTFont code path to minimize disruption.
static UniqueCFRef<CFDataRef> copy_table_from_font(CTFontRef ctFont, SkFontTableTag tag) {
    UniqueCFRef<CFDataRef> data(CTFontCopyTable(ctFont, (CTFontTableTag) tag,
                                                kCTFontTableOptionNoOptions));
    if (!data) {
        UniqueCFRef<CGFontRef> cgFont(CTFontCopyGraphicsFont(ctFont, nullptr));
        data.reset(CGFontCopyTableForTag(cgFont.get(), tag));
    }
    return data;
}

size_t SkTypeface_Mac::onGetTableData(SkFontTableTag tag, size_t offset,
                                      size_t length, void* dstData) const {
    UniqueCFRef<CFDataRef> srcData = copy_table_from_font(fFontRef.get(), tag);
    if (!srcData) {
        return 0;
    }

    size_t srcSize = CFDataGetLength(srcData.get());
    if (offset >= srcSize) {
        return 0;
    }
    if (length > srcSize - offset) {
        length = srcSize - offset;
    }
    if (dstData) {
        memcpy(dstData, CFDataGetBytePtr(srcData.get()) + offset, length);
    }
    return length;
}

SkScalerContext* SkTypeface_Mac::onCreateScalerContext(const SkScalerContextEffects& effects,
                                                       const SkDescriptor* desc) const {
    return new SkScalerContext_Mac(sk_ref_sp(const_cast<SkTypeface_Mac*>(this)), effects, desc);
}

void SkTypeface_Mac::onFilterRec(SkScalerContextRec* rec) const {
    if (rec->fFlags & SkScalerContext::kLCD_BGROrder_Flag ||
        rec->fFlags & SkScalerContext::kLCD_Vertical_Flag)
    {
        rec->fMaskFormat = SkMask::kA8_Format;
        // Render the glyphs as close as possible to what was requested.
        // The above turns off subpixel rendering, but the user requested it.
        // Normal hinting will cause the A8 masks to be generated from CoreGraphics subpixel masks.
        // See comments below for more details.
        rec->setHinting(SkPaint::kNormal_Hinting);
    }

    unsigned flagsWeDontSupport = SkScalerContext::kDevKernText_Flag  |
                                  SkScalerContext::kForceAutohinting_Flag  |
                                  SkScalerContext::kLCD_BGROrder_Flag |
                                  SkScalerContext::kLCD_Vertical_Flag;

    rec->fFlags &= ~flagsWeDontSupport;

    bool lcdSupport = supports_LCD();

    // Only two levels of hinting are supported.
    // kNo_Hinting means avoid CoreGraphics outline dilation.
    // kNormal_Hinting means CoreGraphics outline dilation is allowed.
    // If there is no lcd support, hinting (dilation) cannot be supported.
    SkPaint::Hinting hinting = rec->getHinting();
    if (SkPaint::kSlight_Hinting == hinting || !lcdSupport) {
        hinting = SkPaint::kNo_Hinting;
    } else if (SkPaint::kFull_Hinting == hinting) {
        hinting = SkPaint::kNormal_Hinting;
    }
    rec->setHinting(hinting);

    // FIXME: lcd smoothed un-hinted rasterization unsupported.
    // Tracked by http://code.google.com/p/skia/issues/detail?id=915 .
    // There is no current means to honor a request for unhinted lcd,
    // so arbitrarilly ignore the hinting request and honor lcd.

    // Hinting and smoothing should be orthogonal, but currently they are not.
    // CoreGraphics has no API to influence hinting. However, its lcd smoothed
    // output is drawn from auto-dilated outlines (the amount of which is
    // determined by AppleFontSmoothing). Its regular anti-aliased output is
    // drawn from un-dilated outlines.

    // The behavior of Skia is as follows:
    // [AA][no-hint]: generate AA using CoreGraphic's AA output.
    // [AA][yes-hint]: use CoreGraphic's LCD output and reduce it to a single
    // channel. This matches [LCD][yes-hint] in weight.
    // [LCD][no-hint]: curently unable to honor, and must pick which to respect.
    // Currenly side with LCD, effectively ignoring the hinting setting.
    // [LCD][yes-hint]: generate LCD using CoreGraphic's LCD output.

    if (rec->fMaskFormat == SkMask::kLCD16_Format) {
        if (lcdSupport) {
            //CoreGraphics creates 555 masks for smoothed text anyway.
            rec->fMaskFormat = SkMask::kLCD16_Format;
            rec->setHinting(SkPaint::kNormal_Hinting);
        } else {
            rec->fMaskFormat = SkMask::kA8_Format;
        }
    }

    // CoreText provides no information as to whether a glyph will be color or not.
    // Fonts may mix outlines and bitmaps, so information is needed on a glyph by glyph basis.
    // If a font contains an 'sbix' table, consider it to be a color font, and disable lcd.
    if (fHasColorGlyphs) {
        rec->fMaskFormat = SkMask::kARGB32_Format;
    }

    // Unhinted A8 masks (those not derived from LCD masks) must respect SK_GAMMA_APPLY_TO_A8.
    // All other masks can use regular gamma.
    if (SkMask::kA8_Format == rec->fMaskFormat && SkPaint::kNo_Hinting == hinting) {
#ifndef SK_GAMMA_APPLY_TO_A8
        // SRGBTODO: Is this correct? Do we want contrast boost?
        rec->ignorePreBlend();
#endif
    } else {
        //CoreGraphics dialates smoothed text as needed.
        rec->setContrast(0);
    }
}

/** Takes ownership of the CFStringRef. */
static const char* get_str(CFStringRef ref, SkString* str) {
    if (nullptr == ref) {
        return nullptr;
    }
    CFStringToSkString(ref, str);
    CFRelease(ref);
    return str->c_str();
}

void SkTypeface_Mac::onGetFamilyName(SkString* familyName) const {
    get_str(CTFontCopyFamilyName(fFontRef.get()), familyName);
}

void SkTypeface_Mac::onGetFontDescriptor(SkFontDescriptor* desc,
                                         bool* isLocalStream) const {
    SkString tmpStr;

    desc->setFamilyName(get_str(CTFontCopyFamilyName(fFontRef.get()), &tmpStr));
    desc->setFullName(get_str(CTFontCopyFullName(fFontRef.get()), &tmpStr));
    desc->setPostscriptName(get_str(CTFontCopyPostScriptName(fFontRef.get()), &tmpStr));
    desc->setStyle(this->fontStyle());
    *isLocalStream = fIsLocalStream;
}

int SkTypeface_Mac::onCharsToGlyphs(const void* chars, Encoding encoding,
                                    uint16_t glyphs[], int glyphCount) const
{
    // Undocumented behavior of CTFontGetGlyphsForCharacters with non-bmp code points:
    // When a surrogate pair is detected, the glyph index used is the index of the high surrogate.
    // It is documented that if a mapping is unavailable, the glyph will be set to 0.

    SkAutoSTMalloc<1024, UniChar> charStorage;
    const UniChar* src; // UniChar is a UTF-16 16-bit code unit.
    int srcCount;
    switch (encoding) {
        case kUTF8_Encoding: {
            const char* utf8 = reinterpret_cast<const char*>(chars);
            UniChar* utf16 = charStorage.reset(2 * glyphCount);
            src = utf16;
            for (int i = 0; i < glyphCount; ++i) {
                SkUnichar uni = SkUTF8_NextUnichar(&utf8);
                utf16 += SkUTF16_FromUnichar(uni, utf16);
            }
            srcCount = SkToInt(utf16 - src);
            break;
        }
        case kUTF16_Encoding: {
            src = reinterpret_cast<const UniChar*>(chars);
            int extra = 0;
            for (int i = 0; i < glyphCount; ++i) {
                if (SkUTF16_IsHighSurrogate(src[i + extra])) {
                    ++extra;
                }
            }
            srcCount = glyphCount + extra;
            break;
        }
        case kUTF32_Encoding: {
            const SkUnichar* utf32 = reinterpret_cast<const SkUnichar*>(chars);
            UniChar* utf16 = charStorage.reset(2 * glyphCount);
            src = utf16;
            for (int i = 0; i < glyphCount; ++i) {
                utf16 += SkUTF16_FromUnichar(utf32[i], utf16);
            }
            srcCount = SkToInt(utf16 - src);
            break;
        }
    }

    // If glyphs is nullptr, CT still needs glyph storage for finding the first failure.
    // Also, if there are any non-bmp code points, the provided 'glyphs' storage will be inadequate.
    SkAutoSTMalloc<1024, uint16_t> glyphStorage;
    uint16_t* macGlyphs = glyphs;
    if (nullptr == macGlyphs || srcCount > glyphCount) {
        macGlyphs = glyphStorage.reset(srcCount);
    }

    bool allEncoded = CTFontGetGlyphsForCharacters(fFontRef.get(), src, macGlyphs, srcCount);

    // If there were any non-bmp, then copy and compact.
    // If 'glyphs' is nullptr, then compact glyphStorage in-place.
    // If all are bmp and 'glyphs' is non-nullptr, 'glyphs' already contains the compact glyphs.
    // If some are non-bmp and 'glyphs' is non-nullptr, copy and compact into 'glyphs'.
    uint16_t* compactedGlyphs = glyphs;
    if (nullptr == compactedGlyphs) {
        compactedGlyphs = macGlyphs;
    }
    if (srcCount > glyphCount) {
        int extra = 0;
        for (int i = 0; i < glyphCount; ++i) {
            compactedGlyphs[i] = macGlyphs[i + extra];
            if (SkUTF16_IsHighSurrogate(src[i + extra])) {
                ++extra;
            }
        }
    }

    if (allEncoded) {
        return glyphCount;
    }

    // If we got false, then we need to manually look for first failure.
    for (int i = 0; i < glyphCount; ++i) {
        if (0 == compactedGlyphs[i]) {
            return i;
        }
    }
    // Odd to get here, as we expected CT to have returned true up front.
    return glyphCount;
}

int SkTypeface_Mac::onCountGlyphs() const {
    return SkToInt(CTFontGetGlyphCount(fFontRef.get()));
}

///////////////////////////////////////////////////////////////////////////////
///////////////////////////////////////////////////////////////////////////////

static bool find_desc_str(CTFontDescriptorRef desc, CFStringRef name, SkString* value) {
    UniqueCFRef<CFStringRef> ref((CFStringRef)CTFontDescriptorCopyAttribute(desc, name));
    if (!ref) {
        return false;
    }
    CFStringToSkString(ref.get(), value);
    return true;
}

#include "SkFontMgr.h"

static inline int sqr(int value) {
    SkASSERT(SkAbs32(value) < 0x7FFF);  // check for overflow
    return value * value;
}

// We normalize each axis (weight, width, italic) to be base-900
static int compute_metric(const SkFontStyle& a, const SkFontStyle& b) {
    return sqr(a.weight() - b.weight()) +
           sqr((a.width() - b.width()) * 100) +
           sqr((a.slant() != b.slant()) * 900);
}

class SkFontStyleSet_Mac : public SkFontStyleSet {
public:
    SkFontStyleSet_Mac(CTFontDescriptorRef desc)
        : fArray(CTFontDescriptorCreateMatchingFontDescriptors(desc, nullptr))
        , fCount(0)
    {
        if (!fArray) {
            fArray.reset(CFArrayCreate(nullptr, nullptr, 0, nullptr));
        }
        fCount = SkToInt(CFArrayGetCount(fArray.get()));
    }

    int count() override {
        return fCount;
    }

    void getStyle(int index, SkFontStyle* style, SkString* name) override {
        SkASSERT((unsigned)index < (unsigned)fCount);
        CTFontDescriptorRef desc = (CTFontDescriptorRef)CFArrayGetValueAtIndex(fArray.get(), index);
        if (style) {
            *style = fontstyle_from_descriptor(desc, false);
        }
        if (name) {
            if (!find_desc_str(desc, kCTFontStyleNameAttribute, name)) {
                name->reset();
            }
        }
    }

    SkTypeface* createTypeface(int index) override {
        SkASSERT((unsigned)index < (unsigned)CFArrayGetCount(fArray.get()));
        CTFontDescriptorRef desc = (CTFontDescriptorRef)CFArrayGetValueAtIndex(fArray.get(), index);

        return create_from_desc(desc).release();
    }

    SkTypeface* matchStyle(const SkFontStyle& pattern) override {
        if (0 == fCount) {
            return nullptr;
        }
        return create_from_desc(findMatchingDesc(pattern)).release();
    }

private:
    UniqueCFRef<CFArrayRef> fArray;
    int fCount;

    CTFontDescriptorRef findMatchingDesc(const SkFontStyle& pattern) const {
        int bestMetric = SK_MaxS32;
        CTFontDescriptorRef bestDesc = nullptr;

        for (int i = 0; i < fCount; ++i) {
            CTFontDescriptorRef desc = (CTFontDescriptorRef)CFArrayGetValueAtIndex(fArray.get(), i);
            int metric = compute_metric(pattern, fontstyle_from_descriptor(desc, false));
            if (0 == metric) {
                return desc;
            }
            if (metric < bestMetric) {
                bestMetric = metric;
                bestDesc = desc;
            }
        }
        SkASSERT(bestDesc);
        return bestDesc;
    }
};

class SkFontMgr_Mac : public SkFontMgr {
    UniqueCFRef<CFArrayRef> fNames;
    int fCount;

    CFStringRef getFamilyNameAt(int index) const {
        SkASSERT((unsigned)index < (unsigned)fCount);
        return (CFStringRef)CFArrayGetValueAtIndex(fNames.get(), index);
    }

    static SkFontStyleSet* CreateSet(CFStringRef cfFamilyName) {
        UniqueCFRef<CFMutableDictionaryRef> cfAttr(
                 CFDictionaryCreateMutable(kCFAllocatorDefault, 0,
                                           &kCFTypeDictionaryKeyCallBacks,
                                           &kCFTypeDictionaryValueCallBacks));

        CFDictionaryAddValue(cfAttr.get(), kCTFontFamilyNameAttribute, cfFamilyName);

        UniqueCFRef<CTFontDescriptorRef> desc(
                CTFontDescriptorCreateWithAttributes(cfAttr.get()));
        return new SkFontStyleSet_Mac(desc.get());
    }

    /** CTFontManagerCopyAvailableFontFamilyNames() is not always available, so we
     *  provide a wrapper here that will return an empty array if need be.
     */
    static UniqueCFRef<CFArrayRef> CopyAvailableFontFamilyNames() {
#ifdef SK_BUILD_FOR_IOS
        return UniqueCFRef<CFArrayRef>(CFArrayCreate(nullptr, nullptr, 0, nullptr));
#else
        return UniqueCFRef<CFArrayRef>(CTFontManagerCopyAvailableFontFamilyNames());
#endif
    }

public:
    SkFontMgr_Mac()
        : fNames(CopyAvailableFontFamilyNames())
        , fCount(fNames ? SkToInt(CFArrayGetCount(fNames.get())) : 0) {}

protected:
    int onCountFamilies() const override {
        return fCount;
    }

    void onGetFamilyName(int index, SkString* familyName) const override {
        if ((unsigned)index < (unsigned)fCount) {
            CFStringToSkString(this->getFamilyNameAt(index), familyName);
        } else {
            familyName->reset();
        }
    }

    SkFontStyleSet* onCreateStyleSet(int index) const override {
        if ((unsigned)index >= (unsigned)fCount) {
            return nullptr;
        }
        return CreateSet(this->getFamilyNameAt(index));
    }

    SkFontStyleSet* onMatchFamily(const char familyName[]) const override {
        if (!familyName) {
            return nullptr;
        }
        UniqueCFRef<CFStringRef> cfName = make_CFString(familyName);
        return CreateSet(cfName.get());
    }

    SkTypeface* onMatchFamilyStyle(const char familyName[],
                                   const SkFontStyle& style) const override {
        UniqueCFRef<CTFontDescriptorRef> desc = create_descriptor(familyName, style);
        return create_from_desc(desc.get()).release();
    }

    SkTypeface* onMatchFamilyStyleCharacter(const char familyName[],
                                            const SkFontStyle& style,
                                            const char* bcp47[], int bcp47Count,
                                            SkUnichar character) const override {
        UniqueCFRef<CTFontDescriptorRef> desc = create_descriptor(familyName, style);
        UniqueCFRef<CTFontRef> currentFont(CTFontCreateWithFontDescriptor(desc.get(), 0, nullptr));

        // kCFStringEncodingUTF32 is BE unless there is a BOM.
        // Since there is no machine endian option, explicitly state machine endian.
#ifdef SK_CPU_LENDIAN
        constexpr CFStringEncoding encoding = kCFStringEncodingUTF32LE;
#else
        constexpr CFStringEncoding encoding = kCFStringEncodingUTF32BE;
#endif
        UniqueCFRef<CFStringRef> string(CFStringCreateWithBytes(
                kCFAllocatorDefault, reinterpret_cast<const UInt8 *>(&character), sizeof(character),
                encoding, false));
        CFRange range = CFRangeMake(0, CFStringGetLength(string.get()));  // in UniChar units.
        UniqueCFRef<CTFontRef> fallbackFont(
                CTFontCreateForString(currentFont.get(), string.get(), range));
        return create_from_CTFontRef(std::move(fallbackFont), nullptr, false).release();
    }

    SkTypeface* onMatchFaceStyle(const SkTypeface* familyMember,
                                 const SkFontStyle&) const override {
        return nullptr;
    }

    sk_sp<SkTypeface> onMakeFromData(sk_sp<SkData> data, int ttcIndex) const override {
        UniqueCFRef<CGDataProviderRef> pr(SkCreateDataProviderFromData(std::move(data)));
        if (!pr) {
            return nullptr;
        }
        return create_from_dataProvider(std::move(pr), ttcIndex);
    }

    sk_sp<SkTypeface> onMakeFromStreamIndex(std::unique_ptr<SkStreamAsset> stream,
                                            int ttcIndex) const override {
        UniqueCFRef<CGDataProviderRef> pr(SkCreateDataProviderFromStream(std::move(stream)));
        if (!pr) {
            return nullptr;
        }
        return create_from_dataProvider(std::move(pr), ttcIndex);
    }

    /** Creates a dictionary suitable for setting the axes on a CGFont. */
    static UniqueCFRef<CFDictionaryRef> copy_axes(CGFontRef cg, const SkFontArguments& args) {
        // The CGFont variation data is keyed by name, but lacks the tag.
        // The CTFont variation data is keyed by tag, and also has the name.
        // We would like to work with CTFont variations, but creating a CTFont font with
        // CTFont variation dictionary runs into bugs. So use the CTFont variation data
        // to match names to tags to create the appropriate CGFont.
        UniqueCFRef<CTFontRef> ct(CTFontCreateWithGraphicsFont(cg, 0, nullptr, nullptr));
        // CTFontCopyVariationAxes returns nullptr for CGFontCreateWithDataProvider fonts with
        // macOS 10.10 and iOS 9 or earlier. When this happens, there is no API to provide the tag.
        UniqueCFRef<CFArrayRef> ctAxes(CTFontCopyVariationAxes(ct.get()));
        if (!ctAxes) {
            return nullptr;
        }
        CFIndex axisCount = CFArrayGetCount(ctAxes.get());

        const SkFontArguments::VariationPosition position = args.getVariationDesignPosition();

        UniqueCFRef<CFMutableDictionaryRef> dict(
                CFDictionaryCreateMutable(kCFAllocatorDefault, axisCount,
                                          &kCFTypeDictionaryKeyCallBacks,
                                          &kCFTypeDictionaryValueCallBacks));

        for (int i = 0; i < axisCount; ++i) {
            CFTypeRef axisInfo = CFArrayGetValueAtIndex(ctAxes.get(), i);
            if (CFDictionaryGetTypeID() != CFGetTypeID(axisInfo)) {
                return nullptr;
            }
            CFDictionaryRef axisInfoDict = static_cast<CFDictionaryRef>(axisInfo);

            // The assumption is that values produced by kCTFontVariationAxisNameKey and
            // kCGFontVariationAxisName will always be equal.
            // If they are ever not, seach the project history for "get_tag_for_name".
            CFTypeRef axisName = CFDictionaryGetValue(axisInfoDict, kCTFontVariationAxisNameKey);
            if (!axisName || CFGetTypeID(axisName) != CFStringGetTypeID()) {
                return nullptr;
            }

            CFTypeRef tag = CFDictionaryGetValue(axisInfoDict, kCTFontVariationAxisIdentifierKey);
            if (!tag || CFGetTypeID(tag) != CFNumberGetTypeID()) {
                return nullptr;
            }
            CFNumberRef tagNumber = static_cast<CFNumberRef>(tag);
            int64_t tagLong;
            if (!CFNumberGetValue(tagNumber, kCFNumberSInt64Type, &tagLong)) {
                return nullptr;
            }

            // The variation axes can be set to any value, but cg will effectively pin them.
            // Pin them here to normalize.
            CFTypeRef min = CFDictionaryGetValue(axisInfoDict, kCTFontVariationAxisMinimumValueKey);
            CFTypeRef max = CFDictionaryGetValue(axisInfoDict, kCTFontVariationAxisMaximumValueKey);
            CFTypeRef def = CFDictionaryGetValue(axisInfoDict, kCTFontVariationAxisDefaultValueKey);
            if (!min || CFGetTypeID(min) != CFNumberGetTypeID() ||
                !max || CFGetTypeID(max) != CFNumberGetTypeID() ||
                !def || CFGetTypeID(def) != CFNumberGetTypeID())
            {
                return nullptr;
            }
            CFNumberRef minNumber = static_cast<CFNumberRef>(min);
            CFNumberRef maxNumber = static_cast<CFNumberRef>(max);
            CFNumberRef defNumber = static_cast<CFNumberRef>(def);
            double minDouble;
            double maxDouble;
            double defDouble;
            if (!CFNumberGetValue(minNumber, kCFNumberDoubleType, &minDouble) ||
                !CFNumberGetValue(maxNumber, kCFNumberDoubleType, &maxDouble) ||
                !CFNumberGetValue(defNumber, kCFNumberDoubleType, &defDouble))
            {
                return nullptr;
            }

            double value = defDouble;
            // The position may be over specified. If there are multiple values for a given axis,
            // use the last one since that's what css-fonts-4 requires.
            for (int j = position.coordinateCount; j --> 0;) {
                if (position.coordinates[j].axis == tagLong) {
                    value = SkTPin(SkScalarToDouble(position.coordinates[j].value),
                                   minDouble, maxDouble);
                    break;
                }
            }
            UniqueCFRef<CFNumberRef> valueNumber(
                CFNumberCreate(kCFAllocatorDefault, kCFNumberDoubleType, &value));
            CFDictionaryAddValue(dict.get(), axisName, valueNumber.get());
        }
        return std::move(dict);
    }
    sk_sp<SkTypeface> onMakeFromStreamArgs(std::unique_ptr<SkStreamAsset> s,
                                           const SkFontArguments& args) const override {
        if (args.getCollectionIndex() != 0) {
            return nullptr;
        }
        UniqueCFRef<CGDataProviderRef> provider(SkCreateDataProviderFromStream(std::move(s)));
        if (!provider) {
            return nullptr;
        }
        UniqueCFRef<CGFontRef> cg(CGFontCreateWithDataProvider(provider.get()));
        if (!cg) {
            return nullptr;
        }

        UniqueCFRef<CFDictionaryRef> cgVariations = copy_axes(cg.get(), args);
        // The CGFontRef returned by CGFontCreateCopyWithVariations when the passed CGFontRef was
        // created from a data provider does not appear to have any ownership of the underlying
        // data. The original CGFontRef must be kept alive until the copy will no longer be used.
        UniqueCFRef<CGFontRef> cgVariant;
        if (cgVariations) {
            cgVariant.reset(CGFontCreateCopyWithVariations(cg.get(), cgVariations.get()));
        } else {
            cgVariant.reset(cg.release());
        }

        UniqueCFRef<CTFontRef> ct(
                CTFontCreateWithGraphicsFont(cgVariant.get(), 0, nullptr, nullptr));
        if (!ct) {
            return nullptr;
        }
        return create_from_CTFontRef(std::move(ct), std::move(cg), true);
    }

    /** Creates a dictionary suitable for setting the axes on a CGFont. */
    static UniqueCFRef<CFDictionaryRef> copy_axes(CGFontRef cg, SkFontData* fontData) {
        UniqueCFRef<CFArrayRef> cgAxes(CGFontCopyVariationAxes(cg));
        if (!cgAxes) {
            return nullptr;
        }

        CFIndex axisCount = CFArrayGetCount(cgAxes.get());
        if (0 == axisCount || axisCount != fontData->getAxisCount()) {
            return nullptr;
        }

        UniqueCFRef<CFMutableDictionaryRef> dict(
                CFDictionaryCreateMutable(kCFAllocatorDefault, axisCount,
                                          &kCFTypeDictionaryKeyCallBacks,
                                          &kCFTypeDictionaryValueCallBacks));

        for (int i = 0; i < fontData->getAxisCount(); ++i) {
            CFTypeRef axisInfo = CFArrayGetValueAtIndex(cgAxes.get(), i);
            if (CFDictionaryGetTypeID() != CFGetTypeID(axisInfo)) {
                return nullptr;
            }
            CFDictionaryRef axisInfoDict = static_cast<CFDictionaryRef>(axisInfo);

            CFTypeRef axisName = CFDictionaryGetValue(axisInfoDict, kCGFontVariationAxisName);
            if (!axisName || CFGetTypeID(axisName) != CFStringGetTypeID()) {
                return nullptr;
            }

            // The variation axes can be set to any value, but cg will effectively pin them.
            // Pin them here to normalize.
            CFTypeRef min = CFDictionaryGetValue(axisInfoDict, kCGFontVariationAxisMinValue);
            CFTypeRef max = CFDictionaryGetValue(axisInfoDict, kCGFontVariationAxisMaxValue);
            if (!min || CFGetTypeID(min) != CFNumberGetTypeID() ||
                !max || CFGetTypeID(max) != CFNumberGetTypeID())
            {
                return nullptr;
            }
            CFNumberRef minNumber = static_cast<CFNumberRef>(min);
            CFNumberRef maxNumber = static_cast<CFNumberRef>(max);
            double minDouble;
            double maxDouble;
            if (!CFNumberGetValue(minNumber, kCFNumberDoubleType, &minDouble) ||
                !CFNumberGetValue(maxNumber, kCFNumberDoubleType, &maxDouble))
            {
                return nullptr;
            }
            double value = SkTPin(SkFixedToDouble(fontData->getAxis()[i]), minDouble, maxDouble);
            UniqueCFRef<CFNumberRef> valueNumber(
                    CFNumberCreate(kCFAllocatorDefault, kCFNumberDoubleType, &value));
            CFDictionaryAddValue(dict.get(), axisName, valueNumber.get());
        }
        return std::move(dict);
    }
    sk_sp<SkTypeface> onMakeFromFontData(std::unique_ptr<SkFontData> fontData) const override {
        if (fontData->getIndex() != 0) {
            return nullptr;
        }
        UniqueCFRef<CGDataProviderRef> provider(
                SkCreateDataProviderFromStream(fontData->detachStream()));
        if (!provider) {
            return nullptr;
        }
        UniqueCFRef<CGFontRef> cg(CGFontCreateWithDataProvider(provider.get()));
        if (!cg) {
            return nullptr;
        }

        UniqueCFRef<CFDictionaryRef> cgVariations = copy_axes(cg.get(), fontData.get());
        // The CGFontRef returned by CGFontCreateCopyWithVariations when the passed CGFontRef was
        // created from a data provider does not appear to have any ownership of the underlying
        // data. The original CGFontRef must be kept alive until the copy will no longer be used.
        UniqueCFRef<CGFontRef> cgVariant;
        if (cgVariations) {
            cgVariant.reset(CGFontCreateCopyWithVariations(cg.get(), cgVariations.get()));
        } else {
            cgVariant.reset(cg.release());
        }

        UniqueCFRef<CTFontRef> ct(
                CTFontCreateWithGraphicsFont(cgVariant.get(), 0, nullptr, nullptr));
        if (!ct) {
            return nullptr;
        }
        return create_from_CTFontRef(std::move(ct), std::move(cg), true);
    }

    sk_sp<SkTypeface> onMakeFromFile(const char path[], int ttcIndex) const override {
        UniqueCFRef<CGDataProviderRef> pr(CGDataProviderCreateWithFilename(path));
        if (!pr) {
            return nullptr;
        }
        return create_from_dataProvider(std::move(pr), ttcIndex);
    }

    sk_sp<SkTypeface> onLegacyMakeTypeface(const char familyName[], SkFontStyle style) const override {
        if (familyName) {
            familyName = map_css_names(familyName);
        }

        sk_sp<SkTypeface> face = create_from_name(familyName, style);
        if (face) {
            return face;
        }

        static SkTypeface* gDefaultFace;
        static SkOnce lookupDefault;
        static const char FONT_DEFAULT_NAME[] = "Lucida Sans";
        lookupDefault([]{
            gDefaultFace = create_from_name(FONT_DEFAULT_NAME, SkFontStyle()).release();
        });
        return sk_ref_sp(gDefaultFace);
    }
};

///////////////////////////////////////////////////////////////////////////////

sk_sp<SkFontMgr> SkFontMgr::Factory() { return sk_make_sp<SkFontMgr_Mac>(); }

#endif//defined(SK_BUILD_FOR_MAC) || defined(SK_BUILD_FOR_IOS)<|MERGE_RESOLUTION|>--- conflicted
+++ resolved
@@ -1820,12 +1820,6 @@
     tableTags.setCount(numTables);
     this->getTableTags(tableTags.begin());
 
-<<<<<<< HEAD
-    // see if there are any required 'typ1' tables (see Adobe Technical Note #5180)
-    bool couldBeTyp1 = false;
-    constexpr SkFontTableTag TYPE1Tag = SkSetFourByteTag('T', 'Y', 'P', '1');
-    constexpr SkFontTableTag CIDTag = SkSetFourByteTag('C', 'I', 'D', ' ');
-=======
     // CT seems to be unreliable in being able to obtain the type,
     // even if all we want is the first four bytes of the font resource.
     // Just the presence of the FontForge 'FFTM' table seems to throw it off.
@@ -1864,25 +1858,13 @@
         }
     }
 
->>>>>>> baf6686f
     // get the table sizes and accumulate the total size of the font
     SkTDArray<size_t> tableSizes;
     size_t totalSize = sizeof(SkSFNTHeader) + sizeof(SkSFNTHeader::TableDirectoryEntry) * numTables;
     for (int tableIndex = 0; tableIndex < numTables; ++tableIndex) {
-        if (TYPE1Tag == tableTags[tableIndex] || CIDTag == tableTags[tableIndex]) {
-            couldBeTyp1 = true;
-        }
-
         size_t tableSize = this->getTableSize(tableTags[tableIndex]);
         totalSize += (tableSize + 3) & ~3;
         *tableSizes.append() = tableSize;
-    }
-
-    // sometimes CoreGraphics incorrectly thinks a font is kCTFontFormatPostScript
-    // it is exceedingly unlikely that this is the case, so double check
-    // see https://crbug.com/809763
-    if (fontType == SkSFNTHeader::fontType_PostScript::TAG && !couldBeTyp1) {
-        fontType = SkSFNTHeader::fontType_OpenTypeCFF::TAG;
     }
 
     // reserve memory for stream, and zero it (tables must be zero padded)
