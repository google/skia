/*
 * Copyright 2014 Google Inc.
 *
 * Use of this source code is governed by a BSD-style license that can be
 * found in the LICENSE file.
 */
#include "src/utils/win/SkDWriteNTDDI_VERSION.h"

#include "include/core/SkTypes.h"
#if defined(SK_BUILD_FOR_WIN)

#include "include/core/SkFontMgr.h"
#include "include/core/SkStream.h"
#include "include/core/SkTypeface.h"
#include "include/core/SkTypes.h"
#include "include/private/SkMutex.h"
#include "src/core/SkEndian.h"
#include "src/core/SkMakeUnique.h"
#include "src/core/SkTypefaceCache.h"
#include "src/ports/SkTypeface_win_dw.h"
#include "src/utils/SkUTF.h"
#include "src/utils/win/SkDWrite.h"
#include "src/utils/win/SkDWriteFontFileStream.h"
#include "src/utils/win/SkHRESULT.h"
#include "src/utils/win/SkObjBase.h"
#include "src/utils/win/SkTScopedComPtr.h"

#include <dwrite.h>
#include <dwrite_2.h>
#include <dwrite_3.h>

////////////////////////////////////////////////////////////////////////////////

class StreamFontFileLoader : public IDWriteFontFileLoader {
public:
    // IUnknown methods
    SK_STDMETHODIMP QueryInterface(REFIID iid, void** ppvObject) override;
    SK_STDMETHODIMP_(ULONG) AddRef() override;
    SK_STDMETHODIMP_(ULONG) Release() override;

    // IDWriteFontFileLoader methods
    SK_STDMETHODIMP CreateStreamFromKey(
        void const* fontFileReferenceKey,
        UINT32 fontFileReferenceKeySize,
        IDWriteFontFileStream** fontFileStream) override;

    // Takes ownership of stream.
    static HRESULT Create(std::unique_ptr<SkStreamAsset> stream,
                          StreamFontFileLoader** streamFontFileLoader) {
        *streamFontFileLoader = new StreamFontFileLoader(std::move(stream));
        if (nullptr == *streamFontFileLoader) {
            return E_OUTOFMEMORY;
        }
        return S_OK;
    }

private:
    StreamFontFileLoader(std::unique_ptr<SkStreamAsset> stream)
        : fStream(std::move(stream)), fRefCount(1)
    {}
    virtual ~StreamFontFileLoader() { }

    std::unique_ptr<SkStreamAsset> fStream;
    ULONG fRefCount;
};

SK_STDMETHODIMP StreamFontFileLoader::QueryInterface(REFIID iid, void** ppvObject) {
    if (iid == IID_IUnknown || iid == __uuidof(IDWriteFontFileLoader)) {
        *ppvObject = this;
        AddRef();
        return S_OK;
    } else {
        *ppvObject = nullptr;
        return E_NOINTERFACE;
    }
}

SK_STDMETHODIMP_(ULONG) StreamFontFileLoader::AddRef() {
    return InterlockedIncrement(&fRefCount);
}

SK_STDMETHODIMP_(ULONG) StreamFontFileLoader::Release() {
    ULONG newCount = InterlockedDecrement(&fRefCount);
    if (0 == newCount) {
        delete this;
    }
    return newCount;
}

SK_STDMETHODIMP StreamFontFileLoader::CreateStreamFromKey(
    void const* fontFileReferenceKey,
    UINT32 fontFileReferenceKeySize,
    IDWriteFontFileStream** fontFileStream)
{
    SkTScopedComPtr<SkDWriteFontFileStreamWrapper> stream;
    HR(SkDWriteFontFileStreamWrapper::Create(fStream->duplicate().release(), &stream));
    *fontFileStream = stream.release();
    return S_OK;
}

////////////////////////////////////////////////////////////////////////////////

class StreamFontFileEnumerator : public IDWriteFontFileEnumerator {
public:
    // IUnknown methods
    SK_STDMETHODIMP QueryInterface(REFIID iid, void** ppvObject) override;
    SK_STDMETHODIMP_(ULONG) AddRef() override;
    SK_STDMETHODIMP_(ULONG) Release() override;

    // IDWriteFontFileEnumerator methods
    SK_STDMETHODIMP MoveNext(BOOL* hasCurrentFile) override;
    SK_STDMETHODIMP GetCurrentFontFile(IDWriteFontFile** fontFile) override;

    static HRESULT Create(IDWriteFactory* factory, IDWriteFontFileLoader* fontFileLoader,
                          StreamFontFileEnumerator** streamFontFileEnumerator) {
        *streamFontFileEnumerator = new StreamFontFileEnumerator(factory, fontFileLoader);
        if (nullptr == *streamFontFileEnumerator) {
            return E_OUTOFMEMORY;
        }
        return S_OK;
    }
private:
    StreamFontFileEnumerator(IDWriteFactory* factory, IDWriteFontFileLoader* fontFileLoader);
    virtual ~StreamFontFileEnumerator() { }

    ULONG fRefCount;

    SkTScopedComPtr<IDWriteFactory> fFactory;
    SkTScopedComPtr<IDWriteFontFile> fCurrentFile;
    SkTScopedComPtr<IDWriteFontFileLoader> fFontFileLoader;
    bool fHasNext;
};

StreamFontFileEnumerator::StreamFontFileEnumerator(IDWriteFactory* factory,
                                                   IDWriteFontFileLoader* fontFileLoader)
    : fRefCount(1)
    , fFactory(SkRefComPtr(factory))
    , fCurrentFile()
    , fFontFileLoader(SkRefComPtr(fontFileLoader))
    , fHasNext(true)
{ }

SK_STDMETHODIMP StreamFontFileEnumerator::QueryInterface(REFIID iid, void** ppvObject) {
    if (iid == IID_IUnknown || iid == __uuidof(IDWriteFontFileEnumerator)) {
        *ppvObject = this;
        AddRef();
        return S_OK;
    } else {
        *ppvObject = nullptr;
        return E_NOINTERFACE;
    }
}

SK_STDMETHODIMP_(ULONG) StreamFontFileEnumerator::AddRef() {
    return InterlockedIncrement(&fRefCount);
}

SK_STDMETHODIMP_(ULONG) StreamFontFileEnumerator::Release() {
    ULONG newCount = InterlockedDecrement(&fRefCount);
    if (0 == newCount) {
        delete this;
    }
    return newCount;
}

SK_STDMETHODIMP StreamFontFileEnumerator::MoveNext(BOOL* hasCurrentFile) {
    *hasCurrentFile = FALSE;

    if (!fHasNext) {
        return S_OK;
    }
    fHasNext = false;

    UINT32 dummy = 0;
    HR(fFactory->CreateCustomFontFileReference(
            &dummy, //cannot be nullptr
            sizeof(dummy), //even if this is 0
            fFontFileLoader.get(),
            &fCurrentFile));

    *hasCurrentFile = TRUE;
    return S_OK;
}

SK_STDMETHODIMP StreamFontFileEnumerator::GetCurrentFontFile(IDWriteFontFile** fontFile) {
    if (fCurrentFile.get() == nullptr) {
        *fontFile = nullptr;
        return E_FAIL;
    }

    *fontFile = SkRefComPtr(fCurrentFile.get());
    return  S_OK;
}

////////////////////////////////////////////////////////////////////////////////

class StreamFontCollectionLoader : public IDWriteFontCollectionLoader {
public:
    // IUnknown methods
    SK_STDMETHODIMP QueryInterface(REFIID iid, void** ppvObject) override;
    SK_STDMETHODIMP_(ULONG) AddRef() override;
    SK_STDMETHODIMP_(ULONG) Release() override;

    // IDWriteFontCollectionLoader methods
    SK_STDMETHODIMP CreateEnumeratorFromKey(
        IDWriteFactory* factory,
        void const* collectionKey,
        UINT32 collectionKeySize,
        IDWriteFontFileEnumerator** fontFileEnumerator) override;

    static HRESULT Create(IDWriteFontFileLoader* fontFileLoader,
                          StreamFontCollectionLoader** streamFontCollectionLoader) {
        *streamFontCollectionLoader = new StreamFontCollectionLoader(fontFileLoader);
        if (nullptr == *streamFontCollectionLoader) {
            return E_OUTOFMEMORY;
        }
        return S_OK;
    }
private:
    StreamFontCollectionLoader(IDWriteFontFileLoader* fontFileLoader)
        : fRefCount(1)
        , fFontFileLoader(SkRefComPtr(fontFileLoader))
    { }
    virtual ~StreamFontCollectionLoader() { }

    ULONG fRefCount;
    SkTScopedComPtr<IDWriteFontFileLoader> fFontFileLoader;
};

SK_STDMETHODIMP StreamFontCollectionLoader::QueryInterface(REFIID iid, void** ppvObject) {
    if (iid == IID_IUnknown || iid == __uuidof(IDWriteFontCollectionLoader)) {
        *ppvObject = this;
        AddRef();
        return S_OK;
    } else {
        *ppvObject = nullptr;
        return E_NOINTERFACE;
    }
}

SK_STDMETHODIMP_(ULONG) StreamFontCollectionLoader::AddRef() {
    return InterlockedIncrement(&fRefCount);
}

SK_STDMETHODIMP_(ULONG) StreamFontCollectionLoader::Release() {
    ULONG newCount = InterlockedDecrement(&fRefCount);
    if (0 == newCount) {
        delete this;
    }
    return newCount;
}

SK_STDMETHODIMP StreamFontCollectionLoader::CreateEnumeratorFromKey(
    IDWriteFactory* factory,
    void const* collectionKey,
    UINT32 collectionKeySize,
    IDWriteFontFileEnumerator** fontFileEnumerator)
{
    SkTScopedComPtr<StreamFontFileEnumerator> enumerator;
    HR(StreamFontFileEnumerator::Create(factory, fFontFileLoader.get(), &enumerator));
    *fontFileEnumerator = enumerator.release();
    return S_OK;
}

////////////////////////////////////////////////////////////////////////////////

class SkFontMgr_DirectWrite : public SkFontMgr {
public:
    /** localeNameLength and defaultFamilyNameLength must include the null terminator. */
    SkFontMgr_DirectWrite(IDWriteFactory* factory, IDWriteFontCollection* fontCollection,
                          IDWriteFontFallback* fallback,
                          const WCHAR* localeName, int localeNameLength,
                          const WCHAR* defaultFamilyName, int defaultFamilyNameLength)
        : fFactory(SkRefComPtr(factory))
        , fFontFallback(SkSafeRefComPtr(fallback))
        , fFontCollection(SkRefComPtr(fontCollection))
        , fLocaleName(localeNameLength)
        , fDefaultFamilyName(defaultFamilyNameLength)
    {
        memcpy(fLocaleName.get(), localeName, localeNameLength * sizeof(WCHAR));
        memcpy(fDefaultFamilyName.get(), defaultFamilyName, defaultFamilyNameLength*sizeof(WCHAR));
    }

protected:
    int onCountFamilies() const override;
    void onGetFamilyName(int index, SkString* familyName) const override;
    SkFontStyleSet* onCreateStyleSet(int index) const override;
    SkFontStyleSet* onMatchFamily(const char familyName[]) const override;
    SkTypeface* onMatchFamilyStyle(const char familyName[],
                                   const SkFontStyle& fontstyle) const override;
    SkTypeface* onMatchFamilyStyleCharacter(const char familyName[], const SkFontStyle&,
                                            const char* bcp47[], int bcp47Count,
                                            SkUnichar character) const override;
    SkTypeface* onMatchFaceStyle(const SkTypeface* familyMember,
                                 const SkFontStyle& fontstyle) const override;
    sk_sp<SkTypeface> onMakeFromStreamIndex(std::unique_ptr<SkStreamAsset>, int ttcIndex) const override;
    sk_sp<SkTypeface> onMakeFromStreamArgs(std::unique_ptr<SkStreamAsset>, const SkFontArguments&) const override;
    sk_sp<SkTypeface> onMakeFromData(sk_sp<SkData>, int ttcIndex) const override;
    sk_sp<SkTypeface> onMakeFromFile(const char path[], int ttcIndex) const override;
    sk_sp<SkTypeface> onLegacyMakeTypeface(const char familyName[], SkFontStyle) const override;

private:
    HRESULT getByFamilyName(const WCHAR familyName[], IDWriteFontFamily** fontFamily) const;
    sk_sp<SkTypeface> fallback(const WCHAR* dwFamilyName, DWriteStyle,
                               const WCHAR* dwBcp47, UINT32 character) const;
    sk_sp<SkTypeface> layoutFallback(const WCHAR* dwFamilyName, DWriteStyle,
                                     const WCHAR* dwBcp47, UINT32 character) const;

    /** Creates a typeface using a typeface cache. */
    sk_sp<SkTypeface> makeTypefaceFromDWriteFont(IDWriteFontFace* fontFace,
                                                 IDWriteFont* font,
                                                 IDWriteFontFamily* fontFamily) const;

    SkTScopedComPtr<IDWriteFactory> fFactory;
    SkTScopedComPtr<IDWriteFontFallback> fFontFallback;
    SkTScopedComPtr<IDWriteFontCollection> fFontCollection;
    SkSMallocWCHAR fLocaleName;
    SkSMallocWCHAR fDefaultFamilyName;
    mutable SkMutex fTFCacheMutex;
    mutable SkTypefaceCache fTFCache;

    friend class SkFontStyleSet_DirectWrite;
    friend class FontFallbackRenderer;
};

class SkFontStyleSet_DirectWrite : public SkFontStyleSet {
public:
    SkFontStyleSet_DirectWrite(const SkFontMgr_DirectWrite* fontMgr,
                               IDWriteFontFamily* fontFamily)
        : fFontMgr(SkRef(fontMgr))
        , fFontFamily(SkRefComPtr(fontFamily))
    { }

    int count() override;
    void getStyle(int index, SkFontStyle* fs, SkString* styleName) override;
    SkTypeface* createTypeface(int index) override;
    SkTypeface* matchStyle(const SkFontStyle& pattern) override;

private:
    sk_sp<const SkFontMgr_DirectWrite> fFontMgr;
    SkTScopedComPtr<IDWriteFontFamily> fFontFamily;
};

static HRESULT are_same(IUnknown* a, IUnknown* b, bool& same) {
    SkTScopedComPtr<IUnknown> iunkA;
    HRM(a->QueryInterface(&iunkA), "Failed to QI<IUnknown> for a.");

    SkTScopedComPtr<IUnknown> iunkB;
    HRM(b->QueryInterface(&iunkB), "Failed to QI<IUnknown> for b.");

    same = (iunkA.get() == iunkB.get());
    return S_OK;
}

struct ProtoDWriteTypeface {
    IDWriteFontFace* fDWriteFontFace;
    IDWriteFont* fDWriteFont;
    IDWriteFontFamily* fDWriteFontFamily;
};

static bool FindByDWriteFont(SkTypeface* cached, void* ctx) {
    DWriteFontTypeface* cshFace = reinterpret_cast<DWriteFontTypeface*>(cached);
    ProtoDWriteTypeface* ctxFace = reinterpret_cast<ProtoDWriteTypeface*>(ctx);
    bool same;

    //Check to see if the two fonts are identical.
    HRB(are_same(cshFace->fDWriteFont.get(), ctxFace->fDWriteFont, same));
    if (same) {
        return true;
    }

    HRB(are_same(cshFace->fDWriteFontFace.get(), ctxFace->fDWriteFontFace, same));
    if (same) {
        return true;
    }

    //Check if the two fonts share the same loader and have the same key.
    UINT32 cshNumFiles;
    UINT32 ctxNumFiles;
    HRB(cshFace->fDWriteFontFace->GetFiles(&cshNumFiles, nullptr));
    HRB(ctxFace->fDWriteFontFace->GetFiles(&ctxNumFiles, nullptr));
    if (cshNumFiles != ctxNumFiles) {
        return false;
    }

    SkTScopedComPtr<IDWriteFontFile> cshFontFile;
    SkTScopedComPtr<IDWriteFontFile> ctxFontFile;
    HRB(cshFace->fDWriteFontFace->GetFiles(&cshNumFiles, &cshFontFile));
    HRB(ctxFace->fDWriteFontFace->GetFiles(&ctxNumFiles, &ctxFontFile));

    //for (each file) { //we currently only admit fonts from one file.
    SkTScopedComPtr<IDWriteFontFileLoader> cshFontFileLoader;
    SkTScopedComPtr<IDWriteFontFileLoader> ctxFontFileLoader;
    HRB(cshFontFile->GetLoader(&cshFontFileLoader));
    HRB(ctxFontFile->GetLoader(&ctxFontFileLoader));
    HRB(are_same(cshFontFileLoader.get(), ctxFontFileLoader.get(), same));
    if (!same) {
        return false;
    }
    //}

    const void* cshRefKey;
    UINT32 cshRefKeySize;
    const void* ctxRefKey;
    UINT32 ctxRefKeySize;
    HRB(cshFontFile->GetReferenceKey(&cshRefKey, &cshRefKeySize));
    HRB(ctxFontFile->GetReferenceKey(&ctxRefKey, &ctxRefKeySize));
    if (cshRefKeySize != ctxRefKeySize) {
        return false;
    }
    if (0 != memcmp(cshRefKey, ctxRefKey, ctxRefKeySize)) {
        return false;
    }

    //TODO: better means than comparing name strings?
    //NOTE: .ttc and fake bold/italic will end up here.
    SkTScopedComPtr<IDWriteLocalizedStrings> cshFamilyNames;
    SkTScopedComPtr<IDWriteLocalizedStrings> cshFaceNames;
    HRB(cshFace->fDWriteFontFamily->GetFamilyNames(&cshFamilyNames));
    HRB(cshFace->fDWriteFont->GetFaceNames(&cshFaceNames));
    UINT32 cshFamilyNameLength;
    UINT32 cshFaceNameLength;
    HRB(cshFamilyNames->GetStringLength(0, &cshFamilyNameLength));
    HRB(cshFaceNames->GetStringLength(0, &cshFaceNameLength));

    SkTScopedComPtr<IDWriteLocalizedStrings> ctxFamilyNames;
    SkTScopedComPtr<IDWriteLocalizedStrings> ctxFaceNames;
    HRB(ctxFace->fDWriteFontFamily->GetFamilyNames(&ctxFamilyNames));
    HRB(ctxFace->fDWriteFont->GetFaceNames(&ctxFaceNames));
    UINT32 ctxFamilyNameLength;
    UINT32 ctxFaceNameLength;
    HRB(ctxFamilyNames->GetStringLength(0, &ctxFamilyNameLength));
    HRB(ctxFaceNames->GetStringLength(0, &ctxFaceNameLength));

    if (cshFamilyNameLength != ctxFamilyNameLength ||
        cshFaceNameLength != ctxFaceNameLength)
    {
        return false;
    }

    SkSMallocWCHAR cshFamilyName(cshFamilyNameLength+1);
    SkSMallocWCHAR cshFaceName(cshFaceNameLength+1);
    HRB(cshFamilyNames->GetString(0, cshFamilyName.get(), cshFamilyNameLength+1));
    HRB(cshFaceNames->GetString(0, cshFaceName.get(), cshFaceNameLength+1));

    SkSMallocWCHAR ctxFamilyName(ctxFamilyNameLength+1);
    SkSMallocWCHAR ctxFaceName(ctxFaceNameLength+1);
    HRB(ctxFamilyNames->GetString(0, ctxFamilyName.get(), ctxFamilyNameLength+1));
    HRB(ctxFaceNames->GetString(0, ctxFaceName.get(), ctxFaceNameLength+1));

    return wcscmp(cshFamilyName.get(), ctxFamilyName.get()) == 0 &&
           wcscmp(cshFaceName.get(), ctxFaceName.get()) == 0;
}

sk_sp<SkTypeface> SkFontMgr_DirectWrite::makeTypefaceFromDWriteFont(
        IDWriteFontFace* fontFace,
        IDWriteFont* font,
        IDWriteFontFamily* fontFamily) const {
    SkAutoMutexExclusive ama(fTFCacheMutex);
    ProtoDWriteTypeface spec = { fontFace, font, fontFamily };
    sk_sp<SkTypeface> face = fTFCache.findByProcAndRef(FindByDWriteFont, &spec);
    if (nullptr == face) {
        face = DWriteFontTypeface::Make(fFactory.get(), fontFace, font, fontFamily);
        if (face) {
            fTFCache.add(face);
        }
    }
    return face;
}

int SkFontMgr_DirectWrite::onCountFamilies() const {
    return fFontCollection->GetFontFamilyCount();
}

void SkFontMgr_DirectWrite::onGetFamilyName(int index, SkString* familyName) const {
    SkTScopedComPtr<IDWriteFontFamily> fontFamily;
    HRVM(fFontCollection->GetFontFamily(index, &fontFamily), "Could not get requested family.");

    SkTScopedComPtr<IDWriteLocalizedStrings> familyNames;
    HRVM(fontFamily->GetFamilyNames(&familyNames), "Could not get family names.");

    sk_get_locale_string(familyNames.get(), fLocaleName.get(), familyName);
}

SkFontStyleSet* SkFontMgr_DirectWrite::onCreateStyleSet(int index) const {
    SkTScopedComPtr<IDWriteFontFamily> fontFamily;
    HRNM(fFontCollection->GetFontFamily(index, &fontFamily), "Could not get requested family.");

    return new SkFontStyleSet_DirectWrite(this, fontFamily.get());
}

SkFontStyleSet* SkFontMgr_DirectWrite::onMatchFamily(const char familyName[]) const {
    if (!familyName) {
        return nullptr;
    }

    SkSMallocWCHAR dwFamilyName;
    HRN(sk_cstring_to_wchar(familyName, &dwFamilyName));

    UINT32 index;
    BOOL exists;
    HRNM(fFontCollection->FindFamilyName(dwFamilyName.get(), &index, &exists),
            "Failed while finding family by name.");
    if (!exists) {
        return nullptr;
    }

    return this->onCreateStyleSet(index);
}

SkTypeface* SkFontMgr_DirectWrite::onMatchFamilyStyle(const char familyName[],
                                                      const SkFontStyle& fontstyle) const {
    sk_sp<SkFontStyleSet> sset(this->matchFamily(familyName));
    return sset->matchStyle(fontstyle);
}

class FontFallbackRenderer : public IDWriteTextRenderer {
public:
    FontFallbackRenderer(const SkFontMgr_DirectWrite* outer, UINT32 character)
        : fRefCount(1), fOuter(SkSafeRef(outer)), fCharacter(character), fResolvedTypeface(nullptr) {
    }

    // IUnknown methods
    SK_STDMETHODIMP QueryInterface(IID const& riid, void** ppvObject) override {
        if (__uuidof(IUnknown) == riid ||
            __uuidof(IDWritePixelSnapping) == riid ||
            __uuidof(IDWriteTextRenderer) == riid)
        {
            *ppvObject = this;
            this->AddRef();
            return S_OK;
        }
        *ppvObject = nullptr;
        return E_FAIL;
    }

    SK_STDMETHODIMP_(ULONG) AddRef() override {
        return InterlockedIncrement(&fRefCount);
    }

    SK_STDMETHODIMP_(ULONG) Release() override {
        ULONG newCount = InterlockedDecrement(&fRefCount);
        if (0 == newCount) {
            delete this;
        }
        return newCount;
    }

    // IDWriteTextRenderer methods
    SK_STDMETHODIMP DrawGlyphRun(
        void* clientDrawingContext,
        FLOAT baselineOriginX,
        FLOAT baselineOriginY,
        DWRITE_MEASURING_MODE measuringMode,
        DWRITE_GLYPH_RUN const* glyphRun,
        DWRITE_GLYPH_RUN_DESCRIPTION const* glyphRunDescription,
        IUnknown* clientDrawingEffect) override
    {
        if (!glyphRun->fontFace) {
            HRM(E_INVALIDARG, "Glyph run without font face.");
        }

        SkTScopedComPtr<IDWriteFont> font;
        HRM(fOuter->fFontCollection->GetFontFromFontFace(glyphRun->fontFace, &font),
            "Could not get font from font face.");

        // It is possible that the font passed does not actually have the requested character,
        // due to no font being found and getting the fallback font.
        // Check that the font actually contains the requested character.
        BOOL exists;
        HRM(font->HasCharacter(fCharacter, &exists), "Could not find character.");

        if (exists) {
            SkTScopedComPtr<IDWriteFontFamily> fontFamily;
            HRM(font->GetFontFamily(&fontFamily), "Could not get family.");
            fResolvedTypeface = fOuter->makeTypefaceFromDWriteFont(glyphRun->fontFace,
                                                                   font.get(),
                                                                   fontFamily.get());
        }

        return S_OK;
    }

    SK_STDMETHODIMP DrawUnderline(
        void* clientDrawingContext,
        FLOAT baselineOriginX,
        FLOAT baselineOriginY,
        DWRITE_UNDERLINE const* underline,
        IUnknown* clientDrawingEffect) override
    { return E_NOTIMPL; }

    SK_STDMETHODIMP DrawStrikethrough(
        void* clientDrawingContext,
        FLOAT baselineOriginX,
        FLOAT baselineOriginY,
        DWRITE_STRIKETHROUGH const* strikethrough,
        IUnknown* clientDrawingEffect) override
    { return E_NOTIMPL; }

    SK_STDMETHODIMP DrawInlineObject(
        void* clientDrawingContext,
        FLOAT originX,
        FLOAT originY,
        IDWriteInlineObject* inlineObject,
        BOOL isSideways,
        BOOL isRightToLeft,
        IUnknown* clientDrawingEffect) override
    { return E_NOTIMPL; }

    // IDWritePixelSnapping methods
    SK_STDMETHODIMP IsPixelSnappingDisabled(
        void* clientDrawingContext,
        BOOL* isDisabled) override
    {
        *isDisabled = FALSE;
        return S_OK;
    }

    SK_STDMETHODIMP GetCurrentTransform(
        void* clientDrawingContext,
        DWRITE_MATRIX* transform) override
    {
        const DWRITE_MATRIX ident = { 1.0, 0.0, 0.0, 1.0, 0.0, 0.0 };
        *transform = ident;
        return S_OK;
    }

    SK_STDMETHODIMP GetPixelsPerDip(
        void* clientDrawingContext,
        FLOAT* pixelsPerDip) override
    {
        *pixelsPerDip = 1.0f;
        return S_OK;
    }

    sk_sp<SkTypeface> ConsumeFallbackTypeface() { return std::move(fResolvedTypeface); }

private:
    virtual ~FontFallbackRenderer() { }

    ULONG fRefCount;
    sk_sp<const SkFontMgr_DirectWrite> fOuter;
    UINT32 fCharacter;
    sk_sp<SkTypeface> fResolvedTypeface;
};

class FontFallbackSource : public IDWriteTextAnalysisSource {
public:
    FontFallbackSource(const WCHAR* string, UINT32 length, const WCHAR* locale,
                       IDWriteNumberSubstitution* numberSubstitution)
        : fRefCount(1)
        , fString(string)
        , fLength(length)
        , fLocale(locale)
        , fNumberSubstitution(numberSubstitution)
    { }

    // IUnknown methods
    SK_STDMETHODIMP QueryInterface(IID const& riid, void** ppvObject) override {
        if (__uuidof(IUnknown) == riid ||
            __uuidof(IDWriteTextAnalysisSource) == riid)
        {
            *ppvObject = this;
            this->AddRef();
            return S_OK;
        }
        *ppvObject = nullptr;
        return E_FAIL;
    }

    SK_STDMETHODIMP_(ULONG) AddRef() override {
        return InterlockedIncrement(&fRefCount);
    }

    SK_STDMETHODIMP_(ULONG) Release() override {
        ULONG newCount = InterlockedDecrement(&fRefCount);
        if (0 == newCount) {
            delete this;
        }
        return newCount;
    }

    // IDWriteTextAnalysisSource methods
    SK_STDMETHODIMP GetTextAtPosition(
        UINT32 textPosition,
        WCHAR const** textString,
        UINT32* textLength) override
    {
        if (fLength <= textPosition) {
            *textString = nullptr;
            *textLength = 0;
            return S_OK;
        }
        *textString = fString + textPosition;
        *textLength = fLength - textPosition;
        return S_OK;
    }

    SK_STDMETHODIMP GetTextBeforePosition(
        UINT32 textPosition,
        WCHAR const** textString,
        UINT32* textLength) override
    {
        if (textPosition < 1 || fLength <= textPosition) {
            *textString = nullptr;
            *textLength = 0;
            return S_OK;
        }
        *textString = fString;
        *textLength = textPosition;
        return S_OK;
    }

    SK_STDMETHODIMP_(DWRITE_READING_DIRECTION) GetParagraphReadingDirection() override {
        // TODO: this is also interesting.
        return DWRITE_READING_DIRECTION_LEFT_TO_RIGHT;
    }

    SK_STDMETHODIMP GetLocaleName(
        UINT32 textPosition,
        UINT32* textLength,
        WCHAR const** localeName) override
    {
        *localeName = fLocale;
        return S_OK;
    }

    SK_STDMETHODIMP GetNumberSubstitution(
        UINT32 textPosition,
        UINT32* textLength,
        IDWriteNumberSubstitution** numberSubstitution) override
    {
        *numberSubstitution = fNumberSubstitution;
        return S_OK;
    }

private:
    virtual ~FontFallbackSource() { }

    ULONG fRefCount;
    const WCHAR* fString;
    UINT32 fLength;
    const WCHAR* fLocale;
    IDWriteNumberSubstitution* fNumberSubstitution;
};

SkTypeface* SkFontMgr_DirectWrite::onMatchFamilyStyleCharacter(const char familyName[],
                                                               const SkFontStyle& style,
                                                               const char* bcp47[], int bcp47Count,
                                                               SkUnichar character) const
{
    const DWriteStyle dwStyle(style);

    const WCHAR* dwFamilyName = nullptr;
    SkSMallocWCHAR dwFamilyNameLocal;
    if (familyName) {
        HRN(sk_cstring_to_wchar(familyName, &dwFamilyNameLocal));
        dwFamilyName = dwFamilyNameLocal;
    }

    const SkSMallocWCHAR* dwBcp47;
    SkSMallocWCHAR dwBcp47Local;
    if (bcp47Count < 1) {
        dwBcp47 = &fLocaleName;
    } else {
        // TODO: support fallback stack.
        // TODO: DirectWrite supports 'zh-CN' or 'zh-Hans', but 'zh' misses completely
        // and may produce a Japanese font.
        HRN(sk_cstring_to_wchar(bcp47[bcp47Count - 1], &dwBcp47Local));
        dwBcp47 = &dwBcp47Local;
    }

    if (fFontFallback) {
        return this->fallback(dwFamilyName, dwStyle, dwBcp47->get(), character).release();
    }

    // LayoutFallback may use the system font collection for fallback.
    return this->layoutFallback(dwFamilyName, dwStyle, dwBcp47->get(), character).release();
}

sk_sp<SkTypeface> SkFontMgr_DirectWrite::fallback(const WCHAR* dwFamilyName,
                                                  DWriteStyle dwStyle,
                                                  const WCHAR* dwBcp47,
                                                  UINT32 character) const
{
    WCHAR str[16];
    UINT32 strLen = SkTo<UINT32>(SkUTF::ToUTF16(character, reinterpret_cast<uint16_t*>(str)));

    if (!fFontFallback) {
        return nullptr;
    }

    SkTScopedComPtr<IDWriteNumberSubstitution> numberSubstitution;
    HRNM(fFactory->CreateNumberSubstitution(DWRITE_NUMBER_SUBSTITUTION_METHOD_NONE, dwBcp47,
                                            TRUE, &numberSubstitution),
         "Could not create number substitution.");
    SkTScopedComPtr<FontFallbackSource> fontFallbackSource(
        new FontFallbackSource(str, strLen, dwBcp47, numberSubstitution.get()));

    UINT32 mappedLength;
    SkTScopedComPtr<IDWriteFont> font;
    FLOAT scale;
    HRNM(fFontFallback->MapCharacters(fontFallbackSource.get(),
                                      0, // textPosition,
                                      strLen,
                                      fFontCollection.get(),
                                      dwFamilyName,
                                      dwStyle.fWeight,
                                      dwStyle.fSlant,
                                      dwStyle.fWidth,
                                      &mappedLength,
                                      &font,
                                      &scale),
         "Could not map characters");
    if (!font.get()) {
        return nullptr;
    }

    SkTScopedComPtr<IDWriteFontFace> fontFace;
    HRNM(font->CreateFontFace(&fontFace), "Could not get font face from font.");

    SkTScopedComPtr<IDWriteFontFamily> fontFamily;
    HRNM(font->GetFontFamily(&fontFamily), "Could not get family from font.");
    return this->makeTypefaceFromDWriteFont(fontFace.get(), font.get(), fontFamily.get());
}

sk_sp<SkTypeface> SkFontMgr_DirectWrite::layoutFallback(const WCHAR* dwFamilyName,
                                                        DWriteStyle dwStyle,
                                                        const WCHAR* dwBcp47,
                                                        UINT32 character) const
{
    WCHAR str[16];
    UINT32 strLen = SkTo<UINT32>(SkUTF::ToUTF16(character, reinterpret_cast<uint16_t*>(str)));

    SkTScopedComPtr<IDWriteTextFormat> fallbackFormat;
    HRNM(fFactory->CreateTextFormat(dwFamilyName ? dwFamilyName : L"",
                                    fFontCollection.get(),
                                    dwStyle.fWeight,
                                    dwStyle.fSlant,
                                    dwStyle.fWidth,
                                    72.0f,
                                    dwBcp47,
                                    &fallbackFormat),
         "Could not create text format.");

    // No matter how the font collection is set on this IDWriteTextLayout, it is not possible to
    // disable use of the system font collection in fallback.
    SkTScopedComPtr<IDWriteTextLayout> fallbackLayout;
    HRNM(fFactory->CreateTextLayout(str, strLen, fallbackFormat.get(),
                                    200.0f, 200.0f,
                                    &fallbackLayout),
         "Could not create text layout.");

    SkTScopedComPtr<FontFallbackRenderer> fontFallbackRenderer(
        new FontFallbackRenderer(this, character));

    HRNM(fallbackLayout->SetFontCollection(fFontCollection.get(), { 0, strLen }),
         "Could not set layout font collection.");
    HRNM(fallbackLayout->Draw(nullptr, fontFallbackRenderer.get(), 50.0f, 50.0f),
         "Could not draw layout with renderer.");

    return fontFallbackRenderer->ConsumeFallbackTypeface();
}

SkTypeface* SkFontMgr_DirectWrite::onMatchFaceStyle(const SkTypeface* familyMember,
                                                    const SkFontStyle& fontstyle) const {
    SkString familyName;
    SkFontStyleSet_DirectWrite sset(
        this, ((DWriteFontTypeface*)familyMember)->fDWriteFontFamily.get()
    );
    return sset.matchStyle(fontstyle);
}

template <typename T> class SkAutoIDWriteUnregister {
public:
    SkAutoIDWriteUnregister(IDWriteFactory* factory, T* unregister)
        : fFactory(factory), fUnregister(unregister)
    { }

    ~SkAutoIDWriteUnregister() {
        if (fUnregister) {
            unregister(fFactory, fUnregister);
        }
    }

    T* detatch() {
        T* old = fUnregister;
        fUnregister = nullptr;
        return old;
    }

private:
    HRESULT unregister(IDWriteFactory* factory, IDWriteFontFileLoader* unregister) {
        return factory->UnregisterFontFileLoader(unregister);
    }

    HRESULT unregister(IDWriteFactory* factory, IDWriteFontCollectionLoader* unregister) {
        return factory->UnregisterFontCollectionLoader(unregister);
    }

    IDWriteFactory* fFactory;
    T* fUnregister;
};

sk_sp<SkTypeface> SkFontMgr_DirectWrite::onMakeFromStreamIndex(std::unique_ptr<SkStreamAsset> stream,
                                                               int ttcIndex) const {
    SkTScopedComPtr<StreamFontFileLoader> fontFileLoader;
    // This transfers ownership of stream to the new object.
    HRN(StreamFontFileLoader::Create(std::move(stream), &fontFileLoader));
    HRN(fFactory->RegisterFontFileLoader(fontFileLoader.get()));
    SkAutoIDWriteUnregister<StreamFontFileLoader> autoUnregisterFontFileLoader(
        fFactory.get(), fontFileLoader.get());

    SkTScopedComPtr<StreamFontCollectionLoader> fontCollectionLoader;
    HRN(StreamFontCollectionLoader::Create(fontFileLoader.get(), &fontCollectionLoader));
    HRN(fFactory->RegisterFontCollectionLoader(fontCollectionLoader.get()));
    SkAutoIDWriteUnregister<StreamFontCollectionLoader> autoUnregisterFontCollectionLoader(
        fFactory.get(), fontCollectionLoader.get());

    SkTScopedComPtr<IDWriteFontCollection> fontCollection;
    HRN(fFactory->CreateCustomFontCollection(fontCollectionLoader.get(), nullptr, 0, &fontCollection));

    // Find the first non-simulated font which has the given ttc index.
    UINT32 familyCount = fontCollection->GetFontFamilyCount();
    for (UINT32 familyIndex = 0; familyIndex < familyCount; ++familyIndex) {
        SkTScopedComPtr<IDWriteFontFamily> fontFamily;
        HRN(fontCollection->GetFontFamily(familyIndex, &fontFamily));

        UINT32 fontCount = fontFamily->GetFontCount();
        for (UINT32 fontIndex = 0; fontIndex < fontCount; ++fontIndex) {
            SkTScopedComPtr<IDWriteFont> font;
            HRN(fontFamily->GetFont(fontIndex, &font));
            if (font->GetSimulations() != DWRITE_FONT_SIMULATIONS_NONE) {
                continue;
            }

            SkTScopedComPtr<IDWriteFontFace> fontFace;
            HRN(font->CreateFontFace(&fontFace));

            int faceIndex = fontFace->GetIndex();
            if (faceIndex == ttcIndex) {
                return DWriteFontTypeface::Make(fFactory.get(),
                                                fontFace.get(), font.get(), fontFamily.get(),
                                                autoUnregisterFontFileLoader.detatch(),
                                                autoUnregisterFontCollectionLoader.detatch());
            }
        }
    }

    return nullptr;
}

sk_sp<SkTypeface> SkFontMgr_DirectWrite::onMakeFromStreamArgs(std::unique_ptr<SkStreamAsset> stream,
                                                              const SkFontArguments& args) const {
    SkTScopedComPtr<StreamFontFileLoader> fontFileLoader;
    // This transfers ownership of stream to the new object.
    HRN(StreamFontFileLoader::Create(std::move(stream), &fontFileLoader));
    HRN(fFactory->RegisterFontFileLoader(fontFileLoader.get()));
    SkAutoIDWriteUnregister<StreamFontFileLoader> autoUnregisterFontFileLoader(
            fFactory.get(), fontFileLoader.get());

    SkTScopedComPtr<StreamFontCollectionLoader> fontCollectionLoader;
    HRN(StreamFontCollectionLoader::Create(fontFileLoader.get(), &fontCollectionLoader));
    HRN(fFactory->RegisterFontCollectionLoader(fontCollectionLoader.get()));
    SkAutoIDWriteUnregister<StreamFontCollectionLoader> autoUnregisterFontCollectionLoader(
            fFactory.get(), fontCollectionLoader.get());

    SkTScopedComPtr<IDWriteFontCollection> fontCollection;
    HRN(fFactory->CreateCustomFontCollection(fontCollectionLoader.get(), nullptr, 0,
                                             &fontCollection));

    // Find the first non-simulated font which has the given ttc index.
    UINT32 familyCount = fontCollection->GetFontFamilyCount();
    for (UINT32 familyIndex = 0; familyIndex < familyCount; ++familyIndex) {
        SkTScopedComPtr<IDWriteFontFamily> fontFamily;
        HRN(fontCollection->GetFontFamily(familyIndex, &fontFamily));

        UINT32 fontCount = fontFamily->GetFontCount();
        for (UINT32 fontIndex = 0; fontIndex < fontCount; ++fontIndex) {
            SkTScopedComPtr<IDWriteFont> font;
            HRN(fontFamily->GetFont(fontIndex, &font));

            // Skip if the current font is simulated
            if (font->GetSimulations() != DWRITE_FONT_SIMULATIONS_NONE) {
                continue;
            }
            SkTScopedComPtr<IDWriteFontFace> fontFace;
            HRN(font->CreateFontFace(&fontFace));
            int faceIndex = fontFace->GetIndex();
            int ttcIndex = args.getCollectionIndex();

            // Skip if the current face index does not match the ttcIndex
            if (faceIndex != ttcIndex) {
                continue;
            }

#if defined(NTDDI_WIN10_RS3) && NTDDI_VERSION >= NTDDI_WIN10_RS3

            SkTScopedComPtr<IDWriteFontFace5> fontFace5;
            if (SUCCEEDED(fontFace->QueryInterface(&fontFace5)) && fontFace5->HasVariations()) {
                UINT32 fontAxisCount = fontFace5->GetFontAxisValueCount();
                UINT32 argsCoordCount = args.getVariationDesignPosition().coordinateCount;
                SkAutoSTMalloc<8, DWRITE_FONT_AXIS_VALUE> fontAxisValues(fontAxisCount);
                SkTScopedComPtr<IDWriteFontResource> fontResource;
                HRN(fontFace5->GetFontResource(&fontResource));
                // Set all axes by default values
                HRN(fontResource->GetDefaultFontAxisValues(fontAxisValues, fontAxisCount));

                for (UINT32 fontIndex = 0; fontIndex < fontAxisCount; ++fontIndex) {
                    for (UINT32 argsIndex = 0; argsIndex < argsCoordCount; ++argsIndex) {
                        if (SkEndian_SwapBE32(fontAxisValues[fontIndex].axisTag) ==
                            args.getVariationDesignPosition().coordinates[argsIndex].axis) {
                            fontAxisValues[fontIndex].value =
                                args.getVariationDesignPosition().coordinates[argsIndex].value;
                        }
                    }
                }

                SkTScopedComPtr<IDWriteFontFace5> fontFace5_Out;
                HRN(fontResource->CreateFontFace(DWRITE_FONT_SIMULATIONS_NONE,
                                                 fontAxisValues.get(),
                                                 fontAxisCount,
                                                 &fontFace5_Out));
                fontFace.reset();
                HRN(fontFace5_Out->QueryInterface(&fontFace));
            }

#endif

            return DWriteFontTypeface::Make(
                    fFactory.get(), fontFace.get(), font.get(), fontFamily.get(),
                    autoUnregisterFontFileLoader.detatch(),
                    autoUnregisterFontCollectionLoader.detatch());
        }
    }

    return nullptr;
}

sk_sp<SkTypeface> SkFontMgr_DirectWrite::onMakeFromData(sk_sp<SkData> data, int ttcIndex) const {
    return this->makeFromStream(skstd::make_unique<SkMemoryStream>(std::move(data)), ttcIndex);
}

sk_sp<SkTypeface> SkFontMgr_DirectWrite::onMakeFromFile(const char path[], int ttcIndex) const {
    return this->makeFromStream(SkStream::MakeFromFile(path), ttcIndex);
}

HRESULT SkFontMgr_DirectWrite::getByFamilyName(const WCHAR wideFamilyName[],
                                               IDWriteFontFamily** fontFamily) const {
    UINT32 index;
    BOOL exists;
    HR(fFontCollection->FindFamilyName(wideFamilyName, &index, &exists));

    if (exists) {
        HR(fFontCollection->GetFontFamily(index, fontFamily));
    }
    return S_OK;
}

<<<<<<< HEAD
HRESULT SkFontMgr_DirectWrite::getDefaultFontFamily(IDWriteFontFamily** fontFamily) const {
#ifdef SK_BUILD_FOR_WINRT
    const wchar_t* default_font_family_name = L"Segoe UI";
#else // SK_BUILD_FOR_WINRT
    NONCLIENTMETRICSW metrics;
    metrics.cbSize = sizeof(metrics);
    if (0 == SystemParametersInfoW(SPI_GETNONCLIENTMETRICS, sizeof(metrics), &metrics, 0)) {
        return E_UNEXPECTED;
    }
    wchar_t* default_font_family_name = metrics.lfMessageFont.lfFaceName;
#endif // SK_BUILD_FOR_WINRT
    HRM(this->getByFamilyName(default_font_family_name, fontFamily),
        "Could not create DWrite font family from LOGFONT.");
    return S_OK;
}

=======
>>>>>>> bc8994cb
sk_sp<SkTypeface> SkFontMgr_DirectWrite::onLegacyMakeTypeface(const char familyName[],
                                                              SkFontStyle style) const {
    SkTScopedComPtr<IDWriteFontFamily> fontFamily;
    const DWriteStyle dwStyle(style);
    if (familyName) {
        SkSMallocWCHAR dwFamilyName;
        if (SUCCEEDED(sk_cstring_to_wchar(familyName, &dwFamilyName))) {
            this->getByFamilyName(dwFamilyName, &fontFamily);
            if (!fontFamily && fFontFallback) {
                return this->fallback(dwFamilyName, dwStyle, fLocaleName.get(), 32);
            }
        }
    }

    if (!fontFamily) {
        if (fFontFallback) {
            return this->fallback(nullptr, dwStyle, fLocaleName.get(), 32);
        }
        // SPI_GETNONCLIENTMETRICS lfMessageFont can fail in Win8. (DisallowWin32kSystemCalls)
        // layoutFallback causes DCHECK in Chromium. (Uses system font collection.)
        HRNM(this->getByFamilyName(fDefaultFamilyName, &fontFamily),
             "Could not create DWrite font family from LOGFONT.");
    }

    if (!fontFamily) {
        // Could not obtain the default font.
        HRNM(fFontCollection->GetFontFamily(0, &fontFamily),
             "Could not get default-default font family.");
    }

    SkTScopedComPtr<IDWriteFont> font;
    HRNM(fontFamily->GetFirstMatchingFont(dwStyle.fWeight, dwStyle.fWidth, dwStyle.fSlant, &font),
         "Could not get matching font.");

    SkTScopedComPtr<IDWriteFontFace> fontFace;
    HRNM(font->CreateFontFace(&fontFace), "Could not create font face.");

    return this->makeTypefaceFromDWriteFont(fontFace.get(), font.get(), fontFamily.get());
}

///////////////////////////////////////////////////////////////////////////////

int SkFontStyleSet_DirectWrite::count() {
    return fFontFamily->GetFontCount();
}

SkTypeface* SkFontStyleSet_DirectWrite::createTypeface(int index) {
    SkTScopedComPtr<IDWriteFont> font;
    HRNM(fFontFamily->GetFont(index, &font), "Could not get font.");

    SkTScopedComPtr<IDWriteFontFace> fontFace;
    HRNM(font->CreateFontFace(&fontFace), "Could not create font face.");

    return fFontMgr->makeTypefaceFromDWriteFont(fontFace.get(), font.get(), fFontFamily.get()).release();
}

void SkFontStyleSet_DirectWrite::getStyle(int index, SkFontStyle* fs, SkString* styleName) {
    SkTScopedComPtr<IDWriteFont> font;
    HRVM(fFontFamily->GetFont(index, &font), "Could not get font.");

    if (fs) {
        *fs = get_style(font.get());
    }

    if (styleName) {
        SkTScopedComPtr<IDWriteLocalizedStrings> faceNames;
        if (SUCCEEDED(font->GetFaceNames(&faceNames))) {
            sk_get_locale_string(faceNames.get(), fFontMgr->fLocaleName.get(), styleName);
        }
    }
}

SkTypeface* SkFontStyleSet_DirectWrite::matchStyle(const SkFontStyle& pattern) {
    SkTScopedComPtr<IDWriteFont> font;
    DWriteStyle dwStyle(pattern);
    // TODO: perhaps use GetMatchingFonts and get the least simulated?
    HRNM(fFontFamily->GetFirstMatchingFont(dwStyle.fWeight, dwStyle.fWidth, dwStyle.fSlant, &font),
         "Could not match font in family.");

    SkTScopedComPtr<IDWriteFontFace> fontFace;
    HRNM(font->CreateFontFace(&fontFace), "Could not create font face.");

    return fFontMgr->makeTypefaceFromDWriteFont(fontFace.get(), font.get(),
                                                fFontFamily.get()).release();
}

////////////////////////////////////////////////////////////////////////////////
#include "include/ports/SkTypeface_win.h"

SK_API sk_sp<SkFontMgr> SkFontMgr_New_DirectWrite(IDWriteFactory* factory,
                                                  IDWriteFontCollection* collection) {
    return SkFontMgr_New_DirectWrite(factory, collection, nullptr);
}

SK_API sk_sp<SkFontMgr> SkFontMgr_New_DirectWrite(IDWriteFactory* factory,
                                                  IDWriteFontCollection* collection,
                                                  IDWriteFontFallback* fallback) {
    if (nullptr == factory) {
        factory = sk_get_dwrite_factory();
        if (nullptr == factory) {
            return nullptr;
        }
    }

    SkTScopedComPtr<IDWriteFontCollection> systemFontCollection;
    if (nullptr == collection) {
        HRNM(factory->GetSystemFontCollection(&systemFontCollection, FALSE),
             "Could not get system font collection.");
        collection = systemFontCollection.get();
    }

    // It is possible to have been provided a font fallback when factory2 is not available.
    SkTScopedComPtr<IDWriteFontFallback> systemFontFallback;
    if (nullptr == fallback) {
        SkTScopedComPtr<IDWriteFactory2> factory2;
        if (!SUCCEEDED(factory->QueryInterface(&factory2))) {
            // IUnknown::QueryInterface states that if it fails, punk will be set to nullptr.
            // http://blogs.msdn.com/b/oldnewthing/archive/2004/03/26/96777.aspx
            SkASSERT_RELEASE(nullptr == factory2.get());
        } else {
            HRNM(factory2->GetSystemFontFallback(&systemFontFallback),
                 "Could not get system fallback.");
            fallback = systemFontFallback.get();
        }
    }

    const WCHAR* defaultFamilyName = L"";
    int defaultFamilyNameLen = 1;
    NONCLIENTMETRICSW metrics;
    metrics.cbSize = sizeof(metrics);
    if (nullptr == fallback) {
        if (SystemParametersInfoW(SPI_GETNONCLIENTMETRICS, sizeof(metrics), &metrics, 0)) {
            defaultFamilyName = metrics.lfMessageFont.lfFaceName;
            defaultFamilyNameLen = LF_FACESIZE;
        }
    }

    WCHAR localeNameStorage[LOCALE_NAME_MAX_LENGTH];
    const WCHAR* localeName = L"";
    int localeNameLen = 1;

    // Dynamically load GetUserDefaultLocaleName function, as it is not available on XP.
    SkGetUserDefaultLocaleNameProc getUserDefaultLocaleNameProc = nullptr;
    HRESULT hr = SkGetGetUserDefaultLocaleNameProc(&getUserDefaultLocaleNameProc);
    if (nullptr == getUserDefaultLocaleNameProc) {
        SK_TRACEHR(hr, "Could not get GetUserDefaultLocaleName.");
    } else {
        int size = getUserDefaultLocaleNameProc(localeNameStorage, LOCALE_NAME_MAX_LENGTH);
        if (size) {
            localeName = localeNameStorage;
            localeNameLen = size;
        }
    }

    return sk_make_sp<SkFontMgr_DirectWrite>(factory, collection, fallback,
                                             localeName, localeNameLen,
                                             defaultFamilyName, defaultFamilyNameLen);
}

#include "include/ports/SkFontMgr_indirect.h"
SK_API sk_sp<SkFontMgr> SkFontMgr_New_DirectWriteRenderer(sk_sp<SkRemotableFontMgr> proxy) {
    sk_sp<SkFontMgr> impl(SkFontMgr_New_DirectWrite());
    if (!impl) {
        return nullptr;
    }
    return sk_make_sp<SkFontMgr_Indirect>(std::move(impl), std::move(proxy));
}
#endif//defined(SK_BUILD_FOR_WIN)<|MERGE_RESOLUTION|>--- conflicted
+++ resolved
@@ -1057,25 +1057,6 @@
     return S_OK;
 }
 
-<<<<<<< HEAD
-HRESULT SkFontMgr_DirectWrite::getDefaultFontFamily(IDWriteFontFamily** fontFamily) const {
-#ifdef SK_BUILD_FOR_WINRT
-    const wchar_t* default_font_family_name = L"Segoe UI";
-#else // SK_BUILD_FOR_WINRT
-    NONCLIENTMETRICSW metrics;
-    metrics.cbSize = sizeof(metrics);
-    if (0 == SystemParametersInfoW(SPI_GETNONCLIENTMETRICS, sizeof(metrics), &metrics, 0)) {
-        return E_UNEXPECTED;
-    }
-    wchar_t* default_font_family_name = metrics.lfMessageFont.lfFaceName;
-#endif // SK_BUILD_FOR_WINRT
-    HRM(this->getByFamilyName(default_font_family_name, fontFamily),
-        "Could not create DWrite font family from LOGFONT.");
-    return S_OK;
-}
-
-=======
->>>>>>> bc8994cb
 sk_sp<SkTypeface> SkFontMgr_DirectWrite::onLegacyMakeTypeface(const char familyName[],
                                                               SkFontStyle style) const {
     SkTScopedComPtr<IDWriteFontFamily> fontFamily;
