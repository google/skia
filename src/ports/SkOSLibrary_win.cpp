/*
 * Copyright 2015 Google Inc.
 *
 * Use of this source code is governed by a BSD-style license that can be
 * found in the LICENSE file.
 */
#include "include/core/SkTypes.h"
#if defined(SK_BUILD_FOR_WIN)

#include "src/core/SkLeanWindows.h"
#include "src/ports/SkOSLibrary.h"

<<<<<<< HEAD
void* DynamicLoadLibrary(const char* libraryName) {
#ifdef SK_BUILD_FOR_WINRT
    int str_len = ::MultiByteToWideChar(CP_UTF8, 0, libraryName, -1, nullptr, 0);
    wchar_t *wideLibraryName = new wchar_t[str_len];
    ::MultiByteToWideChar(CP_UTF8, 0, libraryName, -1, wideLibraryName, str_len);

    return LoadPackagedLibrary(wideLibraryName, 0);
#else // SK_BUILD_FOR_WINRT
=======
void* SkLoadDynamicLibrary(const char* libraryName) {
>>>>>>> 21ebdec5
    return LoadLibraryA(libraryName);
#endif // SK_BUILD_FOR_WINRT
}

void* SkGetProcedureAddress(void* library, const char* functionName) {
    return reinterpret_cast<void*>(::GetProcAddress((HMODULE)library, functionName));
}

#endif//defined(SK_BUILD_FOR_WIN)<|MERGE_RESOLUTION|>--- conflicted
+++ resolved
@@ -10,8 +10,7 @@
 #include "src/core/SkLeanWindows.h"
 #include "src/ports/SkOSLibrary.h"
 
-<<<<<<< HEAD
-void* DynamicLoadLibrary(const char* libraryName) {
+void* SkLoadDynamicLibrary(const char* libraryName) {
 #ifdef SK_BUILD_FOR_WINRT
     int str_len = ::MultiByteToWideChar(CP_UTF8, 0, libraryName, -1, nullptr, 0);
     wchar_t *wideLibraryName = new wchar_t[str_len];
@@ -19,9 +18,6 @@
 
     return LoadPackagedLibrary(wideLibraryName, 0);
 #else // SK_BUILD_FOR_WINRT
-=======
-void* SkLoadDynamicLibrary(const char* libraryName) {
->>>>>>> 21ebdec5
     return LoadLibraryA(libraryName);
 #endif // SK_BUILD_FOR_WINRT
 }
