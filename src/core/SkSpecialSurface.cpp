/*
 * Copyright 2016 Google Inc.
 *
 * Use of this source code is governed by a BSD-style license that can be
 * found in the LICENSE file
 */

#include "SkCanvas.h"
#include "SkSpecialImage.h"
#include "SkSpecialSurface.h"
#include "SkSurfacePriv.h"

 ///////////////////////////////////////////////////////////////////////////////
class SkSpecialSurface_Base : public SkSpecialSurface {
public:
    SkSpecialSurface_Base(const SkIRect& subset, const SkSurfaceProps* props)
        : INHERITED(subset, props)
        , fCanvas(nullptr) {
    }

    virtual ~SkSpecialSurface_Base() { }

    // reset is called after an SkSpecialImage has been snapped
    void reset() { fCanvas.reset(); }

    // This can return nullptr if reset has already been called or something when wrong in the ctor
    SkCanvas* onGetCanvas() { return fCanvas.get(); }

    virtual sk_sp<SkSpecialImage> onMakeImageSnapshot() = 0;

protected:
    std::unique_ptr<SkCanvas> fCanvas;   // initialized by derived classes in ctors

private:
    typedef SkSpecialSurface INHERITED;
};

///////////////////////////////////////////////////////////////////////////////
static SkSpecialSurface_Base* as_SB(SkSpecialSurface* surface) {
    return static_cast<SkSpecialSurface_Base*>(surface);
}

SkSpecialSurface::SkSpecialSurface(const SkIRect& subset,
                                   const SkSurfaceProps* props)
    : fProps(SkSurfacePropsCopyOrDefault(props).flags(), kUnknown_SkPixelGeometry)
    , fSubset(subset) {
    SkASSERT(fSubset.width() > 0);
    SkASSERT(fSubset.height() > 0);
}

SkCanvas* SkSpecialSurface::getCanvas() {
    return as_SB(this)->onGetCanvas();
}

sk_sp<SkSpecialImage> SkSpecialSurface::makeImageSnapshot() {
    sk_sp<SkSpecialImage> image(as_SB(this)->onMakeImageSnapshot());
    as_SB(this)->reset();
    return image;   // the caller gets the creation ref
}

///////////////////////////////////////////////////////////////////////////////
#include "SkMallocPixelRef.h"

class SkSpecialSurface_Raster : public SkSpecialSurface_Base {
public:
    SkSpecialSurface_Raster(const SkImageInfo& info,
                            sk_sp<SkPixelRef> pr,
                            const SkIRect& subset,
                            const SkSurfaceProps* props)
        : INHERITED(subset, props) {
        SkASSERT(info.width() == pr->width() && info.height() == pr->height());
        fBitmap.setInfo(info, info.minRowBytes());
        fBitmap.setPixelRef(std::move(pr), 0, 0);

        fCanvas.reset(new SkCanvas(fBitmap, this->props()));
        fCanvas->clipRect(SkRect::Make(subset));
#ifdef SK_IS_BOT
        fCanvas->clear(SK_ColorRED);  // catch any imageFilter sloppiness
#endif
    }

    ~SkSpecialSurface_Raster() override { }

    sk_sp<SkSpecialImage> onMakeImageSnapshot() override {
        return SkSpecialImage::MakeFromRaster(this->subset(), fBitmap, &this->props());
    }

private:
    SkBitmap fBitmap;

    typedef SkSpecialSurface_Base INHERITED;
};

sk_sp<SkSpecialSurface> SkSpecialSurface::MakeFromBitmap(const SkIRect& subset, SkBitmap& bm,
                                                         const SkSurfaceProps* props) {
    if (subset.isEmpty() || !SkSurfaceValidateRasterInfo(bm.info(), bm.rowBytes())) {
        return nullptr;
    }
<<<<<<< HEAD
    return sk_make_sp<SkSpecialSurface_Raster>(sk_ref_sp(bm.pixelRef()), subset, props);
=======
    return sk_make_sp<SkSpecialSurface_Raster>(bm.info(), sk_ref_sp(bm.pixelRef()), subset, props);
>>>>>>> d1f2d15b
}

sk_sp<SkSpecialSurface> SkSpecialSurface::MakeRaster(const SkImageInfo& info,
                                                     const SkSurfaceProps* props) {
    if (!SkSurfaceValidateRasterInfo(info)) {
        return nullptr;
    }

    sk_sp<SkPixelRef> pr = SkMallocPixelRef::MakeZeroed(info, 0, nullptr);
    if (!pr) {
        return nullptr;
    }

    const SkIRect subset = SkIRect::MakeWH(info.width(), info.height());

    return sk_make_sp<SkSpecialSurface_Raster>(info, std::move(pr), subset, props);
}

#if SK_SUPPORT_GPU
///////////////////////////////////////////////////////////////////////////////
#include "GrContext.h"
#include "SkGpuDevice.h"

class SkSpecialSurface_Gpu : public SkSpecialSurface_Base {
public:
    SkSpecialSurface_Gpu(GrContext* context, sk_sp<GrRenderTargetContext> renderTargetContext,
                         int width, int height, const SkIRect& subset)
        : INHERITED(subset, &renderTargetContext->surfaceProps())
        , fRenderTargetContext(std::move(renderTargetContext)) {

        sk_sp<SkBaseDevice> device(SkGpuDevice::Make(context, fRenderTargetContext, width, height,
                                                     SkGpuDevice::kUninit_InitContents));
        if (!device) {
            return;
        }

        fCanvas.reset(new SkCanvas(device.get()));
        fCanvas->clipRect(SkRect::Make(subset));
#ifdef SK_IS_BOT
        fCanvas->clear(SK_ColorRED);  // catch any imageFilter sloppiness
#endif
    }

    ~SkSpecialSurface_Gpu() override { }

    sk_sp<SkSpecialImage> onMakeImageSnapshot() override {
        if (!fRenderTargetContext->asTextureProxy()) {
            return nullptr;
        }
        sk_sp<SkSpecialImage> tmp(SkSpecialImage::MakeDeferredFromGpu(
                                                   fCanvas->getGrContext(),
                                                   this->subset(),
                                                   kNeedNewImageUniqueID_SpecialImage,
                                                   fRenderTargetContext->asTextureProxyRef(),
                                                   fRenderTargetContext->refColorSpace(),
                                                   &this->props()));
        fRenderTargetContext = nullptr;
        return tmp;
    }

private:
    sk_sp<GrRenderTargetContext> fRenderTargetContext;

    typedef SkSpecialSurface_Base INHERITED;
};

sk_sp<SkSpecialSurface> SkSpecialSurface::MakeRenderTarget(GrContext* context,
                                                           int width, int height,
                                                           GrPixelConfig config,
                                                           sk_sp<SkColorSpace> colorSpace) {
    if (!context) {
        return nullptr;
    }

    sk_sp<GrRenderTargetContext> renderTargetContext(context->makeDeferredRenderTargetContext(
        SkBackingFit::kApprox, width, height, config, std::move(colorSpace)));
    if (!renderTargetContext) {
        return nullptr;
    }

    const SkIRect subset = SkIRect::MakeWH(width, height);

    return sk_make_sp<SkSpecialSurface_Gpu>(context, std::move(renderTargetContext),
                                            width, height, subset);
}

#endif<|MERGE_RESOLUTION|>--- conflicted
+++ resolved
@@ -96,11 +96,7 @@
     if (subset.isEmpty() || !SkSurfaceValidateRasterInfo(bm.info(), bm.rowBytes())) {
         return nullptr;
     }
-<<<<<<< HEAD
-    return sk_make_sp<SkSpecialSurface_Raster>(sk_ref_sp(bm.pixelRef()), subset, props);
-=======
     return sk_make_sp<SkSpecialSurface_Raster>(bm.info(), sk_ref_sp(bm.pixelRef()), subset, props);
->>>>>>> d1f2d15b
 }
 
 sk_sp<SkSpecialSurface> SkSpecialSurface::MakeRaster(const SkImageInfo& info,
