--- conflicted
+++ resolved
@@ -60,26 +60,16 @@
     }
 
     if (coeffs.fD >= 1.0f) {
-<<<<<<< HEAD
-        // Y = eX + f          for always
-        if (0.0f == coeffs.fE) {
-            SkColorSpacePrintf("E is zero, constant transfer function is "
-=======
         // Y = cX + f          for always
         if (0.0f == coeffs.fC) {
             SkColorSpacePrintf("C is zero, constant transfer function is "
->>>>>>> ae9cc5d3
                                "nonsense");
             return false;
         }
     }
 
     if ((0.0f == coeffs.fA || 0.0f == coeffs.fG) && 0.0f == coeffs.fC) {
-<<<<<<< HEAD
-        SkColorSpacePrintf("A or G, and E are zero, constant transfer function "
-=======
         SkColorSpacePrintf("A or G, and C are zero, constant transfer function "
->>>>>>> ae9cc5d3
                            "is nonsense");
         return false;
     }
