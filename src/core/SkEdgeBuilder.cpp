/*
 * Copyright 2011 Google Inc.
 *
 * Use of this source code is governed by a BSD-style license that can be
 * found in the LICENSE file.
 */
#include "SkEdgeBuilder.h"
#include "SkPath.h"
#include "SkEdge.h"
#include "SkEdgeClipper.h"
#include "SkLineClipper.h"
#include "SkGeometry.h"

template <typename T> static T* typedAllocThrow(SkChunkAlloc& alloc) {
    return static_cast<T*>(alloc.allocThrow(sizeof(T)));
}

///////////////////////////////////////////////////////////////////////////////

SkEdgeBuilder::SkEdgeBuilder() : fAlloc(16*1024) {
    fEdgeList = nullptr;
}

SkEdgeBuilder::Combine SkEdgeBuilder::CombineVertical(const SkEdge* edge, SkEdge* last) {
    if (last->fCurveCount || last->fDX || edge->fX != last->fX) {
        return kNo_Combine;
    }
    if (edge->fWinding == last->fWinding) {
        if (edge->fLastY + 1 == last->fFirstY) {
            last->fFirstY = edge->fFirstY;
            return kPartial_Combine;
        }
        if (edge->fFirstY == last->fLastY + 1) {
            last->fLastY = edge->fLastY;
            return kPartial_Combine;
        }
        return kNo_Combine;
    }
    if (edge->fFirstY == last->fFirstY) {
        if (edge->fLastY == last->fLastY) {
            return kTotal_Combine;
        }
        if (edge->fLastY < last->fLastY) {
            last->fFirstY = edge->fLastY + 1;
            return kPartial_Combine;
        }
        last->fFirstY = last->fLastY + 1;
        last->fLastY = edge->fLastY;
        last->fWinding = edge->fWinding;
        return kPartial_Combine;
    }
    if (edge->fLastY == last->fLastY) {
        if (edge->fFirstY > last->fFirstY) {
            last->fLastY = edge->fFirstY - 1;
            return kPartial_Combine;
        }
        last->fLastY = last->fFirstY - 1;
        last->fFirstY = edge->fFirstY;
        last->fWinding = edge->fWinding;
        return kPartial_Combine;
    }
    return kNo_Combine;
}

<<<<<<< HEAD
static bool vertical_line(const SkEdge* edge) {
=======
static inline bool approximatelyEqual(SkFixed a, SkFixed b) {
    return SkAbs32(a - b) < 0x100;
}

SkEdgeBuilder::Combine SkEdgeBuilder::CombineVertical(
        const SkAnalyticEdge* edge, SkAnalyticEdge* last) {
    SkASSERT(fAnalyticAA);
    if (last->fCurveCount || last->fDX || edge->fX != last->fX) {
        return kNo_Combine;
    }
    if (edge->fWinding == last->fWinding) {
        if (edge->fLowerY == last->fUpperY) {
            last->fUpperY = edge->fUpperY;
            last->fY = last->fUpperY;
            return kPartial_Combine;
        }
        if (approximatelyEqual(edge->fUpperY, last->fLowerY)) {
            last->fLowerY = edge->fLowerY;
            return kPartial_Combine;
        }
        return kNo_Combine;
    }
    if (approximatelyEqual(edge->fUpperY, last->fUpperY)) {
        if (approximatelyEqual(edge->fLowerY, last->fLowerY)) {
            return kTotal_Combine;
        }
        if (edge->fLowerY < last->fLowerY) {
            last->fUpperY = edge->fLowerY;
            last->fY = last->fUpperY;
            return kPartial_Combine;
        }
        last->fUpperY = last->fLowerY;
        last->fY = last->fUpperY;
        last->fLowerY = edge->fLowerY;
        last->fWinding = edge->fWinding;
        return kPartial_Combine;
    }
    if (approximatelyEqual(edge->fLowerY, last->fLowerY)) {
        if (edge->fUpperY > last->fUpperY) {
            last->fLowerY = edge->fUpperY;
            return kPartial_Combine;
        }
        last->fLowerY = last->fUpperY;
        last->fUpperY = edge->fUpperY;
        last->fY = last->fUpperY;
        last->fWinding = edge->fWinding;
        return kPartial_Combine;
    }
    return kNo_Combine;
}

bool SkEdgeBuilder::vertical_line(const SkEdge* edge) {
    return !edge->fDX && !edge->fCurveCount;
}

bool SkEdgeBuilder::vertical_line(const SkAnalyticEdge* edge) {
    SkASSERT(fAnalyticAA);
>>>>>>> 0fe5f097
    return !edge->fDX && !edge->fCurveCount;
}

void SkEdgeBuilder::addLine(const SkPoint pts[]) {
    SkEdge* edge = typedAllocThrow<SkEdge>(fAlloc);
    if (edge->setLine(pts[0], pts[1], fShiftUp)) {
        if (vertical_line(edge) && fList.count()) {
            Combine combine = CombineVertical(edge, *(fList.end() - 1));
            if (kNo_Combine != combine) {
                if (kTotal_Combine == combine) {
                    fList.pop();
                }
                goto unallocate_edge;
            }
        }
        fList.push(edge);
    } else {
unallocate_edge:
        ;
        // TODO: unallocate edge from storage...
    }
}

void SkEdgeBuilder::addQuad(const SkPoint pts[]) {
    SkQuadraticEdge* edge = typedAllocThrow<SkQuadraticEdge>(fAlloc);
    if (edge->setQuadratic(pts, fShiftUp)) {
        fList.push(edge);
    } else {
        // TODO: unallocate edge from storage...
    }
}

void SkEdgeBuilder::addCubic(const SkPoint pts[]) {
    SkCubicEdge* edge = typedAllocThrow<SkCubicEdge>(fAlloc);
    if (edge->setCubic(pts, fShiftUp)) {
        fList.push(edge);
    } else {
        // TODO: unallocate edge from storage...
    }
}

void SkEdgeBuilder::addClipper(SkEdgeClipper* clipper) {
    SkPoint      pts[4];
    SkPath::Verb verb;

    while ((verb = clipper->next(pts)) != SkPath::kDone_Verb) {
        switch (verb) {
            case SkPath::kLine_Verb:
                this->addLine(pts);
                break;
            case SkPath::kQuad_Verb:
                this->addQuad(pts);
                break;
            case SkPath::kCubic_Verb:
                this->addCubic(pts);
                break;
            default:
                break;
        }
    }
}

///////////////////////////////////////////////////////////////////////////////

static void setShiftedClip(SkRect* dst, const SkIRect& src, int shift) {
    dst->set(SkIntToScalar(src.fLeft >> shift),
             SkIntToScalar(src.fTop >> shift),
             SkIntToScalar(src.fRight >> shift),
             SkIntToScalar(src.fBottom >> shift));
}

SkEdgeBuilder::Combine SkEdgeBuilder::checkVertical(const SkEdge* edge, SkEdge** edgePtr) {
    return !vertical_line(edge) || edgePtr <= fEdgeList ? kNo_Combine :
            CombineVertical(edge, edgePtr[-1]);
}

int SkEdgeBuilder::buildPoly(const SkPath& path, const SkIRect* iclip, int shiftUp,
                             bool canCullToTheRight) {
    SkPath::Iter    iter(path, true);
    SkPoint         pts[4];
    SkPath::Verb    verb;

    int maxEdgeCount = path.countPoints();
    if (iclip) {
        // clipping can turn 1 line into (up to) kMaxClippedLineSegments, since
        // we turn portions that are clipped out on the left/right into vertical
        // segments.
        maxEdgeCount *= SkLineClipper::kMaxClippedLineSegments;
    }
    size_t maxEdgeSize = maxEdgeCount * sizeof(SkEdge);
    size_t maxEdgePtrSize = maxEdgeCount * sizeof(SkEdge*);

    // lets store the edges and their pointers in the same block
    char* storage = (char*)fAlloc.allocThrow(maxEdgeSize + maxEdgePtrSize);
    SkEdge* edge = reinterpret_cast<SkEdge*>(storage);
    SkEdge** edgePtr = reinterpret_cast<SkEdge**>(storage + maxEdgeSize);
    // Record the beginning of our pointers, so we can return them to the caller
    fEdgeList = edgePtr;

    if (iclip) {
        SkRect clip;
        setShiftedClip(&clip, *iclip, shiftUp);

        while ((verb = iter.next(pts, false)) != SkPath::kDone_Verb) {
            switch (verb) {
                case SkPath::kMove_Verb:
                case SkPath::kClose_Verb:
                    // we ignore these, and just get the whole segment from
                    // the corresponding line/quad/cubic verbs
                    break;
                case SkPath::kLine_Verb: {
                    SkPoint lines[SkLineClipper::kMaxPoints];
                    int lineCount = SkLineClipper::ClipLine(pts, clip, lines, canCullToTheRight);
                    SkASSERT(lineCount <= SkLineClipper::kMaxClippedLineSegments);
                    for (int i = 0; i < lineCount; i++) {
                        if (edge->setLine(lines[i], lines[i + 1], shiftUp)) {
                            Combine combine = checkVertical(edge, edgePtr);
                            if (kNo_Combine == combine) {
                                *edgePtr++ = edge++;
                            } else if (kTotal_Combine == combine) {
                                --edgePtr;
                            }
                        }
                    }
                    break;
                }
                default:
                    SkDEBUGFAIL("unexpected verb");
                    break;
            }
        }
    } else {
        while ((verb = iter.next(pts, false)) != SkPath::kDone_Verb) {
            switch (verb) {
                case SkPath::kMove_Verb:
                case SkPath::kClose_Verb:
                    // we ignore these, and just get the whole segment from
                    // the corresponding line/quad/cubic verbs
                    break;
                case SkPath::kLine_Verb:
                    if (edge->setLine(pts[0], pts[1], shiftUp)) {
                        Combine combine = checkVertical(edge, edgePtr);
                        if (kNo_Combine == combine) {
                            *edgePtr++ = edge++;
                        } else if (kTotal_Combine == combine) {
                            --edgePtr;
                        }
                    }
                    break;
                default:
                    SkDEBUGFAIL("unexpected verb");
                    break;
            }
        }
    }
    SkASSERT((char*)edge <= (char*)fEdgeList);
    SkASSERT(edgePtr - fEdgeList <= maxEdgeCount);
    return SkToInt(edgePtr - fEdgeList);
}

static void handle_quad(SkEdgeBuilder* builder, const SkPoint pts[3]) {
    SkPoint monoX[5];
    int n = SkChopQuadAtYExtrema(pts, monoX);
    for (int i = 0; i <= n; i++) {
        builder->addQuad(&monoX[i * 2]);
    }
}

int SkEdgeBuilder::build(const SkPath& path, const SkIRect* iclip, int shiftUp,
                         bool canCullToTheRight) {
    fAlloc.reset();
    fList.reset();
    fShiftUp = shiftUp;

    if (SkPath::kLine_SegmentMask == path.getSegmentMasks()) {
        return this->buildPoly(path, iclip, shiftUp, canCullToTheRight);
    }

    SkAutoConicToQuads quadder;
    const SkScalar conicTol = SK_Scalar1 / 4;

    SkPath::Iter    iter(path, true);
    SkPoint         pts[4];
    SkPath::Verb    verb;

    if (iclip) {
        SkRect clip;
        setShiftedClip(&clip, *iclip, shiftUp);
        SkEdgeClipper clipper(canCullToTheRight);

        while ((verb = iter.next(pts, false)) != SkPath::kDone_Verb) {
            switch (verb) {
                case SkPath::kMove_Verb:
                case SkPath::kClose_Verb:
                    // we ignore these, and just get the whole segment from
                    // the corresponding line/quad/cubic verbs
                    break;
                case SkPath::kLine_Verb: {
                    SkPoint lines[SkLineClipper::kMaxPoints];
                    int lineCount = SkLineClipper::ClipLine(pts, clip, lines, canCullToTheRight);
                    for (int i = 0; i < lineCount; i++) {
                        this->addLine(&lines[i]);
                    }
                    break;
                }
                case SkPath::kQuad_Verb:
                    if (clipper.clipQuad(pts, clip)) {
                        this->addClipper(&clipper);
                    }
                    break;
                case SkPath::kConic_Verb: {
                    const SkPoint* quadPts = quadder.computeQuads(
                                          pts, iter.conicWeight(), conicTol);
                    for (int i = 0; i < quadder.countQuads(); ++i) {
                        if (clipper.clipQuad(quadPts, clip)) {
                            this->addClipper(&clipper);
                        }
                        quadPts += 2;
                    }
                } break;
                case SkPath::kCubic_Verb:
                    if (clipper.clipCubic(pts, clip)) {
                        this->addClipper(&clipper);
                    }
                    break;
                default:
                    SkDEBUGFAIL("unexpected verb");
                    break;
            }
        }
    } else {
        while ((verb = iter.next(pts, false)) != SkPath::kDone_Verb) {
            switch (verb) {
                case SkPath::kMove_Verb:
                case SkPath::kClose_Verb:
                    // we ignore these, and just get the whole segment from
                    // the corresponding line/quad/cubic verbs
                    break;
                case SkPath::kLine_Verb:
                    this->addLine(pts);
                    break;
                case SkPath::kQuad_Verb: {
                    handle_quad(this, pts);
                    break;
                }
                case SkPath::kConic_Verb: {
                    const SkPoint* quadPts = quadder.computeQuads(
                                          pts, iter.conicWeight(), conicTol);
                    for (int i = 0; i < quadder.countQuads(); ++i) {
                        handle_quad(this, quadPts);
                        quadPts += 2;
                    }
                } break;
                case SkPath::kCubic_Verb: {
                    SkPoint monoY[10];
                    int n = SkChopCubicAtYExtrema(pts, monoY);
                    for (int i = 0; i <= n; i++) {
                        this->addCubic(&monoY[i * 3]);
                    }
                    break;
                }
                default:
                    SkDEBUGFAIL("unexpected verb");
                    break;
            }
        }
    }
    fEdgeList = fList.begin();
    return fList.count();
}<|MERGE_RESOLUTION|>--- conflicted
+++ resolved
@@ -7,6 +7,7 @@
 #include "SkEdgeBuilder.h"
 #include "SkPath.h"
 #include "SkEdge.h"
+#include "SkAnalyticEdge.h"
 #include "SkEdgeClipper.h"
 #include "SkLineClipper.h"
 #include "SkGeometry.h"
@@ -62,9 +63,6 @@
     return kNo_Combine;
 }
 
-<<<<<<< HEAD
-static bool vertical_line(const SkEdge* edge) {
-=======
 static inline bool approximatelyEqual(SkFixed a, SkFixed b) {
     return SkAbs32(a - b) < 0x100;
 }
@@ -122,45 +120,82 @@
 
 bool SkEdgeBuilder::vertical_line(const SkAnalyticEdge* edge) {
     SkASSERT(fAnalyticAA);
->>>>>>> 0fe5f097
     return !edge->fDX && !edge->fCurveCount;
 }
 
 void SkEdgeBuilder::addLine(const SkPoint pts[]) {
-    SkEdge* edge = typedAllocThrow<SkEdge>(fAlloc);
-    if (edge->setLine(pts[0], pts[1], fShiftUp)) {
-        if (vertical_line(edge) && fList.count()) {
-            Combine combine = CombineVertical(edge, *(fList.end() - 1));
-            if (kNo_Combine != combine) {
-                if (kTotal_Combine == combine) {
-                    fList.pop();
-                }
-                goto unallocate_edge;
-            }
-        }
-        fList.push(edge);
+    if (fAnalyticAA) {
+        SkAnalyticEdge* edge = typedAllocThrow<SkAnalyticEdge>(fAlloc);
+        if (edge->setLine(pts[0], pts[1])) {
+            if (vertical_line(edge) && fList.count()) {
+                Combine combine = CombineVertical(edge, (SkAnalyticEdge*)*(fList.end() - 1));
+                if (kNo_Combine != combine) {
+                    if (kTotal_Combine == combine) {
+                        fList.pop();
+                    }
+                    goto unallocate_analytic_edge;
+                }
+            }
+            fList.push(edge);
+        } else {
+unallocate_analytic_edge:
+            ;
+            // TODO: unallocate edge from storage...
+        }
     } else {
+        SkEdge* edge = typedAllocThrow<SkEdge>(fAlloc);
+        if (edge->setLine(pts[0], pts[1], fShiftUp)) {
+            if (vertical_line(edge) && fList.count()) {
+                Combine combine = CombineVertical(edge, (SkEdge*)*(fList.end() - 1));
+                if (kNo_Combine != combine) {
+                    if (kTotal_Combine == combine) {
+                        fList.pop();
+                    }
+                    goto unallocate_edge;
+                }
+            }
+            fList.push(edge);
+        } else {
 unallocate_edge:
-        ;
-        // TODO: unallocate edge from storage...
+            ;
+            // TODO: unallocate edge from storage...
+        }
     }
 }
 
 void SkEdgeBuilder::addQuad(const SkPoint pts[]) {
-    SkQuadraticEdge* edge = typedAllocThrow<SkQuadraticEdge>(fAlloc);
-    if (edge->setQuadratic(pts, fShiftUp)) {
-        fList.push(edge);
+    if (fAnalyticAA) {
+        SkAnalyticQuadraticEdge* edge = typedAllocThrow<SkAnalyticQuadraticEdge>(fAlloc);
+        if (edge->setQuadratic(pts)) {
+            fList.push(edge);
+        } else {
+            // TODO: unallocate edge from storage...
+        }
     } else {
-        // TODO: unallocate edge from storage...
+        SkQuadraticEdge* edge = typedAllocThrow<SkQuadraticEdge>(fAlloc);
+        if (edge->setQuadratic(pts, fShiftUp)) {
+            fList.push(edge);
+        } else {
+            // TODO: unallocate edge from storage...
+        }
     }
 }
 
 void SkEdgeBuilder::addCubic(const SkPoint pts[]) {
-    SkCubicEdge* edge = typedAllocThrow<SkCubicEdge>(fAlloc);
-    if (edge->setCubic(pts, fShiftUp)) {
-        fList.push(edge);
+    if (fAnalyticAA) {
+        SkAnalyticCubicEdge* edge = typedAllocThrow<SkAnalyticCubicEdge>(fAlloc);
+        if (edge->setCubic(pts)) {
+            fList.push(edge);
+        } else {
+            // TODO: unallocate edge from storage...
+        }
     } else {
-        // TODO: unallocate edge from storage...
+        SkCubicEdge* edge = typedAllocThrow<SkCubicEdge>(fAlloc);
+        if (edge->setCubic(pts, fShiftUp)) {
+            fList.push(edge);
+        } else {
+            // TODO: unallocate edge from storage...
+        }
     }
 }
 
@@ -195,7 +230,14 @@
 }
 
 SkEdgeBuilder::Combine SkEdgeBuilder::checkVertical(const SkEdge* edge, SkEdge** edgePtr) {
-    return !vertical_line(edge) || edgePtr <= fEdgeList ? kNo_Combine :
+    return !vertical_line(edge) || edgePtr <= (SkEdge**)fEdgeList ? kNo_Combine :
+            CombineVertical(edge, edgePtr[-1]);
+}
+
+SkEdgeBuilder::Combine SkEdgeBuilder::checkVertical(const SkAnalyticEdge* edge,
+        SkAnalyticEdge** edgePtr) {
+    SkASSERT(fAnalyticAA);
+    return !vertical_line(edge) || edgePtr <= (SkAnalyticEdge**)fEdgeList ? kNo_Combine :
             CombineVertical(edge, edgePtr[-1]);
 }
 
@@ -212,15 +254,16 @@
         // segments.
         maxEdgeCount *= SkLineClipper::kMaxClippedLineSegments;
     }
-    size_t maxEdgeSize = maxEdgeCount * sizeof(SkEdge);
-    size_t maxEdgePtrSize = maxEdgeCount * sizeof(SkEdge*);
+    size_t edgeSize = fAnalyticAA ? sizeof(SkAnalyticEdge) : sizeof(SkEdge);
+    size_t maxEdgeSize = maxEdgeCount * edgeSize;
+    size_t maxEdgePtrSize = maxEdgeCount * sizeof(char*);
 
     // lets store the edges and their pointers in the same block
     char* storage = (char*)fAlloc.allocThrow(maxEdgeSize + maxEdgePtrSize);
-    SkEdge* edge = reinterpret_cast<SkEdge*>(storage);
-    SkEdge** edgePtr = reinterpret_cast<SkEdge**>(storage + maxEdgeSize);
+    char* edge = (char*)storage;
+    char** edgePtr = (char**)(storage + maxEdgeSize);
     // Record the beginning of our pointers, so we can return them to the caller
-    fEdgeList = edgePtr;
+    fEdgeList = (void**)edgePtr;
 
     if (iclip) {
         SkRect clip;
@@ -238,10 +281,16 @@
                     int lineCount = SkLineClipper::ClipLine(pts, clip, lines, canCullToTheRight);
                     SkASSERT(lineCount <= SkLineClipper::kMaxClippedLineSegments);
                     for (int i = 0; i < lineCount; i++) {
-                        if (edge->setLine(lines[i], lines[i + 1], shiftUp)) {
-                            Combine combine = checkVertical(edge, edgePtr);
+                        bool setLineResult = fAnalyticAA ?
+                                ((SkAnalyticEdge*)edge)->setLine(lines[i], lines[i + 1]) :
+                                ((SkEdge*)edge)->setLine(lines[i], lines[i + 1], shiftUp);
+                        if (setLineResult) {
+                            Combine combine = fAnalyticAA ?
+                                    checkVertical((SkAnalyticEdge*)edge, (SkAnalyticEdge**)edgePtr) :
+                                    checkVertical((SkEdge*)edge, (SkEdge**)edgePtr);
                             if (kNo_Combine == combine) {
-                                *edgePtr++ = edge++;
+                                *edgePtr++ = edge;
+                                edge += edgeSize;
                             } else if (kTotal_Combine == combine) {
                                 --edgePtr;
                             }
@@ -262,16 +311,23 @@
                     // we ignore these, and just get the whole segment from
                     // the corresponding line/quad/cubic verbs
                     break;
-                case SkPath::kLine_Verb:
-                    if (edge->setLine(pts[0], pts[1], shiftUp)) {
-                        Combine combine = checkVertical(edge, edgePtr);
+                case SkPath::kLine_Verb: {
+                    bool setLineResult = fAnalyticAA ?
+                            ((SkAnalyticEdge*)edge)->setLine(pts[0], pts[1]) :
+                            ((SkEdge*)edge)->setLine(pts[0], pts[1], shiftUp);
+                    if (setLineResult) {
+                        Combine combine = fAnalyticAA ?
+                                checkVertical((SkAnalyticEdge*)edge, (SkAnalyticEdge**)edgePtr) :
+                                checkVertical((SkEdge*)edge, (SkEdge**)edgePtr);
                         if (kNo_Combine == combine) {
-                            *edgePtr++ = edge++;
+                            *edgePtr++ = edge;
+                            edge += edgeSize;
                         } else if (kTotal_Combine == combine) {
                             --edgePtr;
                         }
                     }
                     break;
+                }
                 default:
                     SkDEBUGFAIL("unexpected verb");
                     break;
@@ -279,8 +335,8 @@
         }
     }
     SkASSERT((char*)edge <= (char*)fEdgeList);
-    SkASSERT(edgePtr - fEdgeList <= maxEdgeCount);
-    return SkToInt(edgePtr - fEdgeList);
+    SkASSERT(edgePtr - (char**)fEdgeList <= maxEdgeCount);
+    return SkToInt(edgePtr - (char**)fEdgeList);
 }
 
 static void handle_quad(SkEdgeBuilder* builder, const SkPoint pts[3]) {
@@ -292,10 +348,11 @@
 }
 
 int SkEdgeBuilder::build(const SkPath& path, const SkIRect* iclip, int shiftUp,
-                         bool canCullToTheRight) {
+                         bool canCullToTheRight, bool analyticAA) {
     fAlloc.reset();
     fList.reset();
     fShiftUp = shiftUp;
+    fAnalyticAA = analyticAA;
 
     if (SkPath::kLine_SegmentMask == path.getSegmentMasks()) {
         return this->buildPoly(path, iclip, shiftUp, canCullToTheRight);
