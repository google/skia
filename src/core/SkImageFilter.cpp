--- conflicted
+++ resolved
@@ -273,33 +273,12 @@
 }
 
 #if SK_SUPPORT_GPU
-<<<<<<< HEAD
-    SkBitmap input = src;
-    SkASSERT(fInputCount == 1);
-    SkIPoint srcOffset = SkIPoint::Make(0, 0);
-    if (!this->filterInputGPU(0, proxy, src, ctx, &input, &srcOffset)) {
-        return false;
-    }
-    GrTexture* srcTexture = input.getTexture();
-    SkIRect bounds;
-    if (!this->applyCropRect(ctx, proxy, input, &srcOffset, &bounds, &input)) {
-        return false;
-    }
-    GrContext* context = srcTexture->getContext();
-
-    GrSurfaceDesc desc;
-    desc.fFlags = kRenderTarget_GrSurfaceFlag,
-    desc.fWidth = bounds.width();
-    desc.fHeight = bounds.height();
-    desc.fConfig = kRGBA_8888_GrPixelConfig;
-=======
 sk_sp<SkSpecialImage> SkImageFilter::DrawWithFP(GrContext* context,
                                                 sk_sp<GrFragmentProcessor> fp,
                                                 const SkIRect& bounds) {
     GrPaint paint;
     paint.addColorFragmentProcessor(fp.get());
     paint.setPorterDuffXPFactory(SkXfermode::kSrc_Mode);
->>>>>>> 15a0515c
 
     sk_sp<GrDrawContext> drawContext(context->newDrawContext(SkBackingFit::kApprox,
                                                              bounds.width(), bounds.height(),
@@ -308,32 +287,11 @@
         return nullptr;
     }
 
-<<<<<<< HEAD
-    GrFragmentProcessor* fp;
-    offset->fX = bounds.left();
-    offset->fY = bounds.top();
-    bounds.offset(-srcOffset);
-    SkMatrix matrix(ctx.ctm());
-    matrix.postTranslate(SkIntToScalar(-bounds.left()), SkIntToScalar(-bounds.top()));
-    GrPaint paint;
-    if (this->asFragmentProcessor(&fp, srcTexture, matrix, bounds)) {
-        SkASSERT(fp);
-        paint.addColorFragmentProcessor(fp)->unref();
-        paint.setPorterDuffXPFactory(SkXfermode::kSrc_Mode);
-
-        SkAutoTUnref<GrDrawContext> drawContext(context->drawContext(dst->asRenderTarget()));
-        if (drawContext) {
-            SkRect srcRect = SkRect::Make(bounds);
-            SkRect dstRect = SkRect::MakeWH(srcRect.width(), srcRect.height());
-            GrClip clip(dstRect);
-            drawContext->fillRectToRect(clip, paint, SkMatrix::I(), dstRect, srcRect);
-=======
     SkIRect dstIRect = SkIRect::MakeWH(bounds.width(), bounds.height());
     SkRect srcRect = SkRect::Make(bounds);
     SkRect dstRect = SkRect::MakeWH(srcRect.width(), srcRect.height());
     GrFixedClip clip(dstIRect);
     drawContext->fillRectToRect(clip, paint, SkMatrix::I(), dstRect, srcRect);
->>>>>>> 15a0515c
 
     return SkSpecialImage::MakeFromGpu(dstIRect, kNeedNewImageUniqueID_SpecialImage,
                                        drawContext->asTexture());
