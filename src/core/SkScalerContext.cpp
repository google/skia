/*
 * Copyright 2006 The Android Open Source Project
 *
 * Use of this source code is governed by a BSD-style license that can be
 * found in the LICENSE file.
 */

#include "SkGlyphCache.h"
#include "SkPaint.h"
#include "SkScalerContext.h"

#include "SkAutoMalloc.h"
#include "SkAutoPixmapStorage.h"
#include "SkColorData.h"
#include "SkDescriptor.h"
#include "SkDraw.h"
#include "SkGlyph.h"
#include "SkMakeUnique.h"
#include "SkMaskFilter.h"
#include "SkMaskGamma.h"
#include "SkMatrix22.h"
#include "SkPaintPriv.h"
#include "SkPathEffect.h"
#include "SkPathPriv.h"
#include "SkRasterClip.h"
#include "SkReadBuffer.h"
#include "SkRectPriv.h"
#include "SkStroke.h"
#include "SkStrokeRec.h"
#include "SkSurfacePriv.h"
#include "SkTextFormatParams.h"
#include "SkWriteBuffer.h"

///////////////////////////////////////////////////////////////////////////////

#ifdef SK_DEBUG
    #define DUMP_RECx
#endif

SkScalerContext::SkScalerContext(sk_sp<SkTypeface> typeface, const SkScalerContextEffects& effects,
                                 const SkDescriptor* desc)
    : fRec(*static_cast<const SkScalerContextRec*>(desc->findEntry(kRec_SkDescriptorTag, nullptr)))

    , fTypeface(std::move(typeface))
    , fPathEffect(sk_ref_sp(effects.fPathEffect))
    , fMaskFilter(sk_ref_sp(effects.fMaskFilter))
      // Initialize based on our settings. Subclasses can also force this.
    , fGenerateImageFromPath(fRec.fFrameWidth > 0 || fPathEffect != nullptr)

    , fPreBlend(fMaskFilter ? SkMaskGamma::PreBlend() : SkScalerContext::GetMaskPreBlend(fRec))
    , fPreBlendForFilter(fMaskFilter ? SkScalerContext::GetMaskPreBlend(fRec)
                                     : SkMaskGamma::PreBlend())
{
#ifdef DUMP_REC
    SkDebugf("SkScalerContext checksum %x count %d length %d\n",
             desc->getChecksum(), desc->getCount(), desc->getLength());
    SkDebugf("%s", fRec.dump().c_str());
    SkDebugf("  pathEffect %x maskFilter %x\n",
             desc->findEntry(kPathEffect_SkDescriptorTag, nullptr),
        desc->findEntry(kMaskFilter_SkDescriptorTag, nullptr));
#endif
}

SkScalerContext::~SkScalerContext() {}

void SkScalerContext::getAdvance(SkGlyph* glyph) {
    // mark us as just having a valid advance
    glyph->fMaskFormat = MASK_FORMAT_JUST_ADVANCE;
    // we mark the format before making the call, in case the impl
    // internally ends up calling its generateMetrics, which is OK
    // albeit slower than strictly necessary
    generateAdvance(glyph);
}

void SkScalerContext::getMetrics(SkGlyph* glyph) {
    bool generatingImageFromPath = fGenerateImageFromPath;
    if (!generatingImageFromPath) {
        generateMetrics(glyph);
    } else {
        SkPath      devPath, fillPath;
        SkMatrix    fillToDevMatrix;
<<<<<<< HEAD

        if (!this->internalGetPath(glyph->getPackedID(), &fillPath, &devPath, &fillToDevMatrix)) {
            generatingImageFromPath = false;
=======
        generatingImageFromPath = this->internalGetPath(glyph->getPackedID(), &fillPath, &devPath,
                                                        &fillToDevMatrix);
        if (!generatingImageFromPath) {
            generateMetrics(glyph);
>>>>>>> baf6686f
        } else {
            generateAdvance(glyph);

            const SkIRect ir = devPath.getBounds().roundOut();
            if (ir.isEmpty() || !SkRectPriv::Is16Bit(ir)) {
                goto SK_ERROR;
            }
            glyph->fLeft    = ir.fLeft;
            glyph->fTop     = ir.fTop;
            glyph->fWidth   = SkToU16(ir.width());
            glyph->fHeight  = SkToU16(ir.height());

            if (glyph->fWidth > 0) {
                switch (fRec.fMaskFormat) {
                case SkMask::kLCD16_Format:
                    glyph->fWidth += 2;
                    glyph->fLeft -= 1;
                    break;
                default:
                    break;
                }
            }
        }
    }

    // for now we have separate cache entries for devkerning on and off
    // in the future we might share caches, but make our measure/draw
    // code make the distinction. Thus we zap the values if the caller
    // has not asked for them.
    if ((fRec.fFlags & SkScalerContext::kDevKernText_Flag) == 0) {
        // no devkern, so zap the fields
        glyph->fLsbDelta = glyph->fRsbDelta = 0;
    }

    // if either dimension is empty, zap the image bounds of the glyph
    if (0 == glyph->fWidth || 0 == glyph->fHeight) {
        glyph->fWidth   = 0;
        glyph->fHeight  = 0;
        glyph->fTop     = 0;
        glyph->fLeft    = 0;
        glyph->fMaskFormat = 0;
        return;
    }

    if (SkMask::kARGB32_Format != glyph->fMaskFormat) {
        glyph->fMaskFormat = fRec.fMaskFormat;
    }

    // If we are going to create the mask, then we cannot keep the color
    if ((generatingImageFromPath || fMaskFilter) && SkMask::kARGB32_Format == glyph->fMaskFormat) {
        glyph->fMaskFormat = SkMask::kA8_Format;
    }

    if (fMaskFilter) {
        SkMask      src, dst;
        SkMatrix    matrix;

        glyph->toMask(&src);
        fRec.getMatrixFrom2x2(&matrix);

        src.fImage = nullptr;  // only want the bounds from the filter
        if (as_MFB(fMaskFilter)->filterMask(&dst, src, matrix, nullptr)) {
            if (dst.fBounds.isEmpty() || !SkRectPriv::Is16Bit(dst.fBounds)) {
                goto SK_ERROR;
            }
            SkASSERT(dst.fImage == nullptr);
            glyph->fLeft    = dst.fBounds.fLeft;
            glyph->fTop     = dst.fBounds.fTop;
            glyph->fWidth   = SkToU16(dst.fBounds.width());
            glyph->fHeight  = SkToU16(dst.fBounds.height());
            glyph->fMaskFormat = dst.fFormat;
        }
    }
    return;

SK_ERROR:
    // draw nothing 'cause we failed
    glyph->fLeft     = 0;
    glyph->fTop      = 0;
    glyph->fWidth    = 0;
    glyph->fHeight   = 0;
    glyph->fLsbDelta = 0;
    glyph->fRsbDelta = 0;
    // put a valid value here, in case it was earlier set to
    // MASK_FORMAT_JUST_ADVANCE
    glyph->fMaskFormat = fRec.fMaskFormat;
}

#define SK_SHOW_TEXT_BLIT_COVERAGE 0

static void applyLUTToA8Mask(const SkMask& mask, const uint8_t* lut) {
    uint8_t* SK_RESTRICT dst = (uint8_t*)mask.fImage;
    unsigned rowBytes = mask.fRowBytes;

    for (int y = mask.fBounds.height() - 1; y >= 0; --y) {
        for (int x = mask.fBounds.width() - 1; x >= 0; --x) {
            dst[x] = lut[dst[x]];
        }
        dst += rowBytes;
    }
}

template<bool APPLY_PREBLEND>
static void pack4xHToLCD16(const SkPixmap& src, const SkMask& dst,
                           const SkMaskGamma::PreBlend& maskPreBlend) {
#define SAMPLES_PER_PIXEL 4
#define LCD_PER_PIXEL 3
    SkASSERT(kAlpha_8_SkColorType == src.colorType());
    SkASSERT(SkMask::kLCD16_Format == dst.fFormat);

    const int sample_width = src.width();
    const int height = src.height();

    uint16_t* dstP = (uint16_t*)dst.fImage;
    size_t dstRB = dst.fRowBytes;
    // An N tap FIR is defined by
    // out[n] = coeff[0]*x[n] + coeff[1]*x[n-1] + ... + coeff[N]*x[n-N]
    // or
    // out[n] = sum(i, 0, N, coeff[i]*x[n-i])

    // The strategy is to use one FIR (different coefficients) for each of r, g, and b.
    // This means using every 4th FIR output value of each FIR and discarding the rest.
    // The FIRs are aligned, and the coefficients reach 5 samples to each side of their 'center'.
    // (For r and b this is technically incorrect, but the coeffs outside round to zero anyway.)

    // These are in some fixed point repesentation.
    // Adding up to more than one simulates ink spread.
    // For implementation reasons, these should never add up to more than two.

    // Coefficients determined by a gausian where 5 samples = 3 std deviations (0x110 'contrast').
    // Calculated using tools/generate_fir_coeff.py
    // With this one almost no fringing is ever seen, but it is imperceptibly blurry.
    // The lcd smoothed text is almost imperceptibly different from gray,
    // but is still sharper on small stems and small rounded corners than gray.
    // This also seems to be about as wide as one can get and only have a three pixel kernel.
    // TODO: caculate these at runtime so parameters can be adjusted (esp contrast).
    static const unsigned int coefficients[LCD_PER_PIXEL][SAMPLES_PER_PIXEL*3] = {
        //The red subpixel is centered inside the first sample (at 1/6 pixel), and is shifted.
        { 0x03, 0x0b, 0x1c, 0x33,  0x40, 0x39, 0x24, 0x10,  0x05, 0x01, 0x00, 0x00, },
        //The green subpixel is centered between two samples (at 1/2 pixel), so is symetric
        { 0x00, 0x02, 0x08, 0x16,  0x2b, 0x3d, 0x3d, 0x2b,  0x16, 0x08, 0x02, 0x00, },
        //The blue subpixel is centered inside the last sample (at 5/6 pixel), and is shifted.
        { 0x00, 0x00, 0x01, 0x05,  0x10, 0x24, 0x39, 0x40,  0x33, 0x1c, 0x0b, 0x03, },
    };

    for (int y = 0; y < height; ++y) {
        const uint8_t* srcP = src.addr8(0, y);

        // TODO: this fir filter implementation is straight forward, but slow.
        // It should be possible to make it much faster.
        for (int sample_x = -4, pixel_x = 0; sample_x < sample_width + 4; sample_x += 4, ++pixel_x) {
            int fir[LCD_PER_PIXEL] = { 0 };
            for (int sample_index = SkMax32(0, sample_x - 4), coeff_index = sample_index - (sample_x - 4)
                ; sample_index < SkMin32(sample_x + 8, sample_width)
                ; ++sample_index, ++coeff_index)
            {
                int sample_value = srcP[sample_index];
                for (int subpxl_index = 0; subpxl_index < LCD_PER_PIXEL; ++subpxl_index) {
                    fir[subpxl_index] += coefficients[subpxl_index][coeff_index] * sample_value;
                }
            }
            for (int subpxl_index = 0; subpxl_index < LCD_PER_PIXEL; ++subpxl_index) {
                fir[subpxl_index] /= 0x100;
                fir[subpxl_index] = SkMin32(fir[subpxl_index], 255);
            }

            U8CPU r = sk_apply_lut_if<APPLY_PREBLEND>(fir[0], maskPreBlend.fR);
            U8CPU g = sk_apply_lut_if<APPLY_PREBLEND>(fir[1], maskPreBlend.fG);
            U8CPU b = sk_apply_lut_if<APPLY_PREBLEND>(fir[2], maskPreBlend.fB);
#if SK_SHOW_TEXT_BLIT_COVERAGE
            r = SkMax32(r, 10); g = SkMax32(g, 10); b = SkMax32(b, 10);
#endif
            dstP[pixel_x] = SkPack888ToRGB16(r, g, b);
        }
        dstP = (uint16_t*)((char*)dstP + dstRB);
    }
}

static inline int convert_8_to_1(unsigned byte) {
    SkASSERT(byte <= 0xFF);
    return byte >> 7;
}

static uint8_t pack_8_to_1(const uint8_t alpha[8]) {
    unsigned bits = 0;
    for (int i = 0; i < 8; ++i) {
        bits <<= 1;
        bits |= convert_8_to_1(alpha[i]);
    }
    return SkToU8(bits);
}

static void packA8ToA1(const SkMask& mask, const uint8_t* src, size_t srcRB) {
    const int height = mask.fBounds.height();
    const int width = mask.fBounds.width();
    const int octs = width >> 3;
    const int leftOverBits = width & 7;

    uint8_t* dst = mask.fImage;
    const int dstPad = mask.fRowBytes - SkAlign8(width)/8;
    SkASSERT(dstPad >= 0);

    SkASSERT(width >= 0);
    SkASSERT(srcRB >= (size_t)width);
    const size_t srcPad = srcRB - width;

    for (int y = 0; y < height; ++y) {
        for (int i = 0; i < octs; ++i) {
            *dst++ = pack_8_to_1(src);
            src += 8;
        }
        if (leftOverBits > 0) {
            unsigned bits = 0;
            int shift = 7;
            for (int i = 0; i < leftOverBits; ++i, --shift) {
                bits |= convert_8_to_1(*src++) << shift;
            }
            *dst++ = bits;
        }
        src += srcPad;
        dst += dstPad;
    }
}

static void generateMask(const SkMask& mask, const SkPath& path,
                         const SkMaskGamma::PreBlend& maskPreBlend) {
    SkPaint paint;

    int srcW = mask.fBounds.width();
    int srcH = mask.fBounds.height();
    int dstW = srcW;
    int dstH = srcH;
    int dstRB = mask.fRowBytes;

    SkMatrix matrix;
    matrix.setTranslate(-SkIntToScalar(mask.fBounds.fLeft),
                        -SkIntToScalar(mask.fBounds.fTop));

    paint.setAntiAlias(SkMask::kBW_Format != mask.fFormat);
    switch (mask.fFormat) {
        case SkMask::kBW_Format:
            dstRB = 0;  // signals we need a copy
            break;
        case SkMask::kA8_Format:
            break;
        case SkMask::kLCD16_Format:
            // TODO: trigger off LCD orientation
            dstW = 4*dstW - 8;
            matrix.setTranslate(-SkIntToScalar(mask.fBounds.fLeft + 1),
                                -SkIntToScalar(mask.fBounds.fTop));
            matrix.postScale(SkIntToScalar(4), SK_Scalar1);
            dstRB = 0;  // signals we need a copy
            break;
        default:
            SkDEBUGFAIL("unexpected mask format");
    }

    SkRasterClip clip;
    clip.setRect(SkIRect::MakeWH(dstW, dstH));

    const SkImageInfo info = SkImageInfo::MakeA8(dstW, dstH);
    SkAutoPixmapStorage dst;

    if (0 == dstRB) {
        if (!dst.tryAlloc(info)) {
            // can't allocate offscreen, so empty the mask and return
            sk_bzero(mask.fImage, mask.computeImageSize());
            return;
        }
    } else {
        dst.reset(info, mask.fImage, dstRB);
    }
    sk_bzero(dst.writable_addr(), dst.computeByteSize());

    SkDraw  draw;
    draw.fDst   = dst;
    draw.fRC    = &clip;
    draw.fMatrix = &matrix;
    draw.drawPath(path, paint);

    switch (mask.fFormat) {
        case SkMask::kBW_Format:
            packA8ToA1(mask, dst.addr8(0, 0), dst.rowBytes());
            break;
        case SkMask::kA8_Format:
            if (maskPreBlend.isApplicable()) {
                applyLUTToA8Mask(mask, maskPreBlend.fG);
            }
            break;
        case SkMask::kLCD16_Format:
            if (maskPreBlend.isApplicable()) {
                pack4xHToLCD16<true>(dst, mask, maskPreBlend);
            } else {
                pack4xHToLCD16<false>(dst, mask, maskPreBlend);
            }
            break;
        default:
            break;
    }
}

static void extract_alpha(const SkMask& dst,
                          const SkPMColor* srcRow, size_t srcRB) {
    int width = dst.fBounds.width();
    int height = dst.fBounds.height();
    int dstRB = dst.fRowBytes;
    uint8_t* dstRow = dst.fImage;

    for (int y = 0; y < height; ++y) {
        for (int x = 0; x < width; ++x) {
            dstRow[x] = SkGetPackedA32(srcRow[x]);
        }
        // zero any padding on each row
        for (int x = width; x < dstRB; ++x) {
            dstRow[x] = 0;
        }
        dstRow += dstRB;
        srcRow = (const SkPMColor*)((const char*)srcRow + srcRB);
    }
}

void SkScalerContext::getImage(const SkGlyph& origGlyph) {
    const SkGlyph*  glyph = &origGlyph;
    SkGlyph         tmpGlyph;

    // in case we need to call generateImage on a mask-format that is different
    // (i.e. larger) than what our caller allocated by looking at origGlyph.
    SkAutoMalloc tmpGlyphImageStorage;

    if (fMaskFilter) {   // restore the prefilter bounds
        tmpGlyph.initWithGlyphID(origGlyph.getPackedID());

        // need the original bounds, sans our maskfilter
        SkMaskFilter* mf = fMaskFilter.release();   // temp disable
        this->getMetrics(&tmpGlyph);
        fMaskFilter = sk_sp<SkMaskFilter>(mf);      // restore

        // we need the prefilter bounds to be <= filter bounds
        SkASSERT(tmpGlyph.fWidth <= origGlyph.fWidth);
        SkASSERT(tmpGlyph.fHeight <= origGlyph.fHeight);

        if (tmpGlyph.fMaskFormat == origGlyph.fMaskFormat) {
            tmpGlyph.fImage = origGlyph.fImage;
        } else {
            tmpGlyphImageStorage.reset(tmpGlyph.computeImageSize());
            tmpGlyph.fImage = tmpGlyphImageStorage.get();
        }
        glyph = &tmpGlyph;
    }

    if (!fGenerateImageFromPath) {
        generateImage(*glyph);
    } else {
        SkPath      devPath, fillPath;
        SkMatrix    fillToDevMatrix;
        SkMask      mask;

        glyph->toMask(&mask);
        if (!this->internalGetPath(glyph->getPackedID(), &fillPath, &devPath, &fillToDevMatrix)) {
            generateImage(*glyph);
        } else {
            SkASSERT(SkMask::kARGB32_Format != origGlyph.fMaskFormat);
            SkASSERT(SkMask::kARGB32_Format != mask.fFormat);
            // DAA would have over coverage issues with small stroke_and_fill (crbug.com/821353)
            SkPathPriv::SetIsBadForDAA(devPath, fRec.fFrameWidth > 0 && fRec.fFrameWidth <= 2);
            generateMask(mask, devPath, fPreBlend);
        }
    }

    if (fMaskFilter) {
        SkMask      srcM, dstM;
        SkMatrix    matrix;

        // the src glyph image shouldn't be 3D
        SkASSERT(SkMask::k3D_Format != glyph->fMaskFormat);

        SkAutoSMalloc<32*32> a8storage;
        glyph->toMask(&srcM);
        if (SkMask::kARGB32_Format == srcM.fFormat) {
            // now we need to extract the alpha-channel from the glyph's image
            // and copy it into a temp buffer, and then point srcM at that temp.
            srcM.fFormat = SkMask::kA8_Format;
            srcM.fRowBytes = SkAlign4(srcM.fBounds.width());
            size_t size = srcM.computeImageSize();
            a8storage.reset(size);
            srcM.fImage = (uint8_t*)a8storage.get();
            extract_alpha(srcM,
                          (const SkPMColor*)glyph->fImage, glyph->rowBytes());
        }

        fRec.getMatrixFrom2x2(&matrix);

        if (as_MFB(fMaskFilter)->filterMask(&dstM, srcM, matrix, nullptr)) {
            int width = SkFastMin32(origGlyph.fWidth, dstM.fBounds.width());
            int height = SkFastMin32(origGlyph.fHeight, dstM.fBounds.height());
            int dstRB = origGlyph.rowBytes();
            int srcRB = dstM.fRowBytes;

            const uint8_t* src = (const uint8_t*)dstM.fImage;
            uint8_t* dst = (uint8_t*)origGlyph.fImage;

            if (SkMask::k3D_Format == dstM.fFormat) {
                // we have to copy 3 times as much
                height *= 3;
            }

            // clean out our glyph, since it may be larger than dstM
            //sk_bzero(dst, height * dstRB);

            while (--height >= 0) {
                memcpy(dst, src, width);
                src += srcRB;
                dst += dstRB;
            }
            SkMask::FreeImage(dstM.fImage);

            if (fPreBlendForFilter.isApplicable()) {
                applyLUTToA8Mask(srcM, fPreBlendForFilter.fG);
            }
        }
    }
}

bool SkScalerContext::getPath(SkPackedGlyphID glyphID, SkPath* path) {
    return this->internalGetPath(glyphID, nullptr, path, nullptr);
}

void SkScalerContext::getFontMetrics(SkPaint::FontMetrics* fm) {
    SkASSERT(fm);
    this->generateFontMetrics(fm);
}

SkUnichar SkScalerContext::generateGlyphToChar(uint16_t glyph) {
    return 0;
}

///////////////////////////////////////////////////////////////////////////////

bool SkScalerContext::internalGetPath(SkPackedGlyphID glyphID, SkPath* fillPath,
                                      SkPath* devPath, SkMatrix* fillToDevMatrix) {
    SkPath  path;
<<<<<<< HEAD
    generatePath(glyphID.code(), &path);
    if (path.isEmpty()) {
=======
    if (!generatePath(glyphID.code(), &path)) {
>>>>>>> baf6686f
        return false;
    }

    if (fRec.fFlags & SkScalerContext::kSubpixelPositioning_Flag) {
        SkFixed dx = glyphID.getSubXFixed();
        SkFixed dy = glyphID.getSubYFixed();
        if (dx | dy) {
            path.offset(SkFixedToScalar(dx), SkFixedToScalar(dy));
        }
    }

    if (fRec.fFrameWidth > 0 || fPathEffect != nullptr) {
        // need the path in user-space, with only the point-size applied
        // so that our stroking and effects will operate the same way they
        // would if the user had extracted the path themself, and then
        // called drawPath
        SkPath      localPath;
        SkMatrix    matrix, inverse;

        fRec.getMatrixFrom2x2(&matrix);
        if (!matrix.invert(&inverse)) {
            // assume fillPath and devPath are already empty.
            return true;
        }
        path.transform(inverse, &localPath);
        // now localPath is only affected by the paint settings, and not the canvas matrix

        SkStrokeRec rec(SkStrokeRec::kFill_InitStyle);

        if (fRec.fFrameWidth > 0) {
            rec.setStrokeStyle(fRec.fFrameWidth,
                               SkToBool(fRec.fFlags & kFrameAndFill_Flag));
            // glyphs are always closed contours, so cap type is ignored,
            // so we just pass something.
            rec.setStrokeParams((SkPaint::Cap)fRec.fStrokeCap,
                                (SkPaint::Join)fRec.fStrokeJoin,
                                fRec.fMiterLimit);
        }

        if (fPathEffect) {
            SkPath effectPath;
            if (fPathEffect->filterPath(&effectPath, localPath, &rec, nullptr)) {
                localPath.swap(effectPath);
            }
        }

        if (rec.needToApply()) {
            SkPath strokePath;
            if (rec.applyToPath(&strokePath, localPath)) {
                localPath.swap(strokePath);
            }
        }

        // now return stuff to the caller
        if (fillToDevMatrix) {
            *fillToDevMatrix = matrix;
        }
        if (devPath) {
            localPath.transform(matrix, devPath);
        }
        if (fillPath) {
            fillPath->swap(localPath);
        }
    } else {   // nothing tricky to do
        if (fillToDevMatrix) {
            fillToDevMatrix->reset();
        }
        if (devPath) {
            if (fillPath == nullptr) {
                devPath->swap(path);
            } else {
                *devPath = path;
            }
        }

        if (fillPath) {
            fillPath->swap(path);
        }
    }

    if (devPath) {
        devPath->updateBoundsCache();
    }
    if (fillPath) {
        fillPath->updateBoundsCache();
    }
    return true;
}


void SkScalerContextRec::getMatrixFrom2x2(SkMatrix* dst) const {
    dst->setAll(fPost2x2[0][0], fPost2x2[0][1], 0,
                fPost2x2[1][0], fPost2x2[1][1], 0,
                0,              0,              1);
}

void SkScalerContextRec::getLocalMatrix(SkMatrix* m) const {
    SkPaintPriv::MakeTextMatrix(m, fTextSize, fPreScaleX, fPreSkewX);
}

void SkScalerContextRec::getSingleMatrix(SkMatrix* m) const {
    this->getLocalMatrix(m);

    //  now concat the device matrix
    SkMatrix    deviceMatrix;
    this->getMatrixFrom2x2(&deviceMatrix);
    m->postConcat(deviceMatrix);
}

bool SkScalerContextRec::computeMatrices(PreMatrixScale preMatrixScale, SkVector* s, SkMatrix* sA,
                                         SkMatrix* GsA, SkMatrix* G_inv, SkMatrix* A_out)
{
    // A is the 'total' matrix.
    SkMatrix A;
    this->getSingleMatrix(&A);

    // The caller may find the 'total' matrix useful when dealing directly with EM sizes.
    if (A_out) {
        *A_out = A;
    }

    // GA is the matrix A with rotation removed.
    SkMatrix GA;
    bool skewedOrFlipped = A.getSkewX() || A.getSkewY() || A.getScaleX() < 0 || A.getScaleY() < 0;
    if (skewedOrFlipped) {
        // QR by Givens rotations. G is Q^T and GA is R. G is rotational (no reflections).
        // h is where A maps the horizontal baseline.
        SkPoint h = SkPoint::Make(SK_Scalar1, 0);
        A.mapPoints(&h, 1);

        // G is the Givens Matrix for A (rotational matrix where GA[0][1] == 0).
        SkMatrix G;
        SkComputeGivensRotation(h, &G);

        GA = G;
        GA.preConcat(A);

        // The 'remainingRotation' is G inverse, which is fairly simple since G is 2x2 rotational.
        if (G_inv) {
            G_inv->setAll(
                G.get(SkMatrix::kMScaleX), -G.get(SkMatrix::kMSkewX), G.get(SkMatrix::kMTransX),
                -G.get(SkMatrix::kMSkewY), G.get(SkMatrix::kMScaleY), G.get(SkMatrix::kMTransY),
                G.get(SkMatrix::kMPersp0), G.get(SkMatrix::kMPersp1), G.get(SkMatrix::kMPersp2));
        }
    } else {
        GA = A;
        if (G_inv) {
            G_inv->reset();
        }
    }

    // If the 'total' matrix is singular, set the 'scale' to something finite and zero the matrices.
    // All underlying ports have issues with zero text size, so use the matricies to zero.
    // If one of the scale factors is less than 1/256 then an EM filling square will
    // never affect any pixels.
    // If there are any nonfinite numbers in the matrix, bail out and set the matrices to zero.
    if (SkScalarAbs(GA.get(SkMatrix::kMScaleX)) <= SK_ScalarNearlyZero ||
        SkScalarAbs(GA.get(SkMatrix::kMScaleY)) <= SK_ScalarNearlyZero ||
        !GA.isFinite())
    {
        s->fX = SK_Scalar1;
        s->fY = SK_Scalar1;
        sA->setScale(0, 0);
        if (GsA) {
            GsA->setScale(0, 0);
        }
        if (G_inv) {
            G_inv->reset();
        }
        return false;
    }

    // At this point, given GA, create s.
    switch (preMatrixScale) {
        case kFull_PreMatrixScale:
            s->fX = SkScalarAbs(GA.get(SkMatrix::kMScaleX));
            s->fY = SkScalarAbs(GA.get(SkMatrix::kMScaleY));
            break;
        case kVertical_PreMatrixScale: {
            SkScalar yScale = SkScalarAbs(GA.get(SkMatrix::kMScaleY));
            s->fX = yScale;
            s->fY = yScale;
            break;
        }
        case kVerticalInteger_PreMatrixScale: {
            SkScalar realYScale = SkScalarAbs(GA.get(SkMatrix::kMScaleY));
            SkScalar intYScale = SkScalarRoundToScalar(realYScale);
            if (intYScale == 0) {
                intYScale = SK_Scalar1;
            }
            s->fX = intYScale;
            s->fY = intYScale;
            break;
        }
    }

    // The 'remaining' matrix sA is the total matrix A without the scale.
    if (!skewedOrFlipped && (
            (kFull_PreMatrixScale == preMatrixScale) ||
            (kVertical_PreMatrixScale == preMatrixScale && A.getScaleX() == A.getScaleY())))
    {
        // If GA == A and kFull_PreMatrixScale, sA is identity.
        // If GA == A and kVertical_PreMatrixScale and A.scaleX == A.scaleY, sA is identity.
        sA->reset();
    } else if (!skewedOrFlipped && kVertical_PreMatrixScale == preMatrixScale) {
        // If GA == A and kVertical_PreMatrixScale, sA.scaleY is SK_Scalar1.
        sA->reset();
        sA->setScaleX(A.getScaleX() / s->fY);
    } else {
        // TODO: like kVertical_PreMatrixScale, kVerticalInteger_PreMatrixScale with int scales.
        *sA = A;
        sA->preScale(SkScalarInvert(s->fX), SkScalarInvert(s->fY));
    }

    // The 'remainingWithoutRotation' matrix GsA is the non-rotational part of A without the scale.
    if (GsA) {
        *GsA = GA;
         // G is rotational so reorders with the scale.
        GsA->preScale(SkScalarInvert(s->fX), SkScalarInvert(s->fY));
    }

    return true;
}

SkAxisAlignment SkScalerContext::computeAxisAlignmentForHText() const {
    return fRec.computeAxisAlignmentForHText();
}

SkAxisAlignment SkScalerContextRec::computeAxisAlignmentForHText() const {
    // Why fPost2x2 can be used here.
    // getSingleMatrix multiplies in getLocalMatrix, which consists of
    // * fTextSize (a scale, which has no effect)
    // * fPreScaleX (a scale in x, which has no effect)
    // * fPreSkewX (has no effect, but would on vertical text alignment).
    // In other words, making the text bigger, stretching it along the
    // horizontal axis, or fake italicizing it does not move the baseline.

    if (0 == fPost2x2[1][0]) {
        // The x axis is mapped onto the x axis.
        return kX_SkAxisAlignment;
    }
    if (0 == fPost2x2[0][0]) {
        // The x axis is mapped onto the y axis.
        return kY_SkAxisAlignment;
    }
    return kNone_SkAxisAlignment;
}

///////////////////////////////////////////////////////////////////////////////

class SkScalerContext_Empty : public SkScalerContext {
public:
    SkScalerContext_Empty(sk_sp<SkTypeface> typeface, const SkScalerContextEffects& effects,
                          const SkDescriptor* desc)
        : SkScalerContext(std::move(typeface), effects, desc) {}

protected:
    unsigned generateGlyphCount() override {
        return 0;
    }
    uint16_t generateCharToGlyph(SkUnichar uni) override {
        return 0;
    }
    void generateAdvance(SkGlyph* glyph) override {
        glyph->zeroMetrics();
    }
    void generateMetrics(SkGlyph* glyph) override {
        glyph->zeroMetrics();
    }
    void generateImage(const SkGlyph& glyph) override {}
    bool generatePath(SkGlyphID glyph, SkPath* path) override {
        path->reset();
        return false;
    }
    void generateFontMetrics(SkPaint::FontMetrics* metrics) override {
        if (metrics) {
            sk_bzero(metrics, sizeof(*metrics));
        }
    }
};

extern SkScalerContext* SkCreateColorScalerContext(const SkDescriptor* desc);

std::unique_ptr<SkScalerContext> SkTypeface::createScalerContext(
    const SkScalerContextEffects& effects, const SkDescriptor* desc, bool allowFailure) const
{
    std::unique_ptr<SkScalerContext> c(this->onCreateScalerContext(effects, desc));
    if (!c && !allowFailure) {
        c = skstd::make_unique<SkScalerContext_Empty>(sk_ref_sp(const_cast<SkTypeface*>(this)),
                                                      effects, desc);
    }

    // !allowFailure implies c != nullptr
    SkASSERT(c || allowFailure);

    return c;
}

/*
 *  Return the scalar with only limited fractional precision. Used to consolidate matrices
 *  that vary only slightly when we create our key into the font cache, since the font scaler
 *  typically returns the same looking resuts for tiny changes in the matrix.
 */
static SkScalar sk_relax(SkScalar x) {
    SkScalar n = SkScalarRoundToScalar(x * 1024);
    return n / 1024.0f;
}

static SkMask::Format compute_mask_format(const SkPaint& paint) {
    uint32_t flags = paint.getFlags();

    // Antialiasing being disabled trumps all other settings.
    if (!(flags & SkPaint::kAntiAlias_Flag)) {
        return SkMask::kBW_Format;
    }

    if (flags & SkPaint::kLCDRenderText_Flag) {
        return SkMask::kLCD16_Format;
    }

    return SkMask::kA8_Format;
}

// Beyond this size, LCD doesn't appreciably improve quality, but it always
// cost more RAM and draws slower, so we set a cap.
#ifndef SK_MAX_SIZE_FOR_LCDTEXT
    #define SK_MAX_SIZE_FOR_LCDTEXT    48
#endif

const SkScalar gMaxSize2ForLCDText = SK_MAX_SIZE_FOR_LCDTEXT * SK_MAX_SIZE_FOR_LCDTEXT;

static bool too_big_for_lcd(const SkScalerContextRec& rec, bool checkPost2x2) {
    if (checkPost2x2) {
        SkScalar area = rec.fPost2x2[0][0] * rec.fPost2x2[1][1] -
                        rec.fPost2x2[1][0] * rec.fPost2x2[0][1];
        area *= rec.fTextSize * rec.fTextSize;
        return area > gMaxSize2ForLCDText;
    } else {
        return rec.fTextSize > SK_MAX_SIZE_FOR_LCDTEXT;
    }
}

// if linear-text is on, then we force hinting to be off (since that's sort of
// the point of linear-text.
static SkPaint::Hinting computeHinting(const SkPaint& paint) {
    SkPaint::Hinting h = paint.getHinting();
    if (paint.isLinearText()) {
        h = SkPaint::kNo_Hinting;
    }
    return h;
}

// The only reason this is not file static is because it needs the context of SkScalerContext to
// access SkPaint::computeLuminanceColor.
void SkScalerContext::MakeRecAndEffects(const SkPaint& paint,
                                        const SkSurfaceProps* surfaceProps,
                                        const SkMatrix* deviceMatrix,
                                        SkScalerContextFlags scalerContextFlags,
                                        SkScalerContextRec* rec,
                                        SkScalerContextEffects* effects) {
    SkASSERT(deviceMatrix == nullptr || !deviceMatrix->hasPerspective());

    SkTypeface* typeface = SkPaintPriv::GetTypefaceOrDefault(paint);

    rec->fFontID = typeface->uniqueID();
    rec->fTextSize = paint.getTextSize();
    rec->fPreScaleX = paint.getTextScaleX();
    rec->fPreSkewX  = paint.getTextSkewX();

    bool checkPost2x2 = false;

    if (deviceMatrix) {
        const SkMatrix::TypeMask mask = deviceMatrix->getType();
        if (mask & SkMatrix::kScale_Mask) {
            rec->fPost2x2[0][0] = sk_relax(deviceMatrix->getScaleX());
            rec->fPost2x2[1][1] = sk_relax(deviceMatrix->getScaleY());
            checkPost2x2 = true;
        } else {
            rec->fPost2x2[0][0] = rec->fPost2x2[1][1] = SK_Scalar1;
        }
        if (mask & SkMatrix::kAffine_Mask) {
            rec->fPost2x2[0][1] = sk_relax(deviceMatrix->getSkewX());
            rec->fPost2x2[1][0] = sk_relax(deviceMatrix->getSkewY());
            checkPost2x2 = true;
        } else {
            rec->fPost2x2[0][1] = rec->fPost2x2[1][0] = 0;
        }
    } else {
        rec->fPost2x2[0][0] = rec->fPost2x2[1][1] = SK_Scalar1;
        rec->fPost2x2[0][1] = rec->fPost2x2[1][0] = 0;
    }

    SkPaint::Style  style = paint.getStyle();
    SkScalar        strokeWidth = paint.getStrokeWidth();

    unsigned flags = 0;

    if (paint.isFakeBoldText()) {
#ifdef SK_USE_FREETYPE_EMBOLDEN
        flags |= SkScalerContext::kEmbolden_Flag;
#else
        SkScalar fakeBoldScale = SkScalarInterpFunc(paint.getTextSize(),
                                                    kStdFakeBoldInterpKeys,
                                                    kStdFakeBoldInterpValues,
                                                    kStdFakeBoldInterpLength);
        SkScalar extra = paint.getTextSize() * fakeBoldScale;

        if (style == SkPaint::kFill_Style) {
            style = SkPaint::kStrokeAndFill_Style;
            strokeWidth = extra;    // ignore paint's strokeWidth if it was "fill"
        } else {
            strokeWidth += extra;
        }
#endif
    }

    if (paint.isDevKernText()) {
        flags |= SkScalerContext::kDevKernText_Flag;
    }

    if (style != SkPaint::kFill_Style && strokeWidth > 0) {
        rec->fFrameWidth = strokeWidth;
        rec->fMiterLimit = paint.getStrokeMiter();
        rec->fStrokeJoin = SkToU8(paint.getStrokeJoin());
        rec->fStrokeCap = SkToU8(paint.getStrokeCap());

        if (style == SkPaint::kStrokeAndFill_Style) {
            flags |= SkScalerContext::kFrameAndFill_Flag;
        }
    } else {
        rec->fFrameWidth = 0;
        rec->fMiterLimit = 0;
        rec->fStrokeJoin = 0;
        rec->fStrokeCap = 0;
    }

    rec->fMaskFormat = SkToU8(compute_mask_format(paint));

    if (SkMask::kLCD16_Format == rec->fMaskFormat) {
        if (too_big_for_lcd(*rec, checkPost2x2)) {
            rec->fMaskFormat = SkMask::kA8_Format;
            flags |= SkScalerContext::kGenA8FromLCD_Flag;
        } else {
            SkPixelGeometry geometry = surfaceProps
                                       ? surfaceProps->pixelGeometry()
                                       : SkSurfacePropsDefaultPixelGeometry();
            switch (geometry) {
                case kUnknown_SkPixelGeometry:
                    // eeek, can't support LCD
                    rec->fMaskFormat = SkMask::kA8_Format;
                    flags |= SkScalerContext::kGenA8FromLCD_Flag;
                    break;
                case kRGB_H_SkPixelGeometry:
                    // our default, do nothing.
                    break;
                case kBGR_H_SkPixelGeometry:
                    flags |= SkScalerContext::kLCD_BGROrder_Flag;
                    break;
                case kRGB_V_SkPixelGeometry:
                    flags |= SkScalerContext::kLCD_Vertical_Flag;
                    break;
                case kBGR_V_SkPixelGeometry:
                    flags |= SkScalerContext::kLCD_Vertical_Flag;
                    flags |= SkScalerContext::kLCD_BGROrder_Flag;
                    break;
            }
        }
    }

    if (paint.isEmbeddedBitmapText()) {
        flags |= SkScalerContext::kEmbeddedBitmapText_Flag;
    }
    if (paint.isSubpixelText()) {
        flags |= SkScalerContext::kSubpixelPositioning_Flag;
    }
    if (paint.isAutohinted()) {
        flags |= SkScalerContext::kForceAutohinting_Flag;
    }
    if (paint.isVerticalText()) {
        flags |= SkScalerContext::kVertical_Flag;
    }
    if (paint.getFlags() & SkPaint::kGenA8FromLCD_Flag) {
        flags |= SkScalerContext::kGenA8FromLCD_Flag;
    }
    rec->fFlags = SkToU16(flags);

    // these modify fFlags, so do them after assigning fFlags
    rec->setHinting(computeHinting(paint));

    rec->setLuminanceColor(paint.computeLuminanceColor());

    // For now always set the paint gamma equal to the device gamma.
    // The math in SkMaskGamma can handle them being different,
    // but it requires superluminous masks when
    // Ex : deviceGamma(x) < paintGamma(x) and x is sufficiently large.
    rec->setDeviceGamma(SK_GAMMA_EXPONENT);
    rec->setPaintGamma(SK_GAMMA_EXPONENT);

#ifdef SK_GAMMA_CONTRAST
    rec->setContrast(SK_GAMMA_CONTRAST);
#else
    // A value of 0.5 for SK_GAMMA_CONTRAST appears to be a good compromise.
    // With lower values small text appears washed out (though correctly so).
    // With higher values lcd fringing is worse and the smoothing effect of
    // partial coverage is diminished.
    rec->setContrast(0.5f);
#endif

    // Allow the fonthost to modify our rec before we use it as a key into the
    // cache. This way if we're asking for something that they will ignore,
    // they can modify our rec up front, so we don't create duplicate cache
    // entries.
    typeface->onFilterRec(rec);

    if (!SkToBool(scalerContextFlags & SkScalerContextFlags::kFakeGamma)) {
        rec->ignoreGamma();
    }
    if (!SkToBool(scalerContextFlags & SkScalerContextFlags::kBoostContrast)) {
        rec->setContrast(0);
    }

    new (effects) SkScalerContextEffects{paint};
    if (effects->fPathEffect) {
        rec->fMaskFormat = SkMask::kA8_Format;  // force antialiasing when we do the scan conversion
        // seems like we could support kLCD as well at this point...
    }
    if (effects->fMaskFilter) {
        // force antialiasing with maskfilters
        rec->fMaskFormat = SkMask::kA8_Format;
        // Pre-blend is not currently applied to filtered text.
        // The primary filter is blur, for which contrast makes no sense,
        // and for which the destination guess error is more visible.
        // Also, all existing users of blur have calibrated for linear.
        rec->ignorePreBlend();
    }

    // If we're asking for A8, we force the colorlum to be gray, since that
    // limits the number of unique entries, and the scaler will only look at
    // the lum of one of them.
    switch (rec->fMaskFormat) {
        case SkMask::kLCD16_Format: {
            // filter down the luminance color to a finite number of bits
            SkColor color = rec->getLuminanceColor();
            rec->setLuminanceColor(SkMaskGamma::CanonicalColor(color));
            break;
        }
        case SkMask::kA8_Format: {
            // filter down the luminance to a single component, since A8 can't
            // use per-component information
            SkColor color = rec->getLuminanceColor();
            U8CPU lum = SkComputeLuminance(SkColorGetR(color),
                                           SkColorGetG(color),
                                           SkColorGetB(color));
            // reduce to our finite number of bits
            color = SkColorSetRGB(lum, lum, lum);
            rec->setLuminanceColor(SkMaskGamma::CanonicalColor(color));
            break;
        }
        case SkMask::kBW_Format:
            // No need to differentiate gamma or apply contrast if we're BW
            rec->ignorePreBlend();
            break;
    }
}

SkDescriptor* SkScalerContext::MakeDescriptorForPaths(SkFontID typefaceID,
                                                      SkAutoDescriptor* ad) {
    SkScalerContextRec rec;
    memset(&rec, 0, sizeof(rec));
    rec.fFontID = typefaceID;
    rec.fTextSize = SkPaint::kCanonicalTextSizeForPaths;
    rec.fPreScaleX = rec.fPost2x2[0][0] = rec.fPost2x2[1][1] = SK_Scalar1;
    return AutoDescriptorGivenRecAndEffects(rec, SkScalerContextEffects(), ad);
}

SkDescriptor* SkScalerContext::CreateDescriptorAndEffectsUsingPaint(
    const SkPaint& paint, const SkSurfaceProps* surfaceProps,
    SkScalerContextFlags scalerContextFlags,
    const SkMatrix* deviceMatrix, SkAutoDescriptor* ad,
    SkScalerContextEffects* effects) {

    SkScalerContextRec rec;
    MakeRecAndEffects(paint, surfaceProps, deviceMatrix, scalerContextFlags, &rec, effects);
    return AutoDescriptorGivenRecAndEffects(rec, *effects, ad);
}

static size_t calculate_size_and_flatten(
    const SkScalerContextRec& rec,
    const SkScalerContextEffects& effects,
    SkBinaryWriteBuffer* pathEffectBuffer,
    SkBinaryWriteBuffer* maskFilterBuffer)
{
    size_t descSize = sizeof(rec);
    int entryCount = 1;

    if (effects.fPathEffect) {
        effects.fPathEffect->flatten(*pathEffectBuffer);
        descSize += pathEffectBuffer->bytesWritten();
        entryCount += 1;
    }
    if (effects.fMaskFilter) {
        effects.fMaskFilter->flatten(*maskFilterBuffer);
        descSize += maskFilterBuffer->bytesWritten();
        entryCount += 1;
    }

    descSize += SkDescriptor::ComputeOverhead(entryCount);
    return descSize;
}

#ifdef SK_DEBUG
  #define TEST_DESC
#endif

#ifdef TEST_DESC
static void test_desc(const SkScalerContextRec& rec,
                      const SkScalerContextEffects& effects,
                      SkBinaryWriteBuffer* peBuffer,
                      SkBinaryWriteBuffer* mfBuffer,
                      const SkDescriptor* desc) {
    // Check that we completely write the bytes in desc (our key), and that
    // there are no uninitialized bytes. If there were, then we would get
    // false-misses (or worse, false-hits) in our fontcache.
    //
    // We do this buy filling 2 others, one with 0s and the other with 1s
    // and create those, and then check that all 3 are identical.
    SkAutoDescriptor    ad1(desc->getLength());
    SkAutoDescriptor    ad2(desc->getLength());
    SkDescriptor*       desc1 = ad1.getDesc();
    SkDescriptor*       desc2 = ad2.getDesc();

    memset(desc1, 0x00, desc->getLength());
    memset(desc2, 0xFF, desc->getLength());

    desc1->init();
    desc2->init();
    desc1->addEntry(kRec_SkDescriptorTag, sizeof(rec), &rec);
    desc2->addEntry(kRec_SkDescriptorTag, sizeof(rec), &rec);

    auto add_flattenable = [](SkDescriptor* desc, uint32_t tag,
                              SkBinaryWriteBuffer* buffer) {
        buffer->writeToMemory(desc->addEntry(tag, buffer->bytesWritten(), nullptr));
    };

    if (effects.fPathEffect) {
        add_flattenable(desc1, kPathEffect_SkDescriptorTag, peBuffer);
        add_flattenable(desc2, kPathEffect_SkDescriptorTag, peBuffer);
    }
    if (effects.fMaskFilter) {
        add_flattenable(desc1, kMaskFilter_SkDescriptorTag, mfBuffer);
        add_flattenable(desc2, kMaskFilter_SkDescriptorTag, mfBuffer);
    }

    SkASSERT(desc->getLength() == desc1->getLength());
    SkASSERT(desc->getLength() == desc2->getLength());
    desc1->computeChecksum();
    desc2->computeChecksum();
    SkASSERT(!memcmp(desc, desc1, desc->getLength()));
    SkASSERT(!memcmp(desc, desc2, desc->getLength()));
}
#endif

void generate_descriptor(
    const SkScalerContextRec& rec,
    const SkScalerContextEffects& effects,
    SkBinaryWriteBuffer* pathEffectBuffer,
    SkBinaryWriteBuffer* maskFilterBuffer,
    SkDescriptor* desc)
{
    desc->init();
    desc->addEntry(kRec_SkDescriptorTag, sizeof(rec), &rec);

    auto add = [&desc](uint32_t tag, SkBinaryWriteBuffer* buffer) {
        buffer->writeToMemory(desc->addEntry(tag, buffer->bytesWritten(), nullptr));
    };

    if (effects.fPathEffect) {
        add(kPathEffect_SkDescriptorTag, pathEffectBuffer);
    }
    if (effects.fMaskFilter) {
        add(kMaskFilter_SkDescriptorTag, maskFilterBuffer);
    }

    desc->computeChecksum();
#ifdef TEST_DESC
    test_desc(rec, effects, pathEffectBuffer, maskFilterBuffer, desc);
#endif
}

SkDescriptor* SkScalerContext::AutoDescriptorGivenRecAndEffects(
    const SkScalerContextRec& rec,
    const SkScalerContextEffects& effects,
    SkAutoDescriptor* ad)
{
    SkBinaryWriteBuffer peBuffer, mfBuffer;

    ad->reset(calculate_size_and_flatten(rec, effects, &peBuffer, &mfBuffer));

    generate_descriptor(rec, effects, &peBuffer, &mfBuffer, ad->getDesc());

    return ad->getDesc();
}

std::unique_ptr<SkDescriptor> SkScalerContext::DescriptorGivenRecAndEffects(
    const SkScalerContextRec& rec,
    const SkScalerContextEffects& effects)
{
    SkBinaryWriteBuffer peBuffer, mfBuffer;

    auto desc = SkDescriptor::Alloc(calculate_size_and_flatten(rec, effects, &peBuffer, &mfBuffer));

    generate_descriptor(rec, effects, &peBuffer, &mfBuffer, desc.get());

    return desc;
}

void SkScalerContext::DescriptorBufferGiveRec(const SkScalerContextRec& rec, void* buffer) {
    SkScalerContextEffects noEffects;
    SkBinaryWriteBuffer peBuffer, mfBuffer;
    generate_descriptor(rec, noEffects, &peBuffer, &mfBuffer, (SkDescriptor*)buffer);
}

bool SkScalerContext::CheckBufferSizeForRec(const SkScalerContextRec& rec,
                                            const SkScalerContextEffects& effects,
                                            size_t size) {
    SkBinaryWriteBuffer peBuffer, mfBuffer;

    return size >= calculate_size_and_flatten(rec, effects, &peBuffer, &mfBuffer);
}



<|MERGE_RESOLUTION|>--- conflicted
+++ resolved
@@ -79,16 +79,10 @@
     } else {
         SkPath      devPath, fillPath;
         SkMatrix    fillToDevMatrix;
-<<<<<<< HEAD
-
-        if (!this->internalGetPath(glyph->getPackedID(), &fillPath, &devPath, &fillToDevMatrix)) {
-            generatingImageFromPath = false;
-=======
         generatingImageFromPath = this->internalGetPath(glyph->getPackedID(), &fillPath, &devPath,
                                                         &fillToDevMatrix);
         if (!generatingImageFromPath) {
             generateMetrics(glyph);
->>>>>>> baf6686f
         } else {
             generateAdvance(glyph);
 
@@ -530,12 +524,7 @@
 bool SkScalerContext::internalGetPath(SkPackedGlyphID glyphID, SkPath* fillPath,
                                       SkPath* devPath, SkMatrix* fillToDevMatrix) {
     SkPath  path;
-<<<<<<< HEAD
-    generatePath(glyphID.code(), &path);
-    if (path.isEmpty()) {
-=======
     if (!generatePath(glyphID.code(), &path)) {
->>>>>>> baf6686f
         return false;
     }
 
