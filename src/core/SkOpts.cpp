--- conflicted
+++ resolved
@@ -98,18 +98,6 @@
     void Init_crc32();
 
     static void init() {
-<<<<<<< HEAD
-        // TODO: Chrome's not linking _sse* opts on iOS simulator builds.  Bug or feature?
-    #if defined(SK_CPU_X86) /*&& !defined(SK_BUILD_FOR_IOS) */
-        uint32_t abcd[] = {0,0,0,0};
-        cpuid(abcd);
-        if (abcd[2] & (1<< 9)) { Init_ssse3(); }
-        if (abcd[2] & (1<<19)) { Init_sse41(); }
-    #elif !defined(SK_ARM_HAS_NEON) && defined(SK_CPU_ARM32) && defined(SK_BUILD_FOR_ANDROID)
-        if (android_getCpuFeatures() & ANDROID_CPU_ARM_FEATURE_NEON) { Init_neon(); }
-    #endif
-    }
-=======
 #if !defined(SK_BUILD_NO_OPTS)
     #if defined(SK_CPU_X86)
         if (SkCpu::Supports(SkCpu::SSSE3)) { Init_ssse3(); }
@@ -117,8 +105,8 @@
         if (SkCpu::Supports(SkCpu::SSE42)) { Init_sse42(); }
         if (SkCpu::Supports(SkCpu::AVX  )) { Init_avx();   }
         if (SkCpu::Supports(SkCpu::HSW  )) { Init_hsw();   }
->>>>>>> c34a946d
-
+    #elif !defined(SK_ARM_HAS_NEON) && defined(SK_CPU_ARM32) && defined(SK_BUILD_FOR_ANDROID)
+        if (android_getCpuFeatures() & ANDROID_CPU_ARM_FEATURE_NEON) { Init_neon(); }
     #elif defined(SK_CPU_ARM64)
         if (SkCpu::Supports(SkCpu::CRC32)) { Init_crc32(); }
 
