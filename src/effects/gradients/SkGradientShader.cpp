/*
 * Copyright 2006 The Android Open Source Project
 *
 * Use of this source code is governed by a BSD-style license that can be
 * found in the LICENSE file.
 */

#include "Sk4fLinearGradient.h"
#include "SkGradientShaderPriv.h"
#include "SkHalf.h"
#include "SkLinearGradient.h"
#include "SkRadialGradient.h"
#include "SkTwoPointConicalGradient.h"
#include "SkSweepGradient.h"

enum GradientSerializationFlags {
    // Bits 29:31 used for various boolean flags
    kHasPosition_GSF    = 0x80000000,
    kHasLocalMatrix_GSF = 0x40000000,
    kHasColorSpace_GSF  = 0x20000000,

    // Bits 12:28 unused

    // Bits 8:11 for fTileMode
    kTileModeShift_GSF  = 8,
    kTileModeMask_GSF   = 0xF,

    // Bits 0:7 for fGradFlags (note that kForce4fContext_PrivateFlag is 0x80)
    kGradFlagsShift_GSF = 0,
    kGradFlagsMask_GSF  = 0xFF,
};

void SkGradientShaderBase::Descriptor::flatten(SkWriteBuffer& buffer) const {
    uint32_t flags = 0;
    if (fPos) {
        flags |= kHasPosition_GSF;
    }
    if (fLocalMatrix) {
        flags |= kHasLocalMatrix_GSF;
    }
    sk_sp<SkData> colorSpaceData = fColorSpace ? fColorSpace->serialize() : nullptr;
    if (colorSpaceData) {
        flags |= kHasColorSpace_GSF;
    }
    SkASSERT(static_cast<uint32_t>(fTileMode) <= kTileModeMask_GSF);
    flags |= (fTileMode << kTileModeShift_GSF);
    SkASSERT(fGradFlags <= kGradFlagsMask_GSF);
    flags |= (fGradFlags << kGradFlagsShift_GSF);

    buffer.writeUInt(flags);

    buffer.writeColor4fArray(fColors, fCount);
    if (colorSpaceData) {
        buffer.writeDataAsByteArray(colorSpaceData.get());
    }
    if (fPos) {
        buffer.writeScalarArray(fPos, fCount);
    }
    if (fLocalMatrix) {
        buffer.writeMatrix(*fLocalMatrix);
    }
}

bool SkGradientShaderBase::DescriptorScope::unflatten(SkReadBuffer& buffer) {
    if (buffer.isVersionLT(SkReadBuffer::kGradientShaderFloatColor_Version)) {
        fCount = buffer.getArrayCount();
        if (fCount > kStorageCount) {
            size_t allocSize = (sizeof(SkColor4f) + sizeof(SkScalar)) * fCount;
            fDynamicStorage.reset(allocSize);
            fColors = (SkColor4f*)fDynamicStorage.get();
            fPos = (SkScalar*)(fColors + fCount);
        } else {
            fColors = fColorStorage;
            fPos = fPosStorage;
        }

        // Old gradients serialized SkColor. Read that to a temporary location, then convert.
        SkSTArray<2, SkColor, true> colors;
        colors.resize_back(fCount);
        if (!buffer.readColorArray(colors.begin(), fCount)) {
            return false;
        }
        for (int i = 0; i < fCount; ++i) {
            mutableColors()[i] = SkColor4f::FromColor(colors[i]);
        }

        if (buffer.readBool()) {
            if (!buffer.readScalarArray(const_cast<SkScalar*>(fPos), fCount)) {
                return false;
            }
        } else {
            fPos = nullptr;
        }

        fColorSpace = nullptr;
        fTileMode = (SkShader::TileMode)buffer.read32();
        fGradFlags = buffer.read32();

        if (buffer.readBool()) {
            fLocalMatrix = &fLocalMatrixStorage;
            buffer.readMatrix(&fLocalMatrixStorage);
        } else {
            fLocalMatrix = nullptr;
        }
    } else {
        // New gradient format. Includes floating point color, color space, densely packed flags
        uint32_t flags = buffer.readUInt();

        fTileMode = (SkShader::TileMode)((flags >> kTileModeShift_GSF) & kTileModeMask_GSF);
        fGradFlags = (flags >> kGradFlagsShift_GSF) & kGradFlagsMask_GSF;

        fCount = buffer.getArrayCount();
        if (fCount > kStorageCount) {
            size_t allocSize = (sizeof(SkColor4f) + sizeof(SkScalar)) * fCount;
            fDynamicStorage.reset(allocSize);
            fColors = (SkColor4f*)fDynamicStorage.get();
            fPos = (SkScalar*)(fColors + fCount);
        } else {
            fColors = fColorStorage;
            fPos = fPosStorage;
        }
        if (!buffer.readColor4fArray(mutableColors(), fCount)) {
            return false;
        }
        if (SkToBool(flags & kHasColorSpace_GSF)) {
            sk_sp<SkData> data = buffer.readByteArrayAsData();
            fColorSpace = SkColorSpace::Deserialize(data->data(), data->size());
        } else {
            fColorSpace = nullptr;
        }
        if (SkToBool(flags & kHasPosition_GSF)) {
            if (!buffer.readScalarArray(mutablePos(), fCount)) {
                return false;
            }
        } else {
            fPos = nullptr;
        }
        if (SkToBool(flags & kHasLocalMatrix_GSF)) {
            fLocalMatrix = &fLocalMatrixStorage;
            buffer.readMatrix(&fLocalMatrixStorage);
        } else {
            fLocalMatrix = nullptr;
        }
    }
    return buffer.isValid();
}

////////////////////////////////////////////////////////////////////////////////////////////

SkGradientShaderBase::SkGradientShaderBase(const Descriptor& desc, const SkMatrix& ptsToUnit)
    : INHERITED(desc.fLocalMatrix)
    , fPtsToUnit(ptsToUnit)
{
    fPtsToUnit.getType();  // Precache so reads are threadsafe.
    SkASSERT(desc.fCount > 1);

    fGradFlags = static_cast<uint8_t>(desc.fGradFlags);

    SkASSERT((unsigned)desc.fTileMode < SkShader::kTileModeCount);
    SkASSERT(SkShader::kTileModeCount == SK_ARRAY_COUNT(gTileProcs));
    fTileMode = desc.fTileMode;
    fTileProc = gTileProcs[desc.fTileMode];

    /*  Note: we let the caller skip the first and/or last position.
        i.e. pos[0] = 0.3, pos[1] = 0.7
        In these cases, we insert dummy entries to ensure that the final data
        will be bracketed by [0, 1].
        i.e. our_pos[0] = 0, our_pos[1] = 0.3, our_pos[2] = 0.7, our_pos[3] = 1

        Thus colorCount (the caller's value, and fColorCount (our value) may
        differ by up to 2. In the above example:
            colorCount = 2
            fColorCount = 4
     */
    fColorCount = desc.fCount;
    // check if we need to add in dummy start and/or end position/colors
    bool dummyFirst = false;
    bool dummyLast = false;
    if (desc.fPos) {
        dummyFirst = desc.fPos[0] != 0;
        dummyLast = desc.fPos[desc.fCount - 1] != SK_Scalar1;
        fColorCount += dummyFirst + dummyLast;
    }

    if (fColorCount > kColorStorageCount) {
        size_t size = sizeof(SkColor) + sizeof(SkColor4f) + sizeof(Rec);
        if (desc.fPos) {
            size += sizeof(SkScalar);
        }
        fOrigColors = reinterpret_cast<SkColor*>(sk_malloc_throw(size * fColorCount));
    }
    else {
        fOrigColors = fStorage;
    }

    fOrigColors4f = (SkColor4f*)(fOrigColors + fColorCount);

    // Now copy over the colors, adding the dummies as needed
    SkColor4f* origColors = fOrigColors4f;
    if (dummyFirst) {
        *origColors++ = desc.fColors[0];
    }
    memcpy(origColors, desc.fColors, desc.fCount * sizeof(SkColor4f));
    if (dummyLast) {
        origColors += desc.fCount;
        *origColors = desc.fColors[desc.fCount - 1];
    }

    // Convert our SkColor4f colors to SkColor as well. Note that this is incorrect if the
    // source colors are not in sRGB gamut. We would need to do a gamut transformation, but
    // SkColorSpaceXform can't do that (yet). GrColorSpaceXform can, but we may not have GPU
    // support compiled in here. For the common case (sRGB colors), this does the right thing.
    for (int i = 0; i < fColorCount; ++i) {
        fOrigColors[i] = fOrigColors4f[i].toSkColor();
    }

    if (!desc.fColorSpace) {
        // This happens if we were constructed from SkColors, so our colors are really sRGB
        fColorSpace = SkColorSpace::NewNamed(SkColorSpace::kSRGBLinear_Named);
    } else {
        // The color space refers to the float colors, so it must be linear gamma
        SkASSERT(desc.fColorSpace->gammaIsLinear());
        fColorSpace = desc.fColorSpace;
    }

    if (desc.fPos && fColorCount) {
        fOrigPos = (SkScalar*)(fOrigColors4f + fColorCount);
        fRecs = (Rec*)(fOrigPos + fColorCount);
    } else {
        fOrigPos = nullptr;
        fRecs = (Rec*)(fOrigColors4f + fColorCount);
    }

    if (fColorCount > 2) {
        Rec* recs = fRecs;
        recs->fPos = 0;
        //  recs->fScale = 0; // unused;
        recs += 1;
        if (desc.fPos) {
            SkScalar* origPosPtr = fOrigPos;
            *origPosPtr++ = 0;

            /*  We need to convert the user's array of relative positions into
                fixed-point positions and scale factors. We need these results
                to be strictly monotonic (no two values equal or out of order).
                Hence this complex loop that just jams a zero for the scale
                value if it sees a segment out of order, and it assures that
                we start at 0 and end at 1.0
            */
            SkScalar prev = 0;
            int startIndex = dummyFirst ? 0 : 1;
            int count = desc.fCount + dummyLast;
            for (int i = startIndex; i < count; i++) {
                // force the last value to be 1.0
                SkScalar curr;
                if (i == desc.fCount) {  // we're really at the dummyLast
                    curr = 1;
                } else {
                    curr = SkScalarPin(desc.fPos[i], 0, 1);
                }
                *origPosPtr++ = curr;

                recs->fPos = SkScalarToFixed(curr);
                SkFixed diff = SkScalarToFixed(curr - prev);
                if (diff > 0) {
                    recs->fScale = (1 << 24) / diff;
                } else {
                    recs->fScale = 0; // ignore this segment
                }
                // get ready for the next value
                prev = curr;
                recs += 1;
            }
        } else {    // assume even distribution
            fOrigPos = nullptr;

            SkFixed dp = SK_Fixed1 / (desc.fCount - 1);
            SkFixed p = dp;
            SkFixed scale = (desc.fCount - 1) << 8;  // (1 << 24) / dp
            for (int i = 1; i < desc.fCount - 1; i++) {
                recs->fPos   = p;
                recs->fScale = scale;
                recs += 1;
                p += dp;
            }
            recs->fPos = SK_Fixed1;
            recs->fScale = scale;
        }
    } else if (desc.fPos) {
        SkASSERT(2 == fColorCount);
        fOrigPos[0] = SkScalarPin(desc.fPos[0], 0, 1);
        fOrigPos[1] = SkScalarPin(desc.fPos[1], fOrigPos[0], 1);
        if (0 == fOrigPos[0] && 1 == fOrigPos[1]) {
            fOrigPos = nullptr;
        }
    }
    this->initCommon();
}

SkGradientShaderBase::~SkGradientShaderBase() {
    if (fOrigColors != fStorage) {
        sk_free(fOrigColors);
    }
}

void SkGradientShaderBase::initCommon() {
    unsigned colorAlpha = 0xFF;
    for (int i = 0; i < fColorCount; i++) {
        colorAlpha &= SkColorGetA(fOrigColors[i]);
    }
    fColorsAreOpaque = colorAlpha == 0xFF;
}

void SkGradientShaderBase::flatten(SkWriteBuffer& buffer) const {
    Descriptor desc;
    desc.fColors = fOrigColors4f;
    desc.fColorSpace = fColorSpace;
    desc.fPos = fOrigPos;
    desc.fCount = fColorCount;
    desc.fTileMode = fTileMode;
    desc.fGradFlags = fGradFlags;

    const SkMatrix& m = this->getLocalMatrix();
    desc.fLocalMatrix = m.isIdentity() ? nullptr : &m;
    desc.flatten(buffer);
}

void SkGradientShaderBase::FlipGradientColors(SkColor* colorDst, Rec* recDst,
                                              SkColor* colorSrc, Rec* recSrc,
                                              int count) {
    SkAutoSTArray<8, SkColor> colorsTemp(count);
    for (int i = 0; i < count; ++i) {
        int offset = count - i - 1;
        colorsTemp[i] = colorSrc[offset];
    }
    if (count > 2) {
        SkAutoSTArray<8, Rec> recsTemp(count);
        for (int i = 0; i < count; ++i) {
            int offset = count - i - 1;
            recsTemp[i].fPos = SK_Fixed1 - recSrc[offset].fPos;
            recsTemp[i].fScale = recSrc[offset].fScale;
        }
        memcpy(recDst, recsTemp.get(), count * sizeof(Rec));
    }
    memcpy(colorDst, colorsTemp.get(), count * sizeof(SkColor));
}

bool SkGradientShaderBase::isOpaque() const {
    return fColorsAreOpaque;
}

static unsigned rounded_divide(unsigned numer, unsigned denom) {
    return (numer + (denom >> 1)) / denom;
}

bool SkGradientShaderBase::onAsLuminanceColor(SkColor* lum) const {
    // we just compute an average color.
    // possibly we could weight this based on the proportional width for each color
    //   assuming they are not evenly distributed in the fPos array.
    int r = 0;
    int g = 0;
    int b = 0;
    const int n = fColorCount;
    for (int i = 0; i < n; ++i) {
        SkColor c = fOrigColors[i];
        r += SkColorGetR(c);
        g += SkColorGetG(c);
        b += SkColorGetB(c);
    }
    *lum = SkColorSetRGB(rounded_divide(r, n), rounded_divide(g, n), rounded_divide(b, n));
    return true;
}

SkGradientShaderBase::GradientShaderBaseContext::GradientShaderBaseContext(
        const SkGradientShaderBase& shader, const ContextRec& rec)
    : INHERITED(shader, rec)
#ifdef SK_SUPPORT_LEGACY_GRADIENT_DITHERING
    , fDither(true)
#else
    , fDither(rec.fPaint->isDither())
#endif
    , fCache(shader.refCache(getPaintAlpha(), fDither))
{
    const SkMatrix& inverse = this->getTotalInverse();

    fDstToIndex.setConcat(shader.fPtsToUnit, inverse);

    fDstToIndexProc = fDstToIndex.getMapXYProc();
    fDstToIndexClass = (uint8_t)SkShader::Context::ComputeMatrixClass(fDstToIndex);

    // now convert our colors in to PMColors
    unsigned paintAlpha = this->getPaintAlpha();

    fFlags = this->INHERITED::getFlags();
    if (shader.fColorsAreOpaque && paintAlpha == 0xFF) {
        fFlags |= kOpaqueAlpha_Flag;
    }
}

bool SkGradientShaderBase::GradientShaderBaseContext::isValid() const {
    return fDstToIndex.isFinite();
}

SkGradientShaderBase::GradientShaderCache::GradientShaderCache(
        U8CPU alpha, bool dither, const SkGradientShaderBase& shader)
    : fCacheAlpha(alpha)
    , fCacheDither(dither)
    , fShader(shader)
{
    // Only initialize the cache in getCache32.
    fCache32 = nullptr;
    fCache32PixelRef = nullptr;
}

SkGradientShaderBase::GradientShaderCache::~GradientShaderCache() {
    SkSafeUnref(fCache32PixelRef);
}

/*
 *  r,g,b used to be SkFixed, but on gcc (4.2.1 mac and 4.6.3 goobuntu) in
 *  release builds, we saw a compiler error where the 0xFF parameter in
 *  SkPackARGB32() was being totally ignored whenever it was called with
 *  a non-zero add (e.g. 0x8000).
 *
 *  We found two work-arounds:
 *      1. change r,g,b to unsigned (or just one of them)
 *      2. change SkPackARGB32 to + its (a << SK_A32_SHIFT) value instead
 *         of using |
 *
 *  We chose #1 just because it was more localized.
 *  See http://code.google.com/p/skia/issues/detail?id=1113
 *
 *  The type SkUFixed encapsulate this need for unsigned, but logically Fixed.
 */
typedef uint32_t SkUFixed;

void SkGradientShaderBase::GradientShaderCache::Build32bitCache(
        SkPMColor cache[], SkColor c0, SkColor c1,
        int count, U8CPU paintAlpha, uint32_t gradFlags, bool dither) {
    SkASSERT(count > 1);

    // need to apply paintAlpha to our two endpoints
    uint32_t a0 = SkMulDiv255Round(SkColorGetA(c0), paintAlpha);
    uint32_t a1 = SkMulDiv255Round(SkColorGetA(c1), paintAlpha);


    const bool interpInPremul = SkToBool(gradFlags &
                           SkGradientShader::kInterpolateColorsInPremul_Flag);

    uint32_t r0 = SkColorGetR(c0);
    uint32_t g0 = SkColorGetG(c0);
    uint32_t b0 = SkColorGetB(c0);

    uint32_t r1 = SkColorGetR(c1);
    uint32_t g1 = SkColorGetG(c1);
    uint32_t b1 = SkColorGetB(c1);

    if (interpInPremul) {
        r0 = SkMulDiv255Round(r0, a0);
        g0 = SkMulDiv255Round(g0, a0);
        b0 = SkMulDiv255Round(b0, a0);

        r1 = SkMulDiv255Round(r1, a1);
        g1 = SkMulDiv255Round(g1, a1);
        b1 = SkMulDiv255Round(b1, a1);
    }

    SkFixed da = SkIntToFixed(a1 - a0) / (count - 1);
    SkFixed dr = SkIntToFixed(r1 - r0) / (count - 1);
    SkFixed dg = SkIntToFixed(g1 - g0) / (count - 1);
    SkFixed db = SkIntToFixed(b1 - b0) / (count - 1);

    /*  We pre-add 1/8 to avoid having to add this to our [0] value each time
        in the loop. Without this, the bias for each would be
            0x2000  0xA000  0xE000  0x6000
        With this trick, we can add 0 for the first (no-op) and just adjust the
        others.
     */
    const SkUFixed bias0 = dither ? 0x2000 : 0x8000;
    const SkUFixed bias1 = dither ? 0x8000 : 0;
    const SkUFixed bias2 = dither ? 0xC000 : 0;
    const SkUFixed bias3 = dither ? 0x4000 : 0;

    SkUFixed a = SkIntToFixed(a0) + bias0;
    SkUFixed r = SkIntToFixed(r0) + bias0;
    SkUFixed g = SkIntToFixed(g0) + bias0;
    SkUFixed b = SkIntToFixed(b0) + bias0;

    /*
     *  Our dither-cell (spatially) is
     *      0 2
     *      3 1
     *  Where
     *      [0] -> [-1/8 ... 1/8 ) values near 0
     *      [1] -> [ 1/8 ... 3/8 ) values near 1/4
     *      [2] -> [ 3/8 ... 5/8 ) values near 1/2
     *      [3] -> [ 5/8 ... 7/8 ) values near 3/4
     */

    if (0xFF == a0 && 0 == da) {
        do {
            cache[kCache32Count*0] = SkPackARGB32(0xFF, (r + 0    ) >> 16,
                                                        (g + 0    ) >> 16,
                                                        (b + 0    ) >> 16);
            cache[kCache32Count*1] = SkPackARGB32(0xFF, (r + bias1) >> 16,
                                                        (g + bias1) >> 16,
                                                        (b + bias1) >> 16);
            cache[kCache32Count*2] = SkPackARGB32(0xFF, (r + bias2) >> 16,
                                                        (g + bias2) >> 16,
                                                        (b + bias2) >> 16);
            cache[kCache32Count*3] = SkPackARGB32(0xFF, (r + bias3) >> 16,
                                                        (g + bias3) >> 16,
                                                        (b + bias3) >> 16);
            cache += 1;
            r += dr;
            g += dg;
            b += db;
        } while (--count != 0);
    } else if (interpInPremul) {
        do {
            cache[kCache32Count*0] = SkPackARGB32((a + 0    ) >> 16,
                                                  (r + 0    ) >> 16,
                                                  (g + 0    ) >> 16,
                                                  (b + 0    ) >> 16);
            cache[kCache32Count*1] = SkPackARGB32((a + bias1) >> 16,
                                                  (r + bias1) >> 16,
                                                  (g + bias1) >> 16,
                                                  (b + bias1) >> 16);
            cache[kCache32Count*2] = SkPackARGB32((a + bias2) >> 16,
                                                  (r + bias2) >> 16,
                                                  (g + bias2) >> 16,
                                                  (b + bias2) >> 16);
            cache[kCache32Count*3] = SkPackARGB32((a + bias3) >> 16,
                                                  (r + bias3) >> 16,
                                                  (g + bias3) >> 16,
                                                  (b + bias3) >> 16);
            cache += 1;
            a += da;
            r += dr;
            g += dg;
            b += db;
        } while (--count != 0);
    } else {    // interpolate in unpreml space
        do {
            cache[kCache32Count*0] = SkPremultiplyARGBInline((a + 0     ) >> 16,
                                                             (r + 0     ) >> 16,
                                                             (g + 0     ) >> 16,
                                                             (b + 0     ) >> 16);
            cache[kCache32Count*1] = SkPremultiplyARGBInline((a + bias1) >> 16,
                                                             (r + bias1) >> 16,
                                                             (g + bias1) >> 16,
                                                             (b + bias1) >> 16);
            cache[kCache32Count*2] = SkPremultiplyARGBInline((a + bias2) >> 16,
                                                             (r + bias2) >> 16,
                                                             (g + bias2) >> 16,
                                                             (b + bias2) >> 16);
            cache[kCache32Count*3] = SkPremultiplyARGBInline((a + bias3) >> 16,
                                                             (r + bias3) >> 16,
                                                             (g + bias3) >> 16,
                                                             (b + bias3) >> 16);
            cache += 1;
            a += da;
            r += dr;
            g += dg;
            b += db;
        } while (--count != 0);
    }
}

static inline int SkFixedToFFFF(SkFixed x) {
    SkASSERT((unsigned)x <= SK_Fixed1);
    return x - (x >> 16);
}

const SkPMColor* SkGradientShaderBase::GradientShaderCache::getCache32() {
    fCache32InitOnce(SkGradientShaderBase::GradientShaderCache::initCache32, this);
    SkASSERT(fCache32);
    return fCache32;
}

void SkGradientShaderBase::GradientShaderCache::initCache32(GradientShaderCache* cache) {
    const int kNumberOfDitherRows = 4;
    const SkImageInfo info = SkImageInfo::MakeN32Premul(kCache32Count, kNumberOfDitherRows);

    SkASSERT(nullptr == cache->fCache32PixelRef);
    cache->fCache32PixelRef = SkMallocPixelRef::NewAllocate(info, 0, nullptr);
    cache->fCache32 = (SkPMColor*)cache->fCache32PixelRef->getAddr();
    if (cache->fShader.fColorCount == 2) {
        Build32bitCache(cache->fCache32, cache->fShader.fOrigColors[0],
                        cache->fShader.fOrigColors[1], kCache32Count, cache->fCacheAlpha,
                        cache->fShader.fGradFlags, cache->fCacheDither);
    } else {
        Rec* rec = cache->fShader.fRecs;
        int prevIndex = 0;
        for (int i = 1; i < cache->fShader.fColorCount; i++) {
            int nextIndex = SkFixedToFFFF(rec[i].fPos) >> kCache32Shift;
            SkASSERT(nextIndex < kCache32Count);

            if (nextIndex > prevIndex)
                Build32bitCache(cache->fCache32 + prevIndex, cache->fShader.fOrigColors[i-1],
                                cache->fShader.fOrigColors[i], nextIndex - prevIndex + 1,
                                cache->fCacheAlpha, cache->fShader.fGradFlags, cache->fCacheDither);
            prevIndex = nextIndex;
        }
    }
}

void SkGradientShaderBase::initLinearBitmap(SkBitmap* bitmap) const {
    const bool interpInPremul = SkToBool(fGradFlags &
                                         SkGradientShader::kInterpolateColorsInPremul_Flag);
    bitmap->lockPixels();
    SkHalf* pixelsF16 = reinterpret_cast<SkHalf*>(bitmap->getPixels());
    uint32_t* pixelsS32 = reinterpret_cast<uint32_t*>(bitmap->getPixels());

    typedef std::function<void(const Sk4f&, int)> pixelWriteFn_t;

    pixelWriteFn_t writeF16Pixel = [&](const Sk4f& x, int index) {
        Sk4h c = SkFloatToHalf_finite_ftz(x);
        pixelsF16[4*index+0] = c[0];
        pixelsF16[4*index+1] = c[1];
        pixelsF16[4*index+2] = c[2];
        pixelsF16[4*index+3] = c[3];
    };
    pixelWriteFn_t writeS32Pixel = [&](const Sk4f& c, int index) {
        pixelsS32[index] = Sk4f_toS32(c);
    };

    pixelWriteFn_t writeSizedPixel =
        (kRGBA_F16_SkColorType == bitmap->colorType()) ? writeF16Pixel : writeS32Pixel;
    pixelWriteFn_t writeUnpremulPixel = [&](const Sk4f& c, int index) {
        writeSizedPixel(c * Sk4f(c[3], c[3], c[3], 1.0f), index);
    };

    pixelWriteFn_t writePixel = interpInPremul ? writeSizedPixel : writeUnpremulPixel;

    int prevIndex = 0;
    for (int i = 1; i < fColorCount; i++) {
        int nextIndex = (fColorCount == 2) ? (kCache32Count - 1)
            : SkFixedToFFFF(fRecs[i].fPos) >> kCache32Shift;
        SkASSERT(nextIndex < kCache32Count);

        if (nextIndex > prevIndex) {
            Sk4f c0 = Sk4f::Load(fOrigColors4f[i - 1].vec());
            Sk4f c1 = Sk4f::Load(fOrigColors4f[i].vec());
            if (interpInPremul) {
                c0 = c0 * Sk4f(c0[3], c0[3], c0[3], 1.0f);
                c1 = c1 * Sk4f(c1[3], c1[3], c1[3], 1.0f);
            }

            Sk4f step = Sk4f(1.0f / static_cast<float>(nextIndex - prevIndex));
            Sk4f delta = (c1 - c0) * step;

            for (int curIndex = prevIndex; curIndex <= nextIndex; ++curIndex) {
                writePixel(c0, curIndex);
                c0 += delta;
            }
        }
        prevIndex = nextIndex;
    }
    SkASSERT(prevIndex == kCache32Count - 1);
    bitmap->unlockPixels();
}

/*
 *  The gradient holds a cache for the most recent value of alpha. Successive
 *  callers with the same alpha value will share the same cache.
 */
SkGradientShaderBase::GradientShaderCache* SkGradientShaderBase::refCache(U8CPU alpha,
                                                                          bool dither) const {
    SkAutoMutexAcquire ama(fCacheMutex);
    if (!fCache || fCache->getAlpha() != alpha || fCache->getDither() != dither) {
        fCache.reset(new GradientShaderCache(alpha, dither, *this));
    }
    // Increment the ref counter inside the mutex to ensure the returned pointer is still valid.
    // Otherwise, the pointer may have been overwritten on a different thread before the object's
    // ref count was incremented.
    fCache.get()->ref();
    return fCache;
}

SK_DECLARE_STATIC_MUTEX(gGradientCacheMutex);
/*
 *  Because our caller might rebuild the same (logically the same) gradient
 *  over and over, we'd like to return exactly the same "bitmap" if possible,
 *  allowing the client to utilize a cache of our bitmap (e.g. with a GPU).
 *  To do that, we maintain a private cache of built-bitmaps, based on our
 *  colors and positions. Note: we don't try to flatten the fMapper, so if one
 *  is present, we skip the cache for now.
 */
void SkGradientShaderBase::getGradientTableBitmap(SkBitmap* bitmap,
                                                  GradientBitmapType bitmapType) const {
    // our caller assumes no external alpha, so we ensure that our cache is built with 0xFF
    SkAutoTUnref<GradientShaderCache> cache(this->refCache(0xFF, true));

    // build our key: [numColors + colors[] + {positions[]} + flags + colorType ]
    int count = 1 + fColorCount + 1 + 1;
    if (fColorCount > 2) {
        count += fColorCount - 1;    // fRecs[].fPos
    }

    SkAutoSTMalloc<16, int32_t> storage(count);
    int32_t* buffer = storage.get();

    *buffer++ = fColorCount;
    memcpy(buffer, fOrigColors, fColorCount * sizeof(SkColor));
    buffer += fColorCount;
    if (fColorCount > 2) {
        for (int i = 1; i < fColorCount; i++) {
            *buffer++ = fRecs[i].fPos;
        }
    }
    *buffer++ = fGradFlags;
    *buffer++ = static_cast<int32_t>(bitmapType);
    SkASSERT(buffer - storage.get() == count);

    ///////////////////////////////////

    static SkGradientBitmapCache* gCache;
    // each cache cost 1K or 2K of RAM, since each bitmap will be 1x256 at either 32bpp or 64bpp
    static const int MAX_NUM_CACHED_GRADIENT_BITMAPS = 32;
    SkAutoMutexAcquire ama(gGradientCacheMutex);

    if (nullptr == gCache) {
        gCache = new SkGradientBitmapCache(MAX_NUM_CACHED_GRADIENT_BITMAPS);
    }
    size_t size = count * sizeof(int32_t);

    if (!gCache->find(storage.get(), size, bitmap)) {
        if (GradientBitmapType::kLegacy == bitmapType) {
            // force our cache32pixelref to be built
            (void)cache->getCache32();
            bitmap->setInfo(SkImageInfo::MakeN32Premul(kCache32Count, 1));
            bitmap->setPixelRef(cache->getCache32PixelRef());
        } else {
            // For these cases we use the bitmap cache, but not the GradientShaderCache. So just
            // allocate and populate the bitmap's data directly.

            SkImageInfo info;
            switch (bitmapType) {
                case GradientBitmapType::kSRGB:
                    info = SkImageInfo::Make(kCache32Count, 1, kRGBA_8888_SkColorType,
                                             kPremul_SkAlphaType,
                                             SkColorSpace::NewNamed(SkColorSpace::kSRGB_Named));
                    break;
                case GradientBitmapType::kHalfFloat:
                    info = SkImageInfo::Make(
                        kCache32Count, 1, kRGBA_F16_SkColorType, kPremul_SkAlphaType,
                        SkColorSpace::NewNamed(SkColorSpace::kSRGBLinear_Named));
                    break;
                default:
                    SkFAIL("Unexpected bitmap type");
                    return;
            }
            bitmap->allocPixels(info);
            this->initLinearBitmap(bitmap);
        }
        gCache->add(storage.get(), size, *bitmap);
    }
}

void SkGradientShaderBase::commonAsAGradient(GradientInfo* info, bool flipGrad) const {
    if (info) {
        if (info->fColorCount >= fColorCount) {
            SkColor* colorLoc;
            Rec*     recLoc;
            if (flipGrad && (info->fColors || info->fColorOffsets)) {
                SkAutoSTArray<8, SkColor> colorStorage(fColorCount);
                SkAutoSTArray<8, Rec> recStorage(fColorCount);
                colorLoc = colorStorage.get();
                recLoc = recStorage.get();
                FlipGradientColors(colorLoc, recLoc, fOrigColors, fRecs, fColorCount);
            } else {
                colorLoc = fOrigColors;
                recLoc = fRecs;
            }
            if (info->fColors) {
                memcpy(info->fColors, colorLoc, fColorCount * sizeof(SkColor));
            }
            if (info->fColorOffsets) {
                if (fColorCount == 2) {
                    info->fColorOffsets[0] = 0;
                    info->fColorOffsets[1] = SK_Scalar1;
                } else if (fColorCount > 2) {
                    for (int i = 0; i < fColorCount; ++i) {
                        info->fColorOffsets[i] = SkFixedToScalar(recLoc[i].fPos);
                    }
                }
            }
        }
        info->fColorCount = fColorCount;
        info->fTileMode = fTileMode;
        info->fGradientFlags = fGradFlags;
    }
}

#ifndef SK_IGNORE_TO_STRING
void SkGradientShaderBase::toString(SkString* str) const {

    str->appendf("%d colors: ", fColorCount);

    for (int i = 0; i < fColorCount; ++i) {
        str->appendHex(fOrigColors[i], 8);
        if (i < fColorCount-1) {
            str->append(", ");
        }
    }

    if (fColorCount > 2) {
        str->append(" points: (");
        for (int i = 0; i < fColorCount; ++i) {
            str->appendScalar(SkFixedToScalar(fRecs[i].fPos));
            if (i < fColorCount-1) {
                str->append(", ");
            }
        }
        str->append(")");
    }

    static const char* gTileModeName[SkShader::kTileModeCount] = {
        "clamp", "repeat", "mirror"
    };

    str->append(" ");
    str->append(gTileModeName[fTileMode]);

    this->INHERITED::toString(str);
}
#endif

///////////////////////////////////////////////////////////////////////////////
///////////////////////////////////////////////////////////////////////////////

// Return true if these parameters are valid/legal/safe to construct a gradient
//
static bool valid_grad(const SkColor4f colors[], const SkScalar pos[], int count,
                       unsigned tileMode) {
    return nullptr != colors && count >= 1 && tileMode < (unsigned)SkShader::kTileModeCount;
}

static void desc_init(SkGradientShaderBase::Descriptor* desc,
                      const SkColor4f colors[], sk_sp<SkColorSpace> colorSpace,
                      const SkScalar pos[], int colorCount,
                      SkShader::TileMode mode, uint32_t flags, const SkMatrix* localMatrix) {
    SkASSERT(colorCount > 1);

    desc->fColors       = colors;
    desc->fColorSpace   = std::move(colorSpace);
    desc->fPos          = pos;
    desc->fCount        = colorCount;
    desc->fTileMode     = mode;
    desc->fGradFlags    = flags;
    desc->fLocalMatrix  = localMatrix;
}

// assumes colors is SkColor4f* and pos is SkScalar*
#define EXPAND_1_COLOR(count)                \
     SkColor4f tmp[2];                       \
     do {                                    \
         if (1 == count) {                   \
             tmp[0] = tmp[1] = colors[0];    \
             colors = tmp;                   \
             pos = nullptr;                  \
             count = 2;                      \
         }                                   \
     } while (0)

struct ColorStopOptimizer {
    ColorStopOptimizer(const SkColor4f* colors, const SkScalar* pos,
                       int count, SkShader::TileMode mode)
        : fColors(colors)
        , fPos(pos)
        , fCount(count) {

            if (!pos || count != 3) {
                return;
            }

            if (SkScalarNearlyEqual(pos[0], 0.0f) &&
                SkScalarNearlyEqual(pos[1], 0.0f) &&
                SkScalarNearlyEqual(pos[2], 1.0f)) {

                if (SkShader::kRepeat_TileMode == mode ||
                    SkShader::kMirror_TileMode == mode ||
                    colors[0] == colors[1]) {

                    // Ignore the leftmost color/pos.
                    fColors += 1;
                    fPos    += 1;
                    fCount   = 2;
                }
            } else if (SkScalarNearlyEqual(pos[0], 0.0f) &&
                       SkScalarNearlyEqual(pos[1], 1.0f) &&
                       SkScalarNearlyEqual(pos[2], 1.0f)) {

                if (SkShader::kRepeat_TileMode == mode ||
                    SkShader::kMirror_TileMode == mode ||
                    colors[1] == colors[2]) {

                    // Ignore the rightmost color/pos.
                    fCount  = 2;
                }
            }
    }

    const SkColor4f* fColors;
    const SkScalar*  fPos;
    int              fCount;
};

struct ColorConverter {
    ColorConverter(const SkColor* colors, int count) {
        for (int i = 0; i < count; ++i) {
            fColors4f.push_back(SkColor4f::FromColor(colors[i]));
        }
    }

    SkSTArray<2, SkColor4f, true> fColors4f;
};

sk_sp<SkShader> SkGradientShader::MakeLinear(const SkPoint pts[2],
                                             const SkColor colors[],
                                             const SkScalar pos[], int colorCount,
                                             SkShader::TileMode mode,
                                             uint32_t flags,
                                             const SkMatrix* localMatrix) {
    ColorConverter converter(colors, colorCount);
    return MakeLinear(pts, converter.fColors4f.begin(), nullptr, pos, colorCount, mode, flags,
                      localMatrix);
}

sk_sp<SkShader> SkGradientShader::MakeLinear(const SkPoint pts[2],
                                             const SkColor4f colors[],
                                             sk_sp<SkColorSpace> colorSpace,
                                             const SkScalar pos[], int colorCount,
                                             SkShader::TileMode mode,
                                             uint32_t flags,
                                             const SkMatrix* localMatrix) {
    if (!pts || !SkScalarIsFinite((pts[1] - pts[0]).length())) {
        return nullptr;
    }
    if (!valid_grad(colors, pos, colorCount, mode)) {
        return nullptr;
    }
    if (1 == colorCount) {
        return SkShader::MakeColorShader(colors[0], std::move(colorSpace));
    }

    ColorStopOptimizer opt(colors, pos, colorCount, mode);

    SkGradientShaderBase::Descriptor desc;
    desc_init(&desc, opt.fColors, std::move(colorSpace), opt.fPos, opt.fCount, mode, flags,
              localMatrix);
    return sk_make_sp<SkLinearGradient>(pts, desc);
}

sk_sp<SkShader> SkGradientShader::MakeRadial(const SkPoint& center, SkScalar radius,
                                             const SkColor colors[],
                                             const SkScalar pos[], int colorCount,
                                             SkShader::TileMode mode,
                                             uint32_t flags,
                                             const SkMatrix* localMatrix) {
    ColorConverter converter(colors, colorCount);
    return MakeRadial(center, radius, converter.fColors4f.begin(), nullptr, pos, colorCount, mode,
                      flags, localMatrix);
}

sk_sp<SkShader> SkGradientShader::MakeRadial(const SkPoint& center, SkScalar radius,
                                             const SkColor4f colors[],
                                             sk_sp<SkColorSpace> colorSpace,
                                             const SkScalar pos[], int colorCount,
                                             SkShader::TileMode mode,
                                             uint32_t flags,
                                             const SkMatrix* localMatrix) {
    if (radius <= 0) {
        return nullptr;
    }
    if (!valid_grad(colors, pos, colorCount, mode)) {
        return nullptr;
    }
    if (1 == colorCount) {
        return SkShader::MakeColorShader(colors[0], std::move(colorSpace));
    }

    ColorStopOptimizer opt(colors, pos, colorCount, mode);

    SkGradientShaderBase::Descriptor desc;
    desc_init(&desc, opt.fColors, std::move(colorSpace), opt.fPos, opt.fCount, mode, flags,
              localMatrix);
    return sk_make_sp<SkRadialGradient>(center, radius, desc);
}

sk_sp<SkShader> SkGradientShader::MakeTwoPointConical(const SkPoint& start,
                                                      SkScalar startRadius,
                                                      const SkPoint& end,
                                                      SkScalar endRadius,
                                                      const SkColor colors[],
                                                      const SkScalar pos[],
                                                      int colorCount,
                                                      SkShader::TileMode mode,
                                                      uint32_t flags,
                                                      const SkMatrix* localMatrix) {
    ColorConverter converter(colors, colorCount);
    return MakeTwoPointConical(start, startRadius, end, endRadius, converter.fColors4f.begin(),
                               nullptr, pos, colorCount, mode, flags, localMatrix);
}

sk_sp<SkShader> SkGradientShader::MakeTwoPointConical(const SkPoint& start,
                                                      SkScalar startRadius,
                                                      const SkPoint& end,
                                                      SkScalar endRadius,
                                                      const SkColor4f colors[],
                                                      sk_sp<SkColorSpace> colorSpace,
                                                      const SkScalar pos[],
                                                      int colorCount,
                                                      SkShader::TileMode mode,
                                                      uint32_t flags,
                                                      const SkMatrix* localMatrix) {
    if (startRadius < 0 || endRadius < 0) {
        return nullptr;
    }
    if (!valid_grad(colors, pos, colorCount, mode)) {
        return nullptr;
    }
    if (startRadius == endRadius) {
        if (start == end || startRadius == 0) {
            return SkShader::MakeEmptyShader();
        }
    }
    EXPAND_1_COLOR(colorCount);

    ColorStopOptimizer opt(colors, pos, colorCount, mode);

    bool flipGradient = startRadius > endRadius;

    SkGradientShaderBase::Descriptor desc;

    if (!flipGradient) {
        desc_init(&desc, opt.fColors, std::move(colorSpace), opt.fPos, opt.fCount, mode, flags,
                  localMatrix);
        return sk_make_sp<SkTwoPointConicalGradient>(start, startRadius, end, endRadius,
                                                     flipGradient, desc);
    } else {
<<<<<<< HEAD
        SkAutoSTArray<8, SkColor> colorsNew(opt.fCount);
=======
        SkAutoSTArray<8, SkColor4f> colorsNew(opt.fCount);
>>>>>>> d207884b
        SkAutoSTArray<8, SkScalar> posNew(opt.fCount);
        for (int i = 0; i < opt.fCount; ++i) {
            colorsNew[i] = opt.fColors[opt.fCount - i - 1];
        }

        if (pos) {
            for (int i = 0; i < opt.fCount; ++i) {
                posNew[i] = 1 - opt.fPos[opt.fCount - i - 1];
            }
<<<<<<< HEAD
            desc_init(&desc, colorsNew.get(), posNew.get(), opt.fCount, mode, flags, localMatrix);
        } else {
            desc_init(&desc, colorsNew.get(), nullptr, opt.fCount, mode, flags, localMatrix);
=======
            desc_init(&desc, colorsNew.get(), std::move(colorSpace), posNew.get(), opt.fCount, mode,
                      flags, localMatrix);
        } else {
            desc_init(&desc, colorsNew.get(), std::move(colorSpace), nullptr, opt.fCount, mode,
                      flags, localMatrix);
>>>>>>> d207884b
        }

        return sk_make_sp<SkTwoPointConicalGradient>(end, endRadius, start, startRadius,
                                                     flipGradient, desc);
    }
}

sk_sp<SkShader> SkGradientShader::MakeSweep(SkScalar cx, SkScalar cy,
                                            const SkColor colors[],
                                            const SkScalar pos[],
                                            int colorCount,
                                            uint32_t flags,
                                            const SkMatrix* localMatrix) {
    ColorConverter converter(colors, colorCount);
    return MakeSweep(cx, cy, converter.fColors4f.begin(), nullptr, pos, colorCount, flags,
                     localMatrix);
}

sk_sp<SkShader> SkGradientShader::MakeSweep(SkScalar cx, SkScalar cy,
                                            const SkColor4f colors[],
                                            sk_sp<SkColorSpace> colorSpace,
                                            const SkScalar pos[],
                                            int colorCount,
                                            uint32_t flags,
                                            const SkMatrix* localMatrix) {
    if (!valid_grad(colors, pos, colorCount, SkShader::kClamp_TileMode)) {
        return nullptr;
    }
    if (1 == colorCount) {
        return SkShader::MakeColorShader(colors[0], std::move(colorSpace));
    }

    auto mode = SkShader::kClamp_TileMode;

    ColorStopOptimizer opt(colors, pos, colorCount, mode);

    SkGradientShaderBase::Descriptor desc;
    desc_init(&desc, opt.fColors, std::move(colorSpace), opt.fPos, opt.fCount, mode, flags,
              localMatrix);
    return sk_make_sp<SkSweepGradient>(cx, cy, desc);
}

SK_DEFINE_FLATTENABLE_REGISTRAR_GROUP_START(SkGradientShader)
    SK_DEFINE_FLATTENABLE_REGISTRAR_ENTRY(SkLinearGradient)
    SK_DEFINE_FLATTENABLE_REGISTRAR_ENTRY(SkRadialGradient)
    SK_DEFINE_FLATTENABLE_REGISTRAR_ENTRY(SkSweepGradient)
    SK_DEFINE_FLATTENABLE_REGISTRAR_ENTRY(SkTwoPointConicalGradient)
SK_DEFINE_FLATTENABLE_REGISTRAR_GROUP_END

///////////////////////////////////////////////////////////////////////////////

#if SK_SUPPORT_GPU

#include "GrContext.h"
#include "GrInvariantOutput.h"
#include "GrTextureStripAtlas.h"
#include "gl/GrGLContext.h"
#include "glsl/GrGLSLColorSpaceXformHelper.h"
#include "glsl/GrGLSLFragmentShaderBuilder.h"
#include "glsl/GrGLSLProgramDataManager.h"
#include "glsl/GrGLSLUniformHandler.h"
#include "SkGr.h"

static inline bool close_to_one_half(const SkFixed& val) {
    return SkScalarNearlyEqual(SkFixedToScalar(val), SK_ScalarHalf);
}

static inline int color_type_to_color_count(GrGradientEffect::ColorType colorType) {
    switch (colorType) {
#if GR_GL_USE_ACCURATE_HARD_STOP_GRADIENTS
        case GrGradientEffect::kHardStopCentered_ColorType:
            return 4;
        case GrGradientEffect::kHardStopLeftEdged_ColorType:
        case GrGradientEffect::kHardStopRightEdged_ColorType:
            return 3;
#endif
        case GrGradientEffect::kTwo_ColorType:
            return 2;
        case GrGradientEffect::kThree_ColorType:
            return 3;
        case GrGradientEffect::kTexture_ColorType:
            return 0;
    }

    SkDEBUGFAIL("Unhandled ColorType in color_type_to_color_count()");
    return -1;
}

GrGradientEffect::ColorType GrGradientEffect::determineColorType(
        const SkGradientShaderBase& shader) {
#if GR_GL_USE_ACCURATE_HARD_STOP_GRADIENTS
    if (shader.fOrigPos) {
        if (4 == shader.fColorCount) {
            if (SkScalarNearlyEqual(shader.fOrigPos[0], 0.0f) &&
                SkScalarNearlyEqual(shader.fOrigPos[1], 0.5f) &&
                SkScalarNearlyEqual(shader.fOrigPos[2], 0.5f) &&
                SkScalarNearlyEqual(shader.fOrigPos[3], 1.0f)) {

                return kHardStopCentered_ColorType;
            }
        } else if (3 == shader.fColorCount) {
            if (SkScalarNearlyEqual(shader.fOrigPos[0], 0.0f) &&
                SkScalarNearlyEqual(shader.fOrigPos[1], 0.0f) &&
                SkScalarNearlyEqual(shader.fOrigPos[2], 1.0f)) {

                return kHardStopLeftEdged_ColorType;
            } else if (SkScalarNearlyEqual(shader.fOrigPos[0], 0.0f) &&
                       SkScalarNearlyEqual(shader.fOrigPos[1], 1.0f) &&
                       SkScalarNearlyEqual(shader.fOrigPos[2], 1.0f)) {
                
                return kHardStopRightEdged_ColorType;
            }
        }
    }
#endif

    if (SkShader::kClamp_TileMode == shader.getTileMode()) {
        if (2 == shader.fColorCount) {
            return kTwo_ColorType;
        } else if (3 == shader.fColorCount &&
                   close_to_one_half(shader.getRecs()[1].fPos)) {
            return kThree_ColorType;
        }
    }

    return kTexture_ColorType;
}

void GrGradientEffect::GLSLProcessor::emitUniforms(GrGLSLUniformHandler* uniformHandler,
                                                   const GrGradientEffect& ge) {
    if (int colorCount = color_type_to_color_count(ge.getColorType())) {
        fColorsUni = uniformHandler->addUniformArray(kFragment_GrShaderFlag,
                                                     kVec4f_GrSLType,
                                                     kDefault_GrSLPrecision,
                                                     "Colors",
                                                     colorCount);
    } else {
        fFSYUni = uniformHandler->addUniform(kFragment_GrShaderFlag,
                                             kFloat_GrSLType, kDefault_GrSLPrecision,
                                             "GradientYCoordFS");
    }
}

static inline void set_after_interp_color_uni_array(
                                                  const GrGLSLProgramDataManager& pdman,
                                                  const GrGLSLProgramDataManager::UniformHandle uni,
                                                  const SkTDArray<SkColor4f>& colors,
                                                  const GrColorSpaceXform* colorSpaceXform) {
    int count = colors.count();
    if (colorSpaceXform) {
        constexpr int kSmallCount = 10;
        SkAutoSTArray<4 * kSmallCount, float> vals(4 * count);

        for (int i = 0; i < count; i++) {
            colorSpaceXform->srcToDst().mapScalars(colors[i].vec(), &vals[4 * i]);
        }

        pdman.set4fv(uni, count, vals.get());
    } else {
        pdman.set4fv(uni, count, (float*)&colors[0]);
    }
}

static inline void set_before_interp_color_uni_array(
                                                  const GrGLSLProgramDataManager& pdman,
                                                  const GrGLSLProgramDataManager::UniformHandle uni,
                                                  const SkTDArray<SkColor4f>& colors,
                                                  const GrColorSpaceXform* colorSpaceXform) {
    int count = colors.count();
    constexpr int kSmallCount = 10;
    SkAutoSTArray<4 * kSmallCount, float> vals(4 * count);

    for (int i = 0; i < count; i++) {
        float a = colors[i].fA;
        vals[4 * i + 0] = colors[i].fR * a;
        vals[4 * i + 1] = colors[i].fG * a;
        vals[4 * i + 2] = colors[i].fB * a;
        vals[4 * i + 3] = a;
    }

    if (colorSpaceXform) {
        for (int i = 0; i < count; i++) {
            colorSpaceXform->srcToDst().mapScalars(&vals[4 * i]);
        }
    }

    pdman.set4fv(uni, count, vals.get());
}

static inline void set_after_interp_color_uni_array(const GrGLSLProgramDataManager& pdman,
                                       const GrGLSLProgramDataManager::UniformHandle uni,
                                       const SkTDArray<SkColor>& colors) {
    int count = colors.count();
    constexpr int kSmallCount = 10;

    SkAutoSTArray<4*kSmallCount, float> vals(4*count);

    for (int i = 0; i < colors.count(); i++) {
        // RGBA
        vals[4*i + 0] = SkColorGetR(colors[i]) / 255.f;
        vals[4*i + 1] = SkColorGetG(colors[i]) / 255.f;
        vals[4*i + 2] = SkColorGetB(colors[i]) / 255.f;
        vals[4*i + 3] = SkColorGetA(colors[i]) / 255.f;
    }

    pdman.set4fv(uni, colors.count(), vals.get());
}

static inline void set_before_interp_color_uni_array(const GrGLSLProgramDataManager& pdman,
                                              const GrGLSLProgramDataManager::UniformHandle uni,
                                              const SkTDArray<SkColor>& colors) {
    int count = colors.count();
    constexpr int kSmallCount = 10;

    SkAutoSTArray<4*kSmallCount, float> vals(4*count);

    for (int i = 0; i < count; i++) {
        float a = SkColorGetA(colors[i]) / 255.f;
        float aDiv255 = a / 255.f;

        // RGBA
        vals[4*i + 0] = SkColorGetR(colors[i]) * aDiv255;
        vals[4*i + 1] = SkColorGetG(colors[i]) * aDiv255;
        vals[4*i + 2] = SkColorGetB(colors[i]) * aDiv255;
        vals[4*i + 3] = a;
    }

    pdman.set4fv(uni, count, vals.get());
}

void GrGradientEffect::GLSLProcessor::onSetData(const GrGLSLProgramDataManager& pdman,
                                                const GrProcessor& processor) {
    const GrGradientEffect& e = processor.cast<GrGradientEffect>();

    switch (e.getColorType()) {
#if GR_GL_USE_ACCURATE_HARD_STOP_GRADIENTS
        case GrGradientEffect::kHardStopCentered_ColorType:
        case GrGradientEffect::kHardStopLeftEdged_ColorType:
        case GrGradientEffect::kHardStopRightEdged_ColorType:
#endif
        case GrGradientEffect::kTwo_ColorType:
        case GrGradientEffect::kThree_ColorType: {
            if (e.fColors4f.count() > 0) {
                // Gamma-correct / color-space aware
                if (GrGradientEffect::kBeforeInterp_PremulType == e.getPremulType()) {
                    set_before_interp_color_uni_array(pdman, fColorsUni, e.fColors4f,
                                                      e.fColorSpaceXform.get());
                } else {
                    set_after_interp_color_uni_array(pdman, fColorsUni, e.fColors4f,
                                                     e.fColorSpaceXform.get());
                }
            } else {
                // Legacy mode. Would be nice if we had converted the 8-bit colors to float earlier
                if (GrGradientEffect::kBeforeInterp_PremulType == e.getPremulType()) {
                    set_before_interp_color_uni_array(pdman, fColorsUni, e.fColors);
                } else {
                    set_after_interp_color_uni_array(pdman, fColorsUni, e.fColors);
                }
            }

            break;
        }

        case GrGradientEffect::kTexture_ColorType: {
            SkScalar yCoord = e.getYCoord();
            if (yCoord != fCachedYCoord) {
                pdman.set1f(fFSYUni, yCoord);
                fCachedYCoord = yCoord;
            }
            if (SkToBool(e.fColorSpaceXform)) {
                pdman.setSkMatrix44(fColorSpaceXformUni, e.fColorSpaceXform->srcToDst());
            }
            break;
        }
    }
}

uint32_t GrGradientEffect::GLSLProcessor::GenBaseGradientKey(const GrProcessor& processor) {
    const GrGradientEffect& e = processor.cast<GrGradientEffect>();

    uint32_t key = 0;

    if (GrGradientEffect::kBeforeInterp_PremulType == e.getPremulType()) {
        key |= kPremulBeforeInterpKey;
    }

    if (GrGradientEffect::kTwo_ColorType == e.getColorType()) {
        key |= kTwoColorKey;
    } else if (GrGradientEffect::kThree_ColorType == e.getColorType()) {
        key |= kThreeColorKey;
    }
#if GR_GL_USE_ACCURATE_HARD_STOP_GRADIENTS
    else if (GrGradientEffect::kHardStopCentered_ColorType == e.getColorType()) {
        key |= kHardStopCenteredKey;
    } else if (GrGradientEffect::kHardStopLeftEdged_ColorType == e.getColorType()) {
        key |= kHardStopZeroZeroOneKey;
    } else if (GrGradientEffect::kHardStopRightEdged_ColorType == e.getColorType()) {
        key |= kHardStopZeroOneOneKey;
    }
   
    if (SkShader::TileMode::kClamp_TileMode == e.fTileMode) {
        key |= kClampTileMode;
    } else if (SkShader::TileMode::kRepeat_TileMode == e.fTileMode) {
        key |= kRepeatTileMode;
    } else {
        key |= kMirrorTileMode;
    }
#endif

    key |= GrColorSpaceXform::XformKey(e.fColorSpaceXform.get()) << kReservedBits;

    return key;
}

void GrGradientEffect::GLSLProcessor::emitColor(GrGLSLFPFragmentBuilder* fragBuilder,
                                                GrGLSLUniformHandler* uniformHandler,
                                                const GrGLSLCaps* glslCaps,
                                                const GrGradientEffect& ge,
                                                const char* gradientTValue,
                                                const char* outputColor,
                                                const char* inputColor,
                                                const TextureSamplers& texSamplers) {
    switch (ge.getColorType()) {
#if GR_GL_USE_ACCURATE_HARD_STOP_GRADIENTS
        case kHardStopCentered_ColorType: {
            const char* t      = gradientTValue;
            const char* colors = uniformHandler->getUniformCStr(fColorsUni);

            fragBuilder->codeAppendf("float clamp_t = clamp(%s, 0.0, 1.0);", t);

            // Account for tile mode
            if (SkShader::kRepeat_TileMode == ge.fTileMode) {
                fragBuilder->codeAppendf("clamp_t = fract(%s);", t);
            } else if (SkShader::kMirror_TileMode == ge.fTileMode) {
                fragBuilder->codeAppendf("if (%s < 0.0 || %s > 1.0) {", t, t);
                fragBuilder->codeAppendf("    if (mod(floor(%s), 2.0) == 0.0) {", t);
                fragBuilder->codeAppendf("        clamp_t = fract(%s);", t);
                fragBuilder->codeAppendf("    } else {");
                fragBuilder->codeAppendf("        clamp_t = 1.0 - fract(%s);", t);
                fragBuilder->codeAppendf("    }");
                fragBuilder->codeAppendf("}");
            }

            // Calculate color
            fragBuilder->codeAppendf("float relative_t = fract(2.0 * clamp_t);");
            if (SkShader::kClamp_TileMode == ge.fTileMode) {
                fragBuilder->codeAppendf("relative_t += step(1.0, %s);", t);
            }

            fragBuilder->codeAppendf("vec4 start = %s[0];", colors);
            fragBuilder->codeAppendf("vec4 end   = %s[1];", colors);
            fragBuilder->codeAppendf("if (clamp_t >= 0.5) {");
            fragBuilder->codeAppendf("    start = %s[2];", colors);
            fragBuilder->codeAppendf("    end   = %s[3];", colors);
            fragBuilder->codeAppendf("}");
            fragBuilder->codeAppendf("vec4 colorTemp = mix(start, end, relative_t);");

            if (GrGradientEffect::kAfterInterp_PremulType == ge.getPremulType()) {
                fragBuilder->codeAppend("colorTemp.rgb *= colorTemp.a;");
            }
            fragBuilder->codeAppendf("%s = %s;", outputColor,
                                     (GrGLSLExpr4(inputColor) * GrGLSLExpr4("colorTemp")).c_str());

            break;
        }

        case kHardStopLeftEdged_ColorType: {
            const char* t      = gradientTValue;
            const char* colors = uniformHandler->getUniformCStr(fColorsUni);

            fragBuilder->codeAppendf("float clamp_t = clamp(%s, 0.0, 1.0);", t);

            // Account for tile mode
            if (SkShader::kRepeat_TileMode == ge.fTileMode) {
                fragBuilder->codeAppendf("clamp_t = fract(%s);", t);
            } else if (SkShader::kMirror_TileMode == ge.fTileMode) {
                fragBuilder->codeAppendf("if (%s < 0.0 || %s > 1.0) {", t, t);
                fragBuilder->codeAppendf("    if (mod(floor(%s), 2.0) == 0.0) {", t);
                fragBuilder->codeAppendf("        clamp_t = fract(%s);", t);
                fragBuilder->codeAppendf("    } else {");
                fragBuilder->codeAppendf("        clamp_t = 1.0 - fract(%s);", t);
                fragBuilder->codeAppendf("    }");
                fragBuilder->codeAppendf("}");
            }

            fragBuilder->codeAppendf("vec4 colorTemp = mix(%s[1], %s[2], clamp_t);", colors,
                                     colors);
            if (SkShader::kClamp_TileMode == ge.fTileMode) {
                fragBuilder->codeAppendf("if (%s < 0.0) {", t);
                fragBuilder->codeAppendf("    colorTemp = %s[0];", colors);
                fragBuilder->codeAppendf("}");
            }

            if (GrGradientEffect::kAfterInterp_PremulType == ge.getPremulType()) {
                fragBuilder->codeAppend("colorTemp.rgb *= colorTemp.a;");
            }
            fragBuilder->codeAppendf("%s = %s;", outputColor,
                                     (GrGLSLExpr4(inputColor) * GrGLSLExpr4("colorTemp")).c_str());

            break;
        }

        case kHardStopRightEdged_ColorType: {
            const char* t      = gradientTValue;
            const char* colors = uniformHandler->getUniformCStr(fColorsUni);

            fragBuilder->codeAppendf("float clamp_t = clamp(%s, 0.0, 1.0);", t);

            // Account for tile mode
            if (SkShader::kRepeat_TileMode == ge.fTileMode) {
                fragBuilder->codeAppendf("clamp_t = fract(%s);", t);
            } else if (SkShader::kMirror_TileMode == ge.fTileMode) {
                fragBuilder->codeAppendf("if (%s < 0.0 || %s > 1.0) {", t, t);
                fragBuilder->codeAppendf("    if (mod(floor(%s), 2.0) == 0.0) {", t);
                fragBuilder->codeAppendf("        clamp_t = fract(%s);", t);
                fragBuilder->codeAppendf("    } else {");
                fragBuilder->codeAppendf("        clamp_t = 1.0 - fract(%s);", t);
                fragBuilder->codeAppendf("    }");
                fragBuilder->codeAppendf("}");
            }

            fragBuilder->codeAppendf("vec4 colorTemp = mix(%s[0], %s[1], clamp_t);", colors,
                                     colors);
            if (SkShader::kClamp_TileMode == ge.fTileMode) {
                fragBuilder->codeAppendf("if (%s > 1.0) {", t);
                fragBuilder->codeAppendf("    colorTemp = %s[2];", colors);
                fragBuilder->codeAppendf("}");
            }

            if (GrGradientEffect::kAfterInterp_PremulType == ge.getPremulType()) {
                fragBuilder->codeAppend("colorTemp.rgb *= colorTemp.a;");
            }
            fragBuilder->codeAppendf("%s = %s;", outputColor,
                                     (GrGLSLExpr4(inputColor) * GrGLSLExpr4("colorTemp")).c_str());

            break;
        }
#endif

        case kTwo_ColorType: {
            const char* t      = gradientTValue;
            const char* colors = uniformHandler->getUniformCStr(fColorsUni);

            fragBuilder->codeAppendf("vec4 colorTemp = mix(%s[0], %s[1], clamp(%s, 0.0, 1.0));",
                                     colors, colors, t);

            // We could skip this step if both colors are known to be opaque. Two
            // considerations:
            // The gradient SkShader reporting opaque is more restrictive than necessary in the two
            // pt case. Make sure the key reflects this optimization (and note that it can use the
            // same shader as thekBeforeIterp case). This same optimization applies to the 3 color
            // case below.
            if (GrGradientEffect::kAfterInterp_PremulType == ge.getPremulType()) {
                fragBuilder->codeAppend("colorTemp.rgb *= colorTemp.a;");
            }

            fragBuilder->codeAppendf("%s = %s;", outputColor,
                                     (GrGLSLExpr4(inputColor) * GrGLSLExpr4("colorTemp")).c_str());

            break;
        }

        case kThree_ColorType: {
            const char* t      = gradientTValue;
            const char* colors = uniformHandler->getUniformCStr(fColorsUni);

            fragBuilder->codeAppendf("float oneMinus2t = 1.0 - (2.0 * %s);", t);
            fragBuilder->codeAppendf("vec4 colorTemp = clamp(oneMinus2t, 0.0, 1.0) * %s[0];",
                                     colors);
            if (!glslCaps->canUseMinAndAbsTogether()) {
                // The Tegra3 compiler will sometimes never return if we have
                // min(abs(oneMinus2t), 1.0), or do the abs first in a separate expression.
                fragBuilder->codeAppendf("float minAbs = abs(oneMinus2t);");
                fragBuilder->codeAppendf("minAbs = minAbs > 1.0 ? 1.0 : minAbs;");
                fragBuilder->codeAppendf("colorTemp += (1.0 - minAbs) * %s[1];", colors);
            } else {
                fragBuilder->codeAppendf("colorTemp += (1.0 - min(abs(oneMinus2t), 1.0)) * %s[1];",
                                         colors);
            }
            fragBuilder->codeAppendf("colorTemp += clamp(-oneMinus2t, 0.0, 1.0) * %s[2];", colors);

            if (GrGradientEffect::kAfterInterp_PremulType == ge.getPremulType()) {
                fragBuilder->codeAppend("colorTemp.rgb *= colorTemp.a;");
            }

            fragBuilder->codeAppendf("%s = %s;", outputColor,
                                     (GrGLSLExpr4(inputColor) * GrGLSLExpr4("colorTemp")).c_str());

            break;
        }

        case kTexture_ColorType: {
            GrGLSLColorSpaceXformHelper colorSpaceHelper(uniformHandler, ge.fColorSpaceXform.get(),
                                                         &fColorSpaceXformUni);

            const char* fsyuni = uniformHandler->getUniformCStr(fFSYUni);

            fragBuilder->codeAppendf("vec2 coord = vec2(%s, %s);", gradientTValue, fsyuni);
            fragBuilder->codeAppendf("%s = ", outputColor);
            fragBuilder->appendTextureLookupAndModulate(inputColor, texSamplers[0], "coord",
                                                        kVec2f_GrSLType, &colorSpaceHelper);
            fragBuilder->codeAppend(";");

            break;
        }
    }
}

/////////////////////////////////////////////////////////////////////

GrGradientEffect::GrGradientEffect(const CreateArgs& args) {
    const SkGradientShaderBase& shader(*args.fShader);

    fIsOpaque = shader.isOpaque();

    fColorType = this->determineColorType(shader);
    fColorSpaceXform = std::move(args.fColorSpaceXform);

    if (kTexture_ColorType != fColorType) {
        SkASSERT(shader.fOrigColors && shader.fOrigColors4f);
        if (args.fGammaCorrect) {
            fColors4f = SkTDArray<SkColor4f>(shader.fOrigColors4f, shader.fColorCount);
        } else {
            fColors = SkTDArray<SkColor>(shader.fOrigColors, shader.fColorCount);
        }

#if GR_GL_USE_ACCURATE_HARD_STOP_GRADIENTS
        if (shader.fOrigPos) {
            fPositions = SkTDArray<SkScalar>(shader.fOrigPos, shader.fColorCount);
        }
#endif
    }

#if GR_GL_USE_ACCURATE_HARD_STOP_GRADIENTS
    fTileMode = args.fTileMode;
#endif

    switch (fColorType) {
        // The two and three color specializations do not currently support tiling.
        case kTwo_ColorType:
        case kThree_ColorType:
#if GR_GL_USE_ACCURATE_HARD_STOP_GRADIENTS
        case kHardStopLeftEdged_ColorType:
        case kHardStopRightEdged_ColorType:
        case kHardStopCentered_ColorType:
#endif
            fRow = -1;

            if (SkGradientShader::kInterpolateColorsInPremul_Flag & shader.getGradFlags()) {
                fPremulType = kBeforeInterp_PremulType;
            } else {
                fPremulType = kAfterInterp_PremulType;
            }

            fCoordTransform.reset(*args.fMatrix);

            break;
        case kTexture_ColorType:
            // doesn't matter how this is set, just be consistent because it is part of the
            // effect key.
            fPremulType = kBeforeInterp_PremulType;

            SkGradientShaderBase::GradientBitmapType bitmapType =
                SkGradientShaderBase::GradientBitmapType::kLegacy;
            if (args.fGammaCorrect) {
                // Try to use F16 if we can
                if (args.fContext->caps()->isConfigTexturable(kRGBA_half_GrPixelConfig)) {
                    bitmapType = SkGradientShaderBase::GradientBitmapType::kHalfFloat;
                } else if (args.fContext->caps()->isConfigTexturable(kSRGBA_8888_GrPixelConfig)) {
                    bitmapType = SkGradientShaderBase::GradientBitmapType::kSRGB;
                } else {
                    // This can happen, but only if someone explicitly creates an unsupported
                    // (eg sRGB) surface. Just fall back to legacy behavior.
                }
            }

            SkBitmap bitmap;
            shader.getGradientTableBitmap(&bitmap, bitmapType);

            GrTextureStripAtlas::Desc desc;
            desc.fWidth  = bitmap.width();
            desc.fHeight = 32;
            desc.fRowHeight = bitmap.height();
            desc.fContext = args.fContext;
            desc.fConfig = SkImageInfo2GrPixelConfig(bitmap.info(), *args.fContext->caps());
            fAtlas = GrTextureStripAtlas::GetAtlas(desc);
            SkASSERT(fAtlas);

            // We always filter the gradient table. Each table is one row of a texture, always
            // y-clamp.
            GrTextureParams params;
            params.setFilterMode(GrTextureParams::kBilerp_FilterMode);
            params.setTileModeX(args.fTileMode);

            fRow = fAtlas->lockRow(bitmap);
            if (-1 != fRow) {
                fYCoord = fAtlas->getYOffset(fRow)+SK_ScalarHalf*fAtlas->getNormalizedTexelHeight();
                fCoordTransform.reset(*args.fMatrix, fAtlas->getTexture(), params.filterMode());
                fTextureAccess.reset(fAtlas->getTexture(), params);
            } else {
                SkAutoTUnref<GrTexture> texture(
                    GrRefCachedBitmapTexture(args.fContext, bitmap, params,
                                             SkSourceGammaTreatment::kRespect));
                if (!texture) {
                    return;
                }
                fCoordTransform.reset(*args.fMatrix, texture, params.filterMode());
                fTextureAccess.reset(texture, params);
                fYCoord = SK_ScalarHalf;
            }

            this->addTextureAccess(&fTextureAccess);

            break;
    }

    this->addCoordTransform(&fCoordTransform);
}

GrGradientEffect::~GrGradientEffect() {
    if (this->useAtlas()) {
        fAtlas->unlockRow(fRow);
    }
}

bool GrGradientEffect::onIsEqual(const GrFragmentProcessor& processor) const {
    const GrGradientEffect& ge = processor.cast<GrGradientEffect>();

    if (this->fColorType == ge.getColorType()) {
        if (kTexture_ColorType == fColorType) {
            if (fYCoord != ge.getYCoord()) {
                return false;
            }
        } else {
            if (this->getPremulType() != ge.getPremulType() ||
                this->fColors.count() != ge.fColors.count() ||
                this->fColors4f.count() != ge.fColors4f.count()) {
                return false;
            }

            for (int i = 0; i < this->fColors.count(); i++) {
                if (*this->getColors(i) != *ge.getColors(i)) {
                    return false;
                }
            }
            for (int i = 0; i < this->fColors4f.count(); i++) {
                if (*this->getColors4f(i) != *ge.getColors4f(i)) {
                    return false;
                }
            }
        }


        SkASSERT(this->useAtlas() == ge.useAtlas());
        return GrColorSpaceXform::Equals(this->fColorSpaceXform.get(), ge.fColorSpaceXform.get());
    }

    return false;
}

void GrGradientEffect::onComputeInvariantOutput(GrInvariantOutput* inout) const {
    if (fIsOpaque) {
        inout->mulByUnknownOpaqueFourComponents();
    } else {
        inout->mulByUnknownFourComponents();
    }
}

int GrGradientEffect::RandomGradientParams(SkRandom* random,
                                           SkColor colors[],
                                           SkScalar** stops,
                                           SkShader::TileMode* tm) {
    int outColors = random->nextRangeU(1, kMaxRandomGradientColors);

    // if one color, omit stops, otherwise randomly decide whether or not to
    if (outColors == 1 || (outColors >= 2 && random->nextBool())) {
        *stops = nullptr;
    }

    SkScalar stop = 0.f;
    for (int i = 0; i < outColors; ++i) {
        colors[i] = random->nextU();
        if (*stops) {
            (*stops)[i] = stop;
            stop = i < outColors - 1 ? stop + random->nextUScalar1() * (1.f - stop) : 1.f;
        }
    }
    *tm = static_cast<SkShader::TileMode>(random->nextULessThan(SkShader::kTileModeCount));

    return outColors;
}

#endif<|MERGE_RESOLUTION|>--- conflicted
+++ resolved
@@ -1040,11 +1040,7 @@
         return sk_make_sp<SkTwoPointConicalGradient>(start, startRadius, end, endRadius,
                                                      flipGradient, desc);
     } else {
-<<<<<<< HEAD
-        SkAutoSTArray<8, SkColor> colorsNew(opt.fCount);
-=======
         SkAutoSTArray<8, SkColor4f> colorsNew(opt.fCount);
->>>>>>> d207884b
         SkAutoSTArray<8, SkScalar> posNew(opt.fCount);
         for (int i = 0; i < opt.fCount; ++i) {
             colorsNew[i] = opt.fColors[opt.fCount - i - 1];
@@ -1054,17 +1050,11 @@
             for (int i = 0; i < opt.fCount; ++i) {
                 posNew[i] = 1 - opt.fPos[opt.fCount - i - 1];
             }
-<<<<<<< HEAD
-            desc_init(&desc, colorsNew.get(), posNew.get(), opt.fCount, mode, flags, localMatrix);
-        } else {
-            desc_init(&desc, colorsNew.get(), nullptr, opt.fCount, mode, flags, localMatrix);
-=======
             desc_init(&desc, colorsNew.get(), std::move(colorSpace), posNew.get(), opt.fCount, mode,
                       flags, localMatrix);
         } else {
             desc_init(&desc, colorsNew.get(), std::move(colorSpace), nullptr, opt.fCount, mode,
                       flags, localMatrix);
->>>>>>> d207884b
         }
 
         return sk_make_sp<SkTwoPointConicalGradient>(end, endRadius, start, startRadius,
