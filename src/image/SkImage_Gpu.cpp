/*
 * Copyright 2012 Google Inc.
 *
 * Use of this source code is governed by a BSD-style license that can be
 * found in the LICENSE file.
 */

#include <cstddef>
#include <cstring>
#include <type_traits>

#include "SkAutoPixmapStorage.h"
#include "GrBackendSurface.h"
#include "GrBackendTextureImageGenerator.h"
#include "GrAHardwareBufferImageGenerator.h"
#include "GrBitmapTextureMaker.h"
#include "GrCaps.h"
#include "GrContext.h"
#include "GrContextPriv.h"
#include "GrGpu.h"
#include "GrImageTextureMaker.h"
#include "GrProxyProvider.h"
#include "GrRenderTargetContext.h"
#include "GrResourceProvider.h"
#include "GrSemaphore.h"
#include "GrSurfacePriv.h"
#include "GrTextureAdjuster.h"
#include "GrTexture.h"
#include "GrTexturePriv.h"
#include "GrTextureProxy.h"
#include "effects/GrNonlinearColorSpaceXformEffect.h"
#include "effects/GrYUVtoRGBEffect.h"
#include "SkCanvas.h"
#include "SkBitmapCache.h"
#include "SkGr.h"
#include "SkImage_Gpu.h"
#include "SkImageCacherator.h"
#include "SkImageInfoPriv.h"
#include "SkMipMap.h"
#include "SkPixelRef.h"
#include "SkReadPixelsRec.h"
#include "SkTraceEvent.h"

SkImage_Gpu::SkImage_Gpu(GrContext* context, uint32_t uniqueID, SkAlphaType at,
                         sk_sp<GrTextureProxy> proxy,
                         sk_sp<SkColorSpace> colorSpace, SkBudgeted budgeted)
    : INHERITED(proxy->worstCaseWidth(), proxy->worstCaseHeight(), uniqueID)
    , fContext(context)
    , fProxy(std::move(proxy))
    , fAlphaType(at)
    , fBudgeted(budgeted)
    , fColorSpace(std::move(colorSpace))
    , fAddedRasterVersionToCache(false) {
}

SkImage_Gpu::~SkImage_Gpu() {
    if (fAddedRasterVersionToCache.load()) {
        SkNotifyBitmapGenIDIsStale(this->uniqueID());
    }
}

SkImageInfo SkImage_Gpu::onImageInfo() const {
    SkColorType ct;
    if (!GrPixelConfigToColorType(fProxy->config(), &ct)) {
        ct = kUnknown_SkColorType;
    }
    return SkImageInfo::Make(fProxy->width(), fProxy->height(), ct, fAlphaType, fColorSpace);
}

bool SkImage_Gpu::getROPixels(SkBitmap* dst, SkColorSpace*, CachingHint chint) const {
    // The SkColorSpace parameter "dstColorSpace" is really just a hint about how/where the bitmap
    // will be used. The client doesn't expect that we convert to that color space, it's intended
    // for codec-backed images, to drive our decoding heuristic. In theory we *could* read directly
    // into that color space (to save the client some effort in whatever they're about to do), but
    // that would make our use of the bitmap cache incorrect (or much less efficient, assuming we
    // rolled the dstColorSpace into the key).
    const auto desc = SkBitmapCacheDesc::Make(this);
    if (SkBitmapCache::Find(desc, dst)) {
        SkASSERT(dst->getGenerationID() == this->uniqueID());
        SkASSERT(dst->isImmutable());
        SkASSERT(dst->getPixels());
        return true;
    }

    SkBitmapCache::RecPtr rec = nullptr;
    SkPixmap pmap;
    if (kAllow_CachingHint == chint) {
        rec = SkBitmapCache::Alloc(desc, this->onImageInfo(), &pmap);
        if (!rec) {
            return false;
        }
    } else {
        if (!dst->tryAllocPixels(this->onImageInfo()) || !dst->peekPixels(&pmap)) {
            return false;
        }
    }

    sk_sp<GrSurfaceContext> sContext = fContext->contextPriv().makeWrappedSurfaceContext(
                                                                                    fProxy,
                                                                                    fColorSpace);
    if (!sContext) {
        return false;
    }

    if (!sContext->readPixels(pmap.info(), pmap.writable_addr(), pmap.rowBytes(), 0, 0)) {
        return false;
    }

    if (rec) {
        SkBitmapCache::Add(std::move(rec), dst);
        fAddedRasterVersionToCache.store(true);
    }
    return true;
}

sk_sp<GrTextureProxy> SkImage_Gpu::asTextureProxyRef(GrContext* context,
                                                     const GrSamplerState& params,
                                                     SkColorSpace* dstColorSpace,
                                                     sk_sp<SkColorSpace>* texColorSpace,
                                                     SkScalar scaleAdjust[2]) const {
    if (context != fContext) {
        SkASSERT(0);
        return nullptr;
    }

    if (texColorSpace) {
        *texColorSpace = this->fColorSpace;
    }

    GrTextureAdjuster adjuster(fContext, fProxy, this->alphaType(), this->uniqueID(),
                               this->fColorSpace.get());
    return adjuster.refTextureProxySafeForParams(params, scaleAdjust);
}

static void apply_premul(const SkImageInfo& info, void* pixels, size_t rowBytes) {
    switch (info.colorType()) {
        case kRGBA_8888_SkColorType:
        case kBGRA_8888_SkColorType:
            break;
        default:
            return; // nothing to do
    }

    // SkColor is not necesarily RGBA or BGRA, but it is one of them on little-endian,
    // and in either case, the alpha-byte is always in the same place, so we can safely call
    // SkPreMultiplyColor()
    //
    SkColor* row = (SkColor*)pixels;
    for (int y = 0; y < info.height(); ++y) {
        for (int x = 0; x < info.width(); ++x) {
            row[x] = SkPreMultiplyColor(row[x]);
        }
        row = (SkColor*)((char*)(row) + rowBytes);
    }
}

GrBackendObject SkImage_Gpu::onGetTextureHandle(bool flushPendingGrContextIO,
                                                GrSurfaceOrigin* origin) const {
    SkASSERT(fProxy);

    if (!fContext->contextPriv().resourceProvider() && !fProxy->priv().isInstantiated()) {
        // This image was created with a DDL context and cannot be instantiated. Thus we return 0
        // here which is considered invalid for all backends.
        return 0;
    }

    if (GrSurfaceProxy::LazyState::kNot != fProxy->lazyInstantiationState()) {
        SkASSERT(fContext->contextPriv().resourceProvider());
        fProxy->priv().doLazyInstantiation(fContext->contextPriv().resourceProvider());
        if (!fProxy->priv().isInstantiated()) {
            // We failed to instantiate the lazy proxy. Thus we return 0 here which is considered
            // invalid for all backends.
            return 0;
        }
    }

    if (!fProxy->instantiate(fContext->contextPriv().resourceProvider())) {
        return 0;
    }

    GrTexture* texture = fProxy->priv().peekTexture();

    if (texture) {
        if (flushPendingGrContextIO) {
            fContext->contextPriv().prepareSurfaceForExternalIO(fProxy.get());
        }
        if (origin) {
            *origin = fProxy->origin();
        }
        return texture->getTextureHandle();
    }
    return 0;
}

GrTexture* SkImage_Gpu::onGetTexture() const {
    GrTextureProxy* proxy = this->peekProxy();
    if (!proxy) {
        return nullptr;
    }

    if (!proxy->instantiate(fContext->contextPriv().resourceProvider())) {
        return nullptr;
    }

    return proxy->priv().peekTexture();
}

bool SkImage_Gpu::onReadPixels(const SkImageInfo& dstInfo, void* dstPixels, size_t dstRB,
                               int srcX, int srcY, CachingHint) const {
    if (!SkImageInfoValidConversion(dstInfo, this->onImageInfo())) {
        return false;
    }

    SkReadPixelsRec rec(dstInfo, dstPixels, dstRB, srcX, srcY);
    if (!rec.trim(this->width(), this->height())) {
        return false;
    }

    // TODO: this seems to duplicate code in GrTextureContext::onReadPixels and
    // GrRenderTargetContext::onReadPixels
    uint32_t flags = 0;
    if (kUnpremul_SkAlphaType == rec.fInfo.alphaType() && kPremul_SkAlphaType == fAlphaType) {
        // let the GPU perform this transformation for us
        flags = GrContextPriv::kUnpremul_PixelOpsFlag;
    }

    // This hack allows us to call makeNonTextureImage on images with arbitrary color spaces.
    // Otherwise, we'll be unable to create a render target context.
    // TODO: This shouldn't be necessary - we need more robust support for images (and surfaces)
    // with arbitrary color spaces. Unfortunately, this is one spot where we go from image to
    // surface (rather than the opposite), and our lenient image rules break our (currently) more
    // strict surface rules.
    // GrSurfaceContext::readPixels does not make use of the context's color space. However, we
    // don't allow creating a surface context for a sRGB GrPixelConfig unless the color space has
    // sRGB gamma. So we choose null for non-SRGB GrPixelConfigs and sRGB for sRGB GrPixelConfigs.
    sk_sp<SkColorSpace> surfaceColorSpace = fColorSpace;
    if (!flags) {
        if (!dstInfo.colorSpace() ||
            SkColorSpace::Equals(fColorSpace.get(), dstInfo.colorSpace())) {
            if (GrPixelConfigIsSRGB(fProxy->config())) {
                surfaceColorSpace = SkColorSpace::MakeSRGB();
            } else {
                surfaceColorSpace = nullptr;
            }
        }
    }

    sk_sp<GrSurfaceContext> sContext = fContext->contextPriv().makeWrappedSurfaceContext(
            fProxy, surfaceColorSpace);
    if (!sContext) {
        return false;
    }

    if (!sContext->readPixels(rec.fInfo, rec.fPixels, rec.fRowBytes, rec.fX, rec.fY, flags)) {
        return false;
    }

    // do we have to manually fix-up the alpha channel?
    //      src         dst
    //      unpremul    premul      fix manually
    //      premul      unpremul    done by kUnpremul_PixelOpsFlag
    // all other combos need to change.
    //
    // Should this be handled by Ganesh? todo:?
    //
    if (kPremul_SkAlphaType == rec.fInfo.alphaType() && kUnpremul_SkAlphaType == fAlphaType) {
        apply_premul(rec.fInfo, rec.fPixels, rec.fRowBytes);
    }
    return true;
}

sk_sp<SkImage> SkImage_Gpu::onMakeSubset(const SkIRect& subset) const {
    GrSurfaceDesc desc;
    desc.fOrigin = fProxy->origin();
    desc.fWidth = subset.width();
    desc.fHeight = subset.height();
    desc.fConfig = fProxy->config();

    sk_sp<GrSurfaceContext> sContext(fContext->contextPriv().makeDeferredSurfaceContext(
                                                                        desc,
                                                                        GrMipMapped::kNo,
                                                                        SkBackingFit::kExact,
                                                                        fBudgeted));
    if (!sContext) {
        return nullptr;
    }

    if (!sContext->copy(fProxy.get(), subset, SkIPoint::Make(0, 0))) {
        return nullptr;
    }

    // MDB: this call is okay bc we know 'sContext' was kExact
    return sk_make_sp<SkImage_Gpu>(fContext, kNeedNewImageUniqueID,
                                   fAlphaType, sContext->asTextureProxyRef(),
                                   fColorSpace, fBudgeted);
}

///////////////////////////////////////////////////////////////////////////////////////////////////

static sk_sp<SkImage> new_wrapped_texture_common(GrContext* ctx,
                                                 const GrBackendTexture& backendTex,
                                                 GrSurfaceOrigin origin,
                                                 SkAlphaType at, sk_sp<SkColorSpace> colorSpace,
                                                 GrWrapOwnership ownership,
                                                 SkImage::TextureReleaseProc releaseProc,
                                                 SkImage::ReleaseContext releaseCtx) {
    if (backendTex.width() <= 0 || backendTex.height() <= 0) {
        return nullptr;
    }

    GrProxyProvider* proxyProvider = ctx->contextPriv().proxyProvider();
    sk_sp<GrTextureProxy> proxy = proxyProvider->createWrappedTextureProxy(
                                        backendTex, origin, ownership, releaseProc, releaseCtx);
    if (!proxy) {
        return nullptr;
    }

    return sk_make_sp<SkImage_Gpu>(ctx, kNeedNewImageUniqueID,
                                   at, std::move(proxy), std::move(colorSpace), SkBudgeted::kNo);
}

sk_sp<SkImage> SkImage::MakeFromTexture(GrContext* ctx,
                                        const GrBackendTexture& tex, GrSurfaceOrigin origin,
                                        SkAlphaType at, sk_sp<SkColorSpace> cs,
                                        TextureReleaseProc releaseP, ReleaseContext releaseC) {
    if (!ctx) {
        return nullptr;
    }
    return new_wrapped_texture_common(ctx, tex, origin, at, std::move(cs), kBorrow_GrWrapOwnership,
                                      releaseP, releaseC);
}

bool validate_backend_texture(GrContext* ctx, const GrBackendTexture& tex, GrPixelConfig* config,
                              SkColorType ct, SkAlphaType at, sk_sp<SkColorSpace> cs) {
    // TODO: Create a SkImageColorInfo struct for color, alpha, and color space so we don't need to
    // create a fake image info here.
    SkImageInfo info = SkImageInfo::Make(1, 1, ct, at, cs);
    if (!SkImageInfoIsValidAllowNumericalCS(info)) {
        return false;
    }

    return ctx->caps()->validateBackendTexture(tex, ct, config);
}

sk_sp<SkImage> SkImage::MakeFromTexture(GrContext* ctx,
                                        const GrBackendTexture& tex, GrSurfaceOrigin origin,
                                        SkColorType ct, SkAlphaType at, sk_sp<SkColorSpace> cs,
                                        TextureReleaseProc releaseP, ReleaseContext releaseC) {
    if (!ctx) {
        return nullptr;
    }
    GrBackendTexture texCopy = tex;
    if (!validate_backend_texture(ctx, texCopy, &texCopy.fConfig, ct, at, cs)) {
        return nullptr;
    }
    return MakeFromTexture(ctx, texCopy, origin, at, cs, releaseP, releaseC);
}

sk_sp<SkImage> SkImage::MakeFromAdoptedTexture(GrContext* ctx,
                                               const GrBackendTexture& tex, GrSurfaceOrigin origin,
                                               SkAlphaType at, sk_sp<SkColorSpace> cs) {
    if (!ctx->contextPriv().resourceProvider()) {
        // We have a DDL context and we don't support adopted textures for them.
        return nullptr;
    }
    return new_wrapped_texture_common(ctx, tex, origin, at, std::move(cs), kAdopt_GrWrapOwnership,
                                      nullptr, nullptr);
}

sk_sp<SkImage> SkImage::MakeFromAdoptedTexture(GrContext* ctx,
                                               const GrBackendTexture& tex, GrSurfaceOrigin origin,
                                               SkColorType ct, SkAlphaType at,
                                               sk_sp<SkColorSpace> cs) {
    GrBackendTexture texCopy = tex;
    if (!validate_backend_texture(ctx, texCopy, &texCopy.fConfig, ct, at, cs)) {
        return nullptr;
    }
    return MakeFromAdoptedTexture(ctx, texCopy, origin, at, cs);
}

static GrBackendTexture make_backend_texture_from_handle(GrBackend backend,
                                                         int width, int height,
                                                         GrPixelConfig config,
                                                         GrBackendObject handle) {
    switch (backend) {
        case kOpenGL_GrBackend: {
            const GrGLTextureInfo* glInfo = (const GrGLTextureInfo*)(handle);
            return GrBackendTexture(width, height, config, *glInfo);
        }
#ifdef SK_VULKAN
        case kVulkan_GrBackend: {
            const GrVkImageInfo* vkInfo = (const GrVkImageInfo*)(handle);
            return GrBackendTexture(width, height, *vkInfo);
        }
#endif
        case kMock_GrBackend: {
            const GrMockTextureInfo* mockInfo = (const GrMockTextureInfo*)(handle);
            return GrBackendTexture(width, height, config, *mockInfo);
        }
        default:
            return GrBackendTexture();
    }
}

static bool are_yuv_sizes_valid(const SkISize yuvSizes[], bool nv12) {
    if (yuvSizes[0].fWidth <= 0 || yuvSizes[0].fHeight <= 0 ||
        yuvSizes[1].fWidth <= 0 || yuvSizes[1].fHeight <= 0) {
        return false;
    }
    if (!nv12 && (yuvSizes[2].fWidth <= 0 || yuvSizes[2].fHeight <= 0)) {
        return false;
    }

    return true;
}

static sk_sp<SkImage> make_from_yuv_textures_copy(GrContext* ctx, SkYUVColorSpace colorSpace,
                                                  bool nv12,
                                                  const GrBackendTexture yuvBackendTextures[],
                                                  const SkISize yuvSizes[],
                                                  GrSurfaceOrigin origin,
                                                  sk_sp<SkColorSpace> imageColorSpace) {
    GrProxyProvider* proxyProvider = ctx->contextPriv().proxyProvider();

    if (!are_yuv_sizes_valid(yuvSizes, nv12)) {
        return nullptr;
    }

    sk_sp<GrTextureProxy> yProxy = proxyProvider->createWrappedTextureProxy(yuvBackendTextures[0],
                                                                            origin);
    sk_sp<GrTextureProxy> uProxy = proxyProvider->createWrappedTextureProxy(yuvBackendTextures[1],
                                                                            origin);
    sk_sp<GrTextureProxy> vProxy;

    if (nv12) {
        vProxy = uProxy;
    } else {
        vProxy = proxyProvider->createWrappedTextureProxy(yuvBackendTextures[2], origin);
    }
    if (!yProxy || !uProxy || !vProxy) {
        return nullptr;
    }

    const int width = yuvSizes[0].fWidth;
    const int height = yuvSizes[0].fHeight;

    // Needs to be a render target in order to draw to it for the yuv->rgb conversion.
    sk_sp<GrRenderTargetContext> renderTargetContext(ctx->makeDeferredRenderTargetContext(
            SkBackingFit::kExact, width, height, kRGBA_8888_GrPixelConfig,
            std::move(imageColorSpace), 1, GrMipMapped::kNo, origin));
    if (!renderTargetContext) {
        return nullptr;
    }

    GrPaint paint;
    paint.setPorterDuffXPFactory(SkBlendMode::kSrc);
    paint.addColorFragmentProcessor(GrYUVtoRGBEffect::Make(yProxy, uProxy, vProxy,
                                                           yuvSizes, colorSpace, nv12));

    const SkRect rect = SkRect::MakeIWH(width, height);

    renderTargetContext->drawRect(GrNoClip(), std::move(paint), GrAA::kNo, SkMatrix::I(), rect);

    if (!renderTargetContext->asSurfaceProxy()) {
        return nullptr;
    }
    ctx->contextPriv().flushSurfaceWrites(renderTargetContext->asSurfaceProxy());

    // MDB: this call is okay bc we know 'renderTargetContext' was exact
    return sk_make_sp<SkImage_Gpu>(ctx, kNeedNewImageUniqueID, kOpaque_SkAlphaType,
                                   renderTargetContext->asTextureProxyRef(),
                                   renderTargetContext->colorSpaceInfo().refColorSpace(),
                                   SkBudgeted::kYes);
}

static sk_sp<SkImage> make_from_yuv_objects_copy(GrContext* ctx, SkYUVColorSpace colorSpace,
                                                 bool nv12,
                                                 const GrBackendObject yuvTextureHandles[],
                                                 const SkISize yuvSizes[],
                                                 GrSurfaceOrigin origin,
                                                 sk_sp<SkColorSpace> imageColorSpace) {
    if (!are_yuv_sizes_valid(yuvSizes, nv12)) {
        return nullptr;
    }

    GrBackendTexture backendTextures[3];

    const GrPixelConfig kConfig = nv12 ? kRGBA_8888_GrPixelConfig : kAlpha_8_GrPixelConfig;

    GrBackend backend = ctx->contextPriv().getBackend();
    backendTextures[0] = make_backend_texture_from_handle(backend,
                                                          yuvSizes[0].fWidth,
                                                          yuvSizes[0].fHeight,
                                                          kConfig,
                                                          yuvTextureHandles[0]);
    backendTextures[1] = make_backend_texture_from_handle(backend,
                                                          yuvSizes[1].fWidth,
                                                          yuvSizes[1].fHeight,
                                                          kConfig,
                                                          yuvTextureHandles[1]);

    if (!nv12) {
        backendTextures[2] = make_backend_texture_from_handle(backend,
                                                              yuvSizes[2].fWidth,
                                                              yuvSizes[2].fHeight,
                                                              kConfig,
                                                              yuvTextureHandles[2]);
    }

    return make_from_yuv_textures_copy(ctx, colorSpace, nv12,
                                       backendTextures, yuvSizes, origin,
                                       std::move(imageColorSpace));
}

sk_sp<SkImage> SkImage::MakeFromYUVTexturesCopy(GrContext* ctx, SkYUVColorSpace colorSpace,
                                                const GrBackendObject yuvTextureHandles[3],
                                                const SkISize yuvSizes[3], GrSurfaceOrigin origin,
                                                sk_sp<SkColorSpace> imageColorSpace) {
    return make_from_yuv_objects_copy(ctx, colorSpace, false, yuvTextureHandles, yuvSizes, origin,
                                      std::move(imageColorSpace));
}

sk_sp<SkImage> SkImage::MakeFromNV12TexturesCopy(GrContext* ctx, SkYUVColorSpace colorSpace,
                                                 const GrBackendObject yuvTextureHandles[2],
                                                 const SkISize yuvSizes[2],
                                                 GrSurfaceOrigin origin,
                                                 sk_sp<SkColorSpace> imageColorSpace) {
    return make_from_yuv_objects_copy(ctx, colorSpace, true, yuvTextureHandles, yuvSizes, origin,
                                      std::move(imageColorSpace));
}

sk_sp<SkImage> SkImage::MakeFromYUVTexturesCopy(GrContext* ctx, SkYUVColorSpace colorSpace,
                                                const GrBackendTexture yuvBackendTextures[3],
                                                const SkISize yuvSizes[3], GrSurfaceOrigin origin,
                                                sk_sp<SkColorSpace> imageColorSpace) {
    return make_from_yuv_textures_copy(ctx, colorSpace, false, yuvBackendTextures, yuvSizes, origin,
                                       std::move(imageColorSpace));
}

sk_sp<SkImage> SkImage::MakeFromNV12TexturesCopy(GrContext* ctx, SkYUVColorSpace colorSpace,
                                                 const GrBackendTexture yuvBackendTextures[2],
                                                 const SkISize yuvSizes[2],
                                                 GrSurfaceOrigin origin,
                                                 sk_sp<SkColorSpace> imageColorSpace) {
    return make_from_yuv_textures_copy(ctx, colorSpace, true, yuvBackendTextures, yuvSizes, origin,
                                       std::move(imageColorSpace));
}

static sk_sp<SkImage> create_image_from_maker(GrContext* context, GrTextureMaker* maker,
                                              SkAlphaType at, uint32_t id,
                                              SkColorSpace* dstColorSpace) {
    sk_sp<SkColorSpace> texColorSpace;
    sk_sp<GrTextureProxy> proxy(maker->refTextureProxyForParams(
            GrSamplerState::ClampNearest(), dstColorSpace, &texColorSpace, nullptr));
    if (!proxy) {
        return nullptr;
    }
    return sk_make_sp<SkImage_Gpu>(context, id, at,
                                   std::move(proxy), std::move(texColorSpace), SkBudgeted::kNo);
}

sk_sp<SkImage> SkImage::makeTextureImage(GrContext* context, SkColorSpace* dstColorSpace) const {
    if (!context) {
        return nullptr;
    }
    if (GrContext* incumbent = as_IB(this)->context()) {
        return incumbent == context ? sk_ref_sp(const_cast<SkImage*>(this)) : nullptr;
    }

    if (this->isLazyGenerated()) {
        GrImageTextureMaker maker(context, this, kDisallow_CachingHint);
        return create_image_from_maker(context, &maker, this->alphaType(),
                                       this->uniqueID(), dstColorSpace);
    }

    if (const SkBitmap* bmp = as_IB(this)->onPeekBitmap()) {
        GrBitmapTextureMaker maker(context, *bmp);
        return create_image_from_maker(context, &maker, this->alphaType(),
                                       this->uniqueID(), dstColorSpace);
    }
    return nullptr;
}

sk_sp<SkImage> SkImage::MakeCrossContextFromEncoded(GrContext* context, sk_sp<SkData> encoded,
                                                    bool buildMips, SkColorSpace* dstColorSpace) {
    sk_sp<SkImage> codecImage = SkImage::MakeFromEncoded(std::move(encoded));
    if (!codecImage) {
        return nullptr;
    }

    // Some backends or drivers don't support (safely) moving resources between contexts
    if (!context || !context->caps()->crossContextTextureSupport()) {
        return codecImage;
    }

    // Turn the codec image into a GrTextureProxy
    GrImageTextureMaker maker(context, codecImage.get(), kDisallow_CachingHint);
    sk_sp<SkColorSpace> texColorSpace;
    GrSamplerState samplerState(
            GrSamplerState::WrapMode::kClamp,
            buildMips ? GrSamplerState::Filter::kMipMap : GrSamplerState::Filter::kBilerp);
    sk_sp<GrTextureProxy> proxy(
            maker.refTextureProxyForParams(samplerState, dstColorSpace, &texColorSpace, nullptr));
    if (!proxy) {
        return codecImage;
    }

    if (!proxy->instantiate(context->contextPriv().resourceProvider())) {
        return codecImage;
    }
    sk_sp<GrTexture> texture = sk_ref_sp(proxy->priv().peekTexture());

    // Flush any writes or uploads
    context->contextPriv().prepareSurfaceForExternalIO(proxy.get());

    GrGpu* gpu = context->contextPriv().getGpu();
    sk_sp<GrSemaphore> sema = gpu->prepareTextureForCrossContextUsage(texture.get());

    auto gen = GrBackendTextureImageGenerator::Make(std::move(texture), proxy->origin(),
                                                    std::move(sema), codecImage->alphaType(),
                                                    std::move(texColorSpace));
    return SkImage::MakeFromGenerator(std::move(gen));
}

sk_sp<SkImage> SkImage::MakeCrossContextFromPixmap(GrContext* context, const SkPixmap& pixmap,
                                                   bool buildMips, SkColorSpace* dstColorSpace) {
    // Some backends or drivers don't support (safely) moving resources between contexts
    if (!context || !context->caps()->crossContextTextureSupport()) {
        return SkImage::MakeRasterCopy(pixmap);
    }

    // If we don't have access to the resource provider and gpu (i.e. in a DDL context) we will not
    // be able to make everything needed for a GPU CrossContext image. Thus return a raster copy
    // instead.
    if (!context->contextPriv().resourceProvider()) {
        return SkImage::MakeRasterCopy(pixmap);
    }

    GrProxyProvider* proxyProvider = context->contextPriv().proxyProvider();
    // Turn the pixmap into a GrTextureProxy
    sk_sp<GrTextureProxy> proxy;
    if (buildMips) {
        SkBitmap bmp;
        bmp.installPixels(pixmap);
        proxy = proxyProvider->createMipMapProxyFromBitmap(bmp, dstColorSpace);
    } else {
        SkDestinationSurfaceColorMode colorMode = dstColorSpace
                ? SkDestinationSurfaceColorMode::kGammaAndColorSpaceAware
                : SkDestinationSurfaceColorMode::kLegacy;

        if (SkImageInfoIsValid(pixmap.info(), colorMode)) {
            ATRACE_ANDROID_FRAMEWORK("Upload Texture [%ux%u]", pixmap.width(), pixmap.height());
            GrSurfaceDesc desc = GrImageInfoToSurfaceDesc(pixmap.info(), *proxyProvider->caps());
            proxy = proxyProvider->createTextureProxy(desc, SkBudgeted::kYes, pixmap.addr(),
                                                      pixmap.rowBytes());
        }
    }

    if (!proxy) {
        return SkImage::MakeRasterCopy(pixmap);
    }

    sk_sp<GrTexture> texture = sk_ref_sp(proxy->priv().peekTexture());

    // Flush any writes or uploads
    context->contextPriv().prepareSurfaceForExternalIO(proxy.get());
    GrGpu* gpu = context->contextPriv().getGpu();

    sk_sp<GrSemaphore> sema = gpu->prepareTextureForCrossContextUsage(texture.get());

    auto gen = GrBackendTextureImageGenerator::Make(std::move(texture), proxy->origin(),
                                                    std::move(sema), pixmap.alphaType(),
                                                    pixmap.info().refColorSpace());
    return SkImage::MakeFromGenerator(std::move(gen));
}

#if defined(SK_BUILD_FOR_ANDROID) && __ANDROID_API__ >= 26
sk_sp<SkImage> SkImage::MakeFromAHardwareBuffer(AHardwareBuffer* graphicBuffer, SkAlphaType at,
                                               sk_sp<SkColorSpace> cs) {
    auto gen = GrAHardwareBufferImageGenerator::Make(graphicBuffer, at, cs);
    return SkImage::MakeFromGenerator(std::move(gen));
}
#endif

<<<<<<< HEAD
#define FILL_MEMBER(bufferFiller, member, source) \
    bufferFiller.fillMember(source, \
               offsetof(DeferredTextureImage, member), \
               sizeof(DeferredTextureImage::member));

static bool SupportsColorSpace(SkColorType colorType) {
    switch (colorType) {
        case kRGBA_8888_SkColorType:
        case kBGRA_8888_SkColorType:
        case kRGBA_F16_SkColorType:
            return true;
        default:
            return false;
    }
}

size_t SkImage::getDeferredTextureImageData(const GrContextThreadSafeProxy& proxy,
                                            const DeferredTextureImageUsageParams params[],
                                            int paramCnt, void* buffer,
                                            SkColorSpace* dstColorSpace,
                                            SkColorType dstColorType) const {
    // Some quick-rejects where is makes no sense to return CPU data
    //  e.g.
    //      - texture backed
    //      - picture backed
    //
    if (this->isTextureBacked()) {
        return 0;
    }
    if (as_IB(this)->onCanLazyGenerateOnGPU()) {
        return 0;
    }

    bool supportsColorSpace = SupportsColorSpace(dstColorType);
    // Quick reject if the caller requests a color space with an unsupported color type.
    if (SkToBool(dstColorSpace) && !supportsColorSpace) {
        return 0;
    }

    // Extract relevant min/max values from the params array.
    int lowestPreScaleMipLevel = params[0].fPreScaleMipLevel;
    SkFilterQuality highestFilterQuality = params[0].fQuality;
    bool useMipMaps = should_use_mip_maps(params[0]);
    for (int i = 1; i < paramCnt; ++i) {
        if (lowestPreScaleMipLevel > params[i].fPreScaleMipLevel)
            lowestPreScaleMipLevel = params[i].fPreScaleMipLevel;
        if (highestFilterQuality < params[i].fQuality)
            highestFilterQuality = params[i].fQuality;
        useMipMaps |= should_use_mip_maps(params[i]);
=======
///////////////////////////////////////////////////////////////////////////////////////////////////

bool SkImage::MakeBackendTextureFromSkImage(GrContext* ctx,
                                            sk_sp<SkImage> image,
                                            GrBackendTexture* backendTexture,
                                            BackendTextureReleaseProc* releaseProc) {
    if (!image || !ctx || !backendTexture || !releaseProc) {
        return false;
>>>>>>> 773868fd
    }

    // Ensure we have a texture backed image.
    if (!image->isTextureBacked()) {
        image = image->makeTextureImage(ctx, nullptr);
        if (!image) {
            return false;
        }
    }
    GrTexture* texture = image->getTexture();
    if (!texture) {
        // In context-loss cases, we may not have a texture.
        return false;
    }

    // If the image's context doesn't match the provided context, fail.
    if (texture->getContext() != ctx) {
        return false;
    }

    // Flush any pending IO on the texture.
    ctx->contextPriv().prepareSurfaceForExternalIO(as_IB(image)->peekProxy());
    SkASSERT(!texture->surfacePriv().hasPendingIO());

<<<<<<< HEAD
    SkAutoPixmapStorage pixmap;
    SkImageInfo info;
    size_t pixelSize = 0;
    if (!isScaled && this->peekPixels(&pixmap) && !pixmap.ctable() &&
        pixmap.info().colorType() == dstColorType) {
        info = pixmap.info();
        pixelSize = SkAlign8(pixmap.getSafeSize());
        if (!dstColorSpace) {
            pixmap.setColorSpace(nullptr);
            info = info.makeColorSpace(nullptr);
        }
    } else {
        if (!this->isLazyGenerated() && !this->peekPixels(nullptr)) {
            return 0;
        }
        if (SkImageCacherator* cacher = as_IB(this)->peekCacherator()) {
            // Generator backed image. Tweak info to trigger correct kind of decode.
            SkImageCacherator::CachedFormat cacheFormat = cacher->chooseCacheFormat(
                dstColorSpace, proxy.fCaps.get());
            info = cacher->buildCacheInfo(cacheFormat).makeWH(scaledSize.width(),
                                                              scaledSize.height());
        } else {
            info = as_IB(this)->onImageInfo().makeWH(scaledSize.width(), scaledSize.height());
            if (!dstColorSpace) {
                info = info.makeColorSpace(nullptr);
            }
        }
        // Force color type to be the requested type.
        info = info.makeColorType(dstColorType);
        pixelSize = SkAlign8(SkAutoPixmapStorage::AllocSize(info, nullptr));
        if (fillMode) {
            // Always decode to N32 and convert to the requested type if necessary.
            SkImageInfo decodeInfo = info.makeColorType(kN32_SkColorType);
            SkAutoPixmapStorage decodePixmap;
            decodePixmap.alloc(decodeInfo);

            if (isScaled) {
                if (!this->scalePixels(decodePixmap, scaleFilterQuality,
                                       SkImage::kDisallow_CachingHint)) {
                    return 0;
                }
            } else {
                if (!this->readPixels(decodePixmap, 0, 0, SkImage::kDisallow_CachingHint)) {
                    return 0;
                }
            }
            SkASSERT(!decodePixmap.ctable());

            if (decodeInfo.colorType() != info.colorType()) {
                pixmap.alloc(info);
                // Convert and copy the decoded pixmap to the target pixmap.
                decodePixmap.readPixels(pixmap.info(), pixmap.writable_addr(), pixmap.rowBytes(), 0,
                                        0);
            } else {
                pixmap = std::move(decodePixmap);
            }
        }
    }
    int mipMapLevelCount = 1;
    if (useMipMaps) {
        // SkMipMap only deals with the mipmap levels it generates, which does
        // not include the base level.
        // That means it generates and holds levels 1-x instead of 0-x.
        // So the total mipmap level count is 1 more than what
        // SkMipMap::ComputeLevelCount returns.
        mipMapLevelCount = SkMipMap::ComputeLevelCount(scaledSize.width(), scaledSize.height()) + 1;

        // We already initialized pixelSize to the size of the base level.
        // SkMipMap will generate the extra mipmap levels. Their sizes need to
        // be added to the total.
        // Index 0 here does not refer to the base mipmap level -- it is
        // SkMipMap's first generated mipmap level (level 1).
        for (int currentMipMapLevelIndex = mipMapLevelCount - 2; currentMipMapLevelIndex >= 0;
             currentMipMapLevelIndex--) {
            SkISize mipSize = SkMipMap::ComputeLevelSize(scaledSize.width(), scaledSize.height(),
                                                         currentMipMapLevelIndex);
            SkImageInfo mipInfo = info.makeWH(mipSize.fWidth, mipSize.fHeight);
            pixelSize += SkAlign8(SkAutoPixmapStorage::AllocSize(mipInfo, nullptr));
        }
    }
    size_t size = 0;
    size_t dtiSize = SkAlign8(sizeof(DeferredTextureImage));
    size += dtiSize;
    size += (mipMapLevelCount - 1) * sizeof(MipMapLevelData);
    // We subtract 1 because DeferredTextureImage already includes the base
    // level in its size
    size_t pixelOffset = size;
    size += pixelSize;
    size_t colorSpaceOffset = 0;
    size_t colorSpaceSize = 0;
    SkColorSpaceTransferFn fn;
    if (info.colorSpace()) {
        SkASSERT(dstColorSpace);
        SkASSERT(supportsColorSpace);
        colorSpaceOffset = size;
        colorSpaceSize = info.colorSpace()->writeToMemory(nullptr);
        size += colorSpaceSize;
    } else if (supportsColorSpace && this->colorSpace() && this->colorSpace()->isNumericalTransferFn(&fn)) {
        // In legacy mode, preserve the color space tag on the SkImage.  This is only
        // supported if the color space has a parametric transfer function.
        SkASSERT(!dstColorSpace);
        colorSpaceOffset = size;
        colorSpaceSize = this->colorSpace()->writeToMemory(nullptr);
        size += colorSpaceSize;
    }
    if (!fillMode) {
        return size;
    }
    char* bufferAsCharPtr = reinterpret_cast<char*>(buffer);
    char* pixelsAsCharPtr = bufferAsCharPtr + pixelOffset;
    void* pixels = pixelsAsCharPtr;

    memcpy(reinterpret_cast<void*>(SkAlign8(reinterpret_cast<uintptr_t>(pixelsAsCharPtr))),
                                   pixmap.addr(), pixmap.getSafeSize());

    // If the context has sRGB support, and we're intending to render to a surface with an attached
    // color space, and the image has an sRGB-like color space attached, then use our gamma (sRGB)
    // aware mip-mapping.
    SkDestinationSurfaceColorMode colorMode = SkDestinationSurfaceColorMode::kLegacy;
    if (proxy.fCaps->srgbSupport() && SkToBool(dstColorSpace) &&
        info.colorSpace() && info.colorSpace()->gammaCloseToSRGB()) {
        SkASSERT(supportsColorSpace);
        colorMode = SkDestinationSurfaceColorMode::kGammaAndColorSpaceAware;
    }

    SkASSERT(info == pixmap.info());
    size_t rowBytes = pixmap.rowBytes();
    static_assert(std::is_standard_layout<DeferredTextureImage>::value,
                  "offsetof, which we use below, requires the type have standard layout");
    auto dtiBufferFiller = DTIBufferFiller{bufferAsCharPtr};
    FILL_MEMBER(dtiBufferFiller, fColorMode, &colorMode);
    FILL_MEMBER(dtiBufferFiller, fContextUniqueID, &proxy.fContextUniqueID);
    int width = info.width();
    FILL_MEMBER(dtiBufferFiller, fWidth, &width);
    int height = info.height();
    FILL_MEMBER(dtiBufferFiller, fHeight, &height);
    SkColorType colorType = info.colorType();
    FILL_MEMBER(dtiBufferFiller, fColorType, &colorType);
    SkAlphaType alphaType = info.alphaType();
    FILL_MEMBER(dtiBufferFiller, fAlphaType, &alphaType);
    FILL_MEMBER(dtiBufferFiller, fMipMapLevelCount, &mipMapLevelCount);
    memcpy(bufferAsCharPtr + offsetof(DeferredTextureImage, fMipMapLevelData[0].fPixelData),
           &pixels, sizeof(pixels));
    memcpy(bufferAsCharPtr + offsetof(DeferredTextureImage, fMipMapLevelData[0].fRowBytes),
           &rowBytes, sizeof(rowBytes));
    if (colorSpaceSize) {
        void* colorSpace = bufferAsCharPtr + colorSpaceOffset;
        FILL_MEMBER(dtiBufferFiller, fColorSpace, &colorSpace);
        FILL_MEMBER(dtiBufferFiller, fColorSpaceSize, &colorSpaceSize);
        if (info.colorSpace()) {
            info.colorSpace()->writeToMemory(bufferAsCharPtr + colorSpaceOffset);
        } else {
            SkASSERT(this->colorSpace() && this->colorSpace()->isNumericalTransferFn(&fn));
            SkASSERT(!dstColorSpace);
            this->colorSpace()->writeToMemory(bufferAsCharPtr + colorSpaceOffset);
        }
    } else {
        memset(bufferAsCharPtr + offsetof(DeferredTextureImage, fColorSpace),
               0, sizeof(DeferredTextureImage::fColorSpace));
        memset(bufferAsCharPtr + offsetof(DeferredTextureImage, fColorSpaceSize),
               0, sizeof(DeferredTextureImage::fColorSpaceSize));
    }

    // Fill in the mipmap levels if they exist
    char* mipLevelPtr = pixelsAsCharPtr + SkAlign8(pixmap.getSafeSize());

    if (useMipMaps) {
        static_assert(std::is_standard_layout<MipMapLevelData>::value,
                      "offsetof, which we use below, requires the type have a standard layout");

        std::unique_ptr<SkMipMap> mipmaps(SkMipMap::Build(pixmap, colorMode, nullptr));
        // SkMipMap holds only the mipmap levels it generates.
        // A programmer can use the data they provided to SkMipMap::Build as level 0.
        // So the SkMipMap provides levels 1-x but it stores them in its own
        // range 0-(x-1).
        for (int generatedMipLevelIndex = 0; generatedMipLevelIndex < mipMapLevelCount - 1;
             generatedMipLevelIndex++) {
            SkMipMap::Level mipLevel;
            mipmaps->getLevel(generatedMipLevelIndex, &mipLevel);

            // Make sure the mipmap data is after the start of the buffer
            SkASSERT(mipLevelPtr > bufferAsCharPtr);
            // Make sure the mipmap data starts before the end of the buffer
            SkASSERT(mipLevelPtr < bufferAsCharPtr + pixelOffset + pixelSize);
            // Make sure the mipmap data ends before the end of the buffer
            SkASSERT(mipLevelPtr + mipLevel.fPixmap.getSafeSize() <=
                     bufferAsCharPtr + pixelOffset + pixelSize);

            // getSafeSize includes rowbyte padding except for the last row,
            // right?

            memcpy(mipLevelPtr, mipLevel.fPixmap.addr(), mipLevel.fPixmap.getSafeSize());

            memcpy(bufferAsCharPtr + offsetof(DeferredTextureImage, fMipMapLevelData) +
                   sizeof(MipMapLevelData) * (generatedMipLevelIndex + 1) +
                   offsetof(MipMapLevelData, fPixelData), &mipLevelPtr, sizeof(void*));
            size_t rowBytes = mipLevel.fPixmap.rowBytes();
            memcpy(bufferAsCharPtr + offsetof(DeferredTextureImage, fMipMapLevelData) +
                   sizeof(MipMapLevelData) * (generatedMipLevelIndex + 1) +
                   offsetof(MipMapLevelData, fRowBytes), &rowBytes, sizeof(rowBytes));

            mipLevelPtr += SkAlign8(mipLevel.fPixmap.getSafeSize());
=======
    // We must make a copy of the image if the image is not unique, if the GrTexture owned by the
    // image is not unique, or if the texture wraps an external object.
    if (!image->unique() || !texture->surfacePriv().hasUniqueRef() ||
        texture->resourcePriv().refsWrappedObjects()) {
        // onMakeSubset will always copy the image.
        image = as_IB(image)->onMakeSubset(image->bounds());
        if (!image) {
            return false;
>>>>>>> 773868fd
        }

        texture = image->getTexture();
        if (!texture) {
            return false;
        }

        // Flush to ensure that the copy is completed before we return the texture.
        ctx->contextPriv().prepareSurfaceForExternalIO(as_IB(image)->peekProxy());
        SkASSERT(!texture->surfacePriv().hasPendingIO());
    }

    SkASSERT(!texture->resourcePriv().refsWrappedObjects());
    SkASSERT(texture->surfacePriv().hasUniqueRef());
    SkASSERT(image->unique());

    // Take a reference to the GrTexture and release the image.
    sk_sp<GrTexture> textureRef(SkSafeRef(texture));
    image = nullptr;

    // Steal the backend texture from the GrTexture, releasing the GrTexture in the process.
    return GrTexture::StealBackendTexture(std::move(textureRef), backendTexture, releaseProc);
}

///////////////////////////////////////////////////////////////////////////////////////////////////

sk_sp<SkImage> SkImage_Gpu::onMakeColorSpace(sk_sp<SkColorSpace> target, SkColorType,
                                             SkTransferFunctionBehavior premulBehavior) const {
    if (SkTransferFunctionBehavior::kRespect == premulBehavior) {
        // TODO: Implement this.
        return nullptr;
    }

    sk_sp<SkColorSpace> srcSpace = fColorSpace;
    if (!fColorSpace) {
        if (target->isSRGB()) {
            return sk_ref_sp(const_cast<SkImage*>((SkImage*)this));
        }

        srcSpace = SkColorSpace::MakeSRGB();
    }

    auto xform = GrNonlinearColorSpaceXformEffect::Make(srcSpace.get(), target.get());
    if (!xform) {
        return sk_ref_sp(const_cast<SkImage_Gpu*>(this));
    }

    sk_sp<GrRenderTargetContext> renderTargetContext(fContext->makeDeferredRenderTargetContext(
        SkBackingFit::kExact, this->width(), this->height(), kRGBA_8888_GrPixelConfig, nullptr));
    if (!renderTargetContext) {
        return nullptr;
    }

    GrPaint paint;
    paint.setPorterDuffXPFactory(SkBlendMode::kSrc);
    paint.addColorTextureProcessor(fProxy, SkMatrix::I());
    paint.addColorFragmentProcessor(std::move(xform));

    const SkRect rect = SkRect::MakeIWH(this->width(), this->height());

    renderTargetContext->drawRect(GrNoClip(), std::move(paint), GrAA::kNo, SkMatrix::I(), rect);

    if (!renderTargetContext->asTextureProxy()) {
        return nullptr;
    }

    // MDB: this call is okay bc we know 'renderTargetContext' was exact
    return sk_make_sp<SkImage_Gpu>(fContext, kNeedNewImageUniqueID,
                                   fAlphaType, renderTargetContext->asTextureProxyRef(),
                                   std::move(target), fBudgeted);

}

bool SkImage_Gpu::onIsValid(GrContext* context) const {
    // The base class has already checked that context isn't abandoned (if it's not nullptr)
    if (fContext->abandoned()) {
        return false;
    }

    if (context && context != fContext) {
        return false;
    }

    return true;
}<|MERGE_RESOLUTION|>--- conflicted
+++ resolved
@@ -682,57 +682,6 @@
 }
 #endif
 
-<<<<<<< HEAD
-#define FILL_MEMBER(bufferFiller, member, source) \
-    bufferFiller.fillMember(source, \
-               offsetof(DeferredTextureImage, member), \
-               sizeof(DeferredTextureImage::member));
-
-static bool SupportsColorSpace(SkColorType colorType) {
-    switch (colorType) {
-        case kRGBA_8888_SkColorType:
-        case kBGRA_8888_SkColorType:
-        case kRGBA_F16_SkColorType:
-            return true;
-        default:
-            return false;
-    }
-}
-
-size_t SkImage::getDeferredTextureImageData(const GrContextThreadSafeProxy& proxy,
-                                            const DeferredTextureImageUsageParams params[],
-                                            int paramCnt, void* buffer,
-                                            SkColorSpace* dstColorSpace,
-                                            SkColorType dstColorType) const {
-    // Some quick-rejects where is makes no sense to return CPU data
-    //  e.g.
-    //      - texture backed
-    //      - picture backed
-    //
-    if (this->isTextureBacked()) {
-        return 0;
-    }
-    if (as_IB(this)->onCanLazyGenerateOnGPU()) {
-        return 0;
-    }
-
-    bool supportsColorSpace = SupportsColorSpace(dstColorType);
-    // Quick reject if the caller requests a color space with an unsupported color type.
-    if (SkToBool(dstColorSpace) && !supportsColorSpace) {
-        return 0;
-    }
-
-    // Extract relevant min/max values from the params array.
-    int lowestPreScaleMipLevel = params[0].fPreScaleMipLevel;
-    SkFilterQuality highestFilterQuality = params[0].fQuality;
-    bool useMipMaps = should_use_mip_maps(params[0]);
-    for (int i = 1; i < paramCnt; ++i) {
-        if (lowestPreScaleMipLevel > params[i].fPreScaleMipLevel)
-            lowestPreScaleMipLevel = params[i].fPreScaleMipLevel;
-        if (highestFilterQuality < params[i].fQuality)
-            highestFilterQuality = params[i].fQuality;
-        useMipMaps |= should_use_mip_maps(params[i]);
-=======
 ///////////////////////////////////////////////////////////////////////////////////////////////////
 
 bool SkImage::MakeBackendTextureFromSkImage(GrContext* ctx,
@@ -741,7 +690,6 @@
                                             BackendTextureReleaseProc* releaseProc) {
     if (!image || !ctx || !backendTexture || !releaseProc) {
         return false;
->>>>>>> 773868fd
     }
 
     // Ensure we have a texture backed image.
@@ -766,210 +714,6 @@
     ctx->contextPriv().prepareSurfaceForExternalIO(as_IB(image)->peekProxy());
     SkASSERT(!texture->surfacePriv().hasPendingIO());
 
-<<<<<<< HEAD
-    SkAutoPixmapStorage pixmap;
-    SkImageInfo info;
-    size_t pixelSize = 0;
-    if (!isScaled && this->peekPixels(&pixmap) && !pixmap.ctable() &&
-        pixmap.info().colorType() == dstColorType) {
-        info = pixmap.info();
-        pixelSize = SkAlign8(pixmap.getSafeSize());
-        if (!dstColorSpace) {
-            pixmap.setColorSpace(nullptr);
-            info = info.makeColorSpace(nullptr);
-        }
-    } else {
-        if (!this->isLazyGenerated() && !this->peekPixels(nullptr)) {
-            return 0;
-        }
-        if (SkImageCacherator* cacher = as_IB(this)->peekCacherator()) {
-            // Generator backed image. Tweak info to trigger correct kind of decode.
-            SkImageCacherator::CachedFormat cacheFormat = cacher->chooseCacheFormat(
-                dstColorSpace, proxy.fCaps.get());
-            info = cacher->buildCacheInfo(cacheFormat).makeWH(scaledSize.width(),
-                                                              scaledSize.height());
-        } else {
-            info = as_IB(this)->onImageInfo().makeWH(scaledSize.width(), scaledSize.height());
-            if (!dstColorSpace) {
-                info = info.makeColorSpace(nullptr);
-            }
-        }
-        // Force color type to be the requested type.
-        info = info.makeColorType(dstColorType);
-        pixelSize = SkAlign8(SkAutoPixmapStorage::AllocSize(info, nullptr));
-        if (fillMode) {
-            // Always decode to N32 and convert to the requested type if necessary.
-            SkImageInfo decodeInfo = info.makeColorType(kN32_SkColorType);
-            SkAutoPixmapStorage decodePixmap;
-            decodePixmap.alloc(decodeInfo);
-
-            if (isScaled) {
-                if (!this->scalePixels(decodePixmap, scaleFilterQuality,
-                                       SkImage::kDisallow_CachingHint)) {
-                    return 0;
-                }
-            } else {
-                if (!this->readPixels(decodePixmap, 0, 0, SkImage::kDisallow_CachingHint)) {
-                    return 0;
-                }
-            }
-            SkASSERT(!decodePixmap.ctable());
-
-            if (decodeInfo.colorType() != info.colorType()) {
-                pixmap.alloc(info);
-                // Convert and copy the decoded pixmap to the target pixmap.
-                decodePixmap.readPixels(pixmap.info(), pixmap.writable_addr(), pixmap.rowBytes(), 0,
-                                        0);
-            } else {
-                pixmap = std::move(decodePixmap);
-            }
-        }
-    }
-    int mipMapLevelCount = 1;
-    if (useMipMaps) {
-        // SkMipMap only deals with the mipmap levels it generates, which does
-        // not include the base level.
-        // That means it generates and holds levels 1-x instead of 0-x.
-        // So the total mipmap level count is 1 more than what
-        // SkMipMap::ComputeLevelCount returns.
-        mipMapLevelCount = SkMipMap::ComputeLevelCount(scaledSize.width(), scaledSize.height()) + 1;
-
-        // We already initialized pixelSize to the size of the base level.
-        // SkMipMap will generate the extra mipmap levels. Their sizes need to
-        // be added to the total.
-        // Index 0 here does not refer to the base mipmap level -- it is
-        // SkMipMap's first generated mipmap level (level 1).
-        for (int currentMipMapLevelIndex = mipMapLevelCount - 2; currentMipMapLevelIndex >= 0;
-             currentMipMapLevelIndex--) {
-            SkISize mipSize = SkMipMap::ComputeLevelSize(scaledSize.width(), scaledSize.height(),
-                                                         currentMipMapLevelIndex);
-            SkImageInfo mipInfo = info.makeWH(mipSize.fWidth, mipSize.fHeight);
-            pixelSize += SkAlign8(SkAutoPixmapStorage::AllocSize(mipInfo, nullptr));
-        }
-    }
-    size_t size = 0;
-    size_t dtiSize = SkAlign8(sizeof(DeferredTextureImage));
-    size += dtiSize;
-    size += (mipMapLevelCount - 1) * sizeof(MipMapLevelData);
-    // We subtract 1 because DeferredTextureImage already includes the base
-    // level in its size
-    size_t pixelOffset = size;
-    size += pixelSize;
-    size_t colorSpaceOffset = 0;
-    size_t colorSpaceSize = 0;
-    SkColorSpaceTransferFn fn;
-    if (info.colorSpace()) {
-        SkASSERT(dstColorSpace);
-        SkASSERT(supportsColorSpace);
-        colorSpaceOffset = size;
-        colorSpaceSize = info.colorSpace()->writeToMemory(nullptr);
-        size += colorSpaceSize;
-    } else if (supportsColorSpace && this->colorSpace() && this->colorSpace()->isNumericalTransferFn(&fn)) {
-        // In legacy mode, preserve the color space tag on the SkImage.  This is only
-        // supported if the color space has a parametric transfer function.
-        SkASSERT(!dstColorSpace);
-        colorSpaceOffset = size;
-        colorSpaceSize = this->colorSpace()->writeToMemory(nullptr);
-        size += colorSpaceSize;
-    }
-    if (!fillMode) {
-        return size;
-    }
-    char* bufferAsCharPtr = reinterpret_cast<char*>(buffer);
-    char* pixelsAsCharPtr = bufferAsCharPtr + pixelOffset;
-    void* pixels = pixelsAsCharPtr;
-
-    memcpy(reinterpret_cast<void*>(SkAlign8(reinterpret_cast<uintptr_t>(pixelsAsCharPtr))),
-                                   pixmap.addr(), pixmap.getSafeSize());
-
-    // If the context has sRGB support, and we're intending to render to a surface with an attached
-    // color space, and the image has an sRGB-like color space attached, then use our gamma (sRGB)
-    // aware mip-mapping.
-    SkDestinationSurfaceColorMode colorMode = SkDestinationSurfaceColorMode::kLegacy;
-    if (proxy.fCaps->srgbSupport() && SkToBool(dstColorSpace) &&
-        info.colorSpace() && info.colorSpace()->gammaCloseToSRGB()) {
-        SkASSERT(supportsColorSpace);
-        colorMode = SkDestinationSurfaceColorMode::kGammaAndColorSpaceAware;
-    }
-
-    SkASSERT(info == pixmap.info());
-    size_t rowBytes = pixmap.rowBytes();
-    static_assert(std::is_standard_layout<DeferredTextureImage>::value,
-                  "offsetof, which we use below, requires the type have standard layout");
-    auto dtiBufferFiller = DTIBufferFiller{bufferAsCharPtr};
-    FILL_MEMBER(dtiBufferFiller, fColorMode, &colorMode);
-    FILL_MEMBER(dtiBufferFiller, fContextUniqueID, &proxy.fContextUniqueID);
-    int width = info.width();
-    FILL_MEMBER(dtiBufferFiller, fWidth, &width);
-    int height = info.height();
-    FILL_MEMBER(dtiBufferFiller, fHeight, &height);
-    SkColorType colorType = info.colorType();
-    FILL_MEMBER(dtiBufferFiller, fColorType, &colorType);
-    SkAlphaType alphaType = info.alphaType();
-    FILL_MEMBER(dtiBufferFiller, fAlphaType, &alphaType);
-    FILL_MEMBER(dtiBufferFiller, fMipMapLevelCount, &mipMapLevelCount);
-    memcpy(bufferAsCharPtr + offsetof(DeferredTextureImage, fMipMapLevelData[0].fPixelData),
-           &pixels, sizeof(pixels));
-    memcpy(bufferAsCharPtr + offsetof(DeferredTextureImage, fMipMapLevelData[0].fRowBytes),
-           &rowBytes, sizeof(rowBytes));
-    if (colorSpaceSize) {
-        void* colorSpace = bufferAsCharPtr + colorSpaceOffset;
-        FILL_MEMBER(dtiBufferFiller, fColorSpace, &colorSpace);
-        FILL_MEMBER(dtiBufferFiller, fColorSpaceSize, &colorSpaceSize);
-        if (info.colorSpace()) {
-            info.colorSpace()->writeToMemory(bufferAsCharPtr + colorSpaceOffset);
-        } else {
-            SkASSERT(this->colorSpace() && this->colorSpace()->isNumericalTransferFn(&fn));
-            SkASSERT(!dstColorSpace);
-            this->colorSpace()->writeToMemory(bufferAsCharPtr + colorSpaceOffset);
-        }
-    } else {
-        memset(bufferAsCharPtr + offsetof(DeferredTextureImage, fColorSpace),
-               0, sizeof(DeferredTextureImage::fColorSpace));
-        memset(bufferAsCharPtr + offsetof(DeferredTextureImage, fColorSpaceSize),
-               0, sizeof(DeferredTextureImage::fColorSpaceSize));
-    }
-
-    // Fill in the mipmap levels if they exist
-    char* mipLevelPtr = pixelsAsCharPtr + SkAlign8(pixmap.getSafeSize());
-
-    if (useMipMaps) {
-        static_assert(std::is_standard_layout<MipMapLevelData>::value,
-                      "offsetof, which we use below, requires the type have a standard layout");
-
-        std::unique_ptr<SkMipMap> mipmaps(SkMipMap::Build(pixmap, colorMode, nullptr));
-        // SkMipMap holds only the mipmap levels it generates.
-        // A programmer can use the data they provided to SkMipMap::Build as level 0.
-        // So the SkMipMap provides levels 1-x but it stores them in its own
-        // range 0-(x-1).
-        for (int generatedMipLevelIndex = 0; generatedMipLevelIndex < mipMapLevelCount - 1;
-             generatedMipLevelIndex++) {
-            SkMipMap::Level mipLevel;
-            mipmaps->getLevel(generatedMipLevelIndex, &mipLevel);
-
-            // Make sure the mipmap data is after the start of the buffer
-            SkASSERT(mipLevelPtr > bufferAsCharPtr);
-            // Make sure the mipmap data starts before the end of the buffer
-            SkASSERT(mipLevelPtr < bufferAsCharPtr + pixelOffset + pixelSize);
-            // Make sure the mipmap data ends before the end of the buffer
-            SkASSERT(mipLevelPtr + mipLevel.fPixmap.getSafeSize() <=
-                     bufferAsCharPtr + pixelOffset + pixelSize);
-
-            // getSafeSize includes rowbyte padding except for the last row,
-            // right?
-
-            memcpy(mipLevelPtr, mipLevel.fPixmap.addr(), mipLevel.fPixmap.getSafeSize());
-
-            memcpy(bufferAsCharPtr + offsetof(DeferredTextureImage, fMipMapLevelData) +
-                   sizeof(MipMapLevelData) * (generatedMipLevelIndex + 1) +
-                   offsetof(MipMapLevelData, fPixelData), &mipLevelPtr, sizeof(void*));
-            size_t rowBytes = mipLevel.fPixmap.rowBytes();
-            memcpy(bufferAsCharPtr + offsetof(DeferredTextureImage, fMipMapLevelData) +
-                   sizeof(MipMapLevelData) * (generatedMipLevelIndex + 1) +
-                   offsetof(MipMapLevelData, fRowBytes), &rowBytes, sizeof(rowBytes));
-
-            mipLevelPtr += SkAlign8(mipLevel.fPixmap.getSafeSize());
-=======
     // We must make a copy of the image if the image is not unique, if the GrTexture owned by the
     // image is not unique, or if the texture wraps an external object.
     if (!image->unique() || !texture->surfacePriv().hasUniqueRef() ||
@@ -978,7 +722,6 @@
         image = as_IB(image)->onMakeSubset(image->bounds());
         if (!image) {
             return false;
->>>>>>> 773868fd
         }
 
         texture = image->getTexture();
