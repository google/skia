--- conflicted
+++ resolved
@@ -39,7 +39,7 @@
 
 extern "C" {
 
-#if __has_feature(memory_sanitizer) || defined(SK_BUILD_FOR_TVOS)
+#if __has_feature(memory_sanitizer)
     // We'll just run portable code.
 
 #elif defined(__aarch64__)
@@ -93,9 +93,6 @@
 static const int kNumStages = SK_RASTER_PIPELINE_STAGES(M);
 #undef M
 
-<<<<<<< HEAD
-#if __has_feature(memory_sanitizer) || defined(SK_BUILD_FOR_TVOS)
-=======
 // Engines comprise everything we need to run SkRasterPipelines.
 struct SkJumper_Engine {
     StageFn* stages[kNumStages];
@@ -119,7 +116,6 @@
 
 static SkJumper_Engine choose_engine() {
 #if __has_feature(memory_sanitizer)
->>>>>>> d1f2d15b
     // We'll just run portable code.
 
 #elif defined(__aarch64__)
@@ -217,14 +213,8 @@
     }
     gChooseEngineOnce([]{ gPlatform = choose_engine(); });
 
-<<<<<<< HEAD
-    // While possible, build and run at full vector stride.
-#if __has_feature(memory_sanitizer) || defined(SK_BUILD_FOR_TVOS)
-    // We'll just run portable code.
-=======
     void** platform = fAlloc->makeArray<void*>(fSlotsNeeded);
     BuildPipeline(fStages, gPlatform, platform + fSlotsNeeded);
->>>>>>> d1f2d15b
 
     if (gPlatform.min_stride == 1) {
         return [=](size_t x, size_t n) {
