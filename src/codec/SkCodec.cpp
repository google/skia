/*
 * Copyright 2015 Google Inc.
 *
 * Use of this source code is governed by a BSD-style license that can be
 * found in the LICENSE file.
 */

#include "SkBmpCodec.h"
#include "SkCodec.h"
#include "SkCodecPriv.h"
<<<<<<< HEAD

=======
#include "SkColorSpace.h"
#include "SkColorSpaceXform_Base.h"
#include "SkData.h"
#include "SkGifCodec.h"
#include "SkHalf.h"
#include "SkIcoCodec.h"
#include "SkJpegCodec.h"
#ifdef SK_HAS_PNG_LIBRARY
#include "SkPngCodec.h"
#endif
#include "SkRawCodec.h"
>>>>>>> c34a946d
#include "SkStream.h"
#include "SkWbmpCodec.h"
#include "SkWebpCodec.h"

struct DecoderProc {
    bool (*IsFormat)(const void*, size_t);
    SkCodec* (*NewFromStream)(SkStream*);
};

static const DecoderProc gDecoderProcs[] = {
<<<<<<< HEAD
    { SkPngCodec::IsPng, SkPngCodec::NewFromStream },
=======
#ifdef SK_HAS_JPEG_LIBRARY
    { SkJpegCodec::IsJpeg, SkJpegCodec::NewFromStream },
#endif
#ifdef SK_HAS_WEBP_LIBRARY
>>>>>>> c34a946d
    { SkWebpCodec::IsWebp, SkWebpCodec::NewFromStream },
#endif
    { SkGifCodec::IsGif, SkGifCodec::NewFromStream },
#ifdef SK_HAS_PNG_LIBRARY
    { SkIcoCodec::IsIco, SkIcoCodec::NewFromStream },
#endif
    { SkBmpCodec::IsBmp, SkBmpCodec::NewFromStream },
    { SkWbmpCodec::IsWbmp, SkWbmpCodec::NewFromStream }
};

size_t SkCodec::MinBufferedBytesNeeded() {
    return WEBP_VP8_HEADER_SIZE;
}

SkCodec* SkCodec::NewFromStream(SkStream* stream,
                                SkPngChunkReader* chunkReader) {
    if (!stream) {
        return nullptr;
    }

    std::unique_ptr<SkStream> streamDeleter(stream);

    // 14 is enough to read all of the supported types.
    const size_t bytesToRead = 14;
    SkASSERT(bytesToRead <= MinBufferedBytesNeeded());

    char buffer[bytesToRead];
    size_t bytesRead = stream->peek(buffer, bytesToRead);

    // It is also possible to have a complete image less than bytesToRead bytes
    // (e.g. a 1 x 1 wbmp), meaning peek() would return less than bytesToRead.
    // Assume that if bytesRead < bytesToRead, but > 0, the stream is shorter
    // than bytesToRead, so pass that directly to the decoder.
    // It also is possible the stream uses too small a buffer for peeking, but
    // we trust the caller to use a large enough buffer.

    if (0 == bytesRead) {
        // TODO: After implementing peek in CreateJavaOutputStreamAdaptor.cpp, this
        // printf could be useful to notice failures.
        // SkCodecPrintf("Encoded image data failed to peek!\n");

        // It is possible the stream does not support peeking, but does support
        // rewinding.
        // Attempt to read() and pass the actual amount read to the decoder.
        bytesRead = stream->read(buffer, bytesToRead);
        if (!stream->rewind()) {
            SkCodecPrintf("Encoded image data could not peek or rewind to determine format!\n");
            return nullptr;
        }
    }

    // PNG is special, since we want to be able to supply an SkPngChunkReader.
    // But this code follows the same pattern as the loop.
#ifdef SK_HAS_PNG_LIBRARY
    if (SkPngCodec::IsPng(buffer, bytesRead)) {
        return SkPngCodec::NewFromStream(streamDeleter.release(), chunkReader);
    } else
#endif
    {
        for (DecoderProc proc : gDecoderProcs) {
            if (proc.IsFormat(buffer, bytesRead)) {
                return proc.NewFromStream(streamDeleter.release());
            }
        }

#ifdef SK_CODEC_DECODES_RAW
        // Try to treat the input as RAW if all the other checks failed.
        return SkRawCodec::NewFromStream(streamDeleter.release());
#endif
    }

    return nullptr;
}

SkCodec* SkCodec::NewFromData(sk_sp<SkData> data, SkPngChunkReader* reader) {
    if (!data) {
        return nullptr;
    }
    return NewFromStream(new SkMemoryStream(data), reader);
}

SkCodec::SkCodec(int width, int height, const SkEncodedInfo& info, SkStream* stream,
        sk_sp<SkColorSpace> colorSpace, Origin origin)
    : fEncodedInfo(info)
    , fSrcInfo(info.makeImageInfo(width, height, std::move(colorSpace)))
    , fStream(stream)
    , fNeedsRewind(false)
    , fOrigin(origin)
    , fDstInfo()
    , fOptions()
    , fCurrScanline(-1)
{}

SkCodec::SkCodec(const SkEncodedInfo& info, const SkImageInfo& imageInfo, SkStream* stream,
        Origin origin)
    : fEncodedInfo(info)
    , fSrcInfo(imageInfo)
    , fStream(stream)
    , fNeedsRewind(false)
    , fOrigin(origin)
    , fDstInfo()
    , fOptions()
    , fCurrScanline(-1)
{}

SkCodec::~SkCodec() {}

bool SkCodec::rewindIfNeeded() {
    // Store the value of fNeedsRewind so we can update it. Next read will
    // require a rewind.
    const bool needsRewind = fNeedsRewind;
    fNeedsRewind = true;
    if (!needsRewind) {
        return true;
    }

    // startScanlineDecode will need to be called before decoding scanlines.
    fCurrScanline = -1;
    // startIncrementalDecode will need to be called before incrementalDecode.
    fStartedIncrementalDecode = false;

    // Some codecs do not have a stream.  They may hold onto their own data or another codec.
    // They must handle rewinding themselves.
    if (fStream && !fStream->rewind()) {
        return false;
    }

    return this->onRewind();
}

#define CHECK_COLOR_TABLE                                   \
    if (kIndex_8_SkColorType == info.colorType()) {         \
        if (nullptr == ctable || nullptr == ctableCount) {  \
            return SkCodec::kInvalidParameters;             \
        }                                                   \
    } else {                                                \
        if (ctableCount) {                                  \
            *ctableCount = 0;                               \
        }                                                   \
        ctableCount = nullptr;                              \
        ctable = nullptr;                                   \
    }


SkCodec::Result SkCodec::getPixels(const SkImageInfo& info, void* pixels, size_t rowBytes,
                                   const Options* options, SkPMColor ctable[], int* ctableCount) {
    if (kUnknown_SkColorType == info.colorType()) {
        return kInvalidConversion;
    }
    if (nullptr == pixels) {
        return kInvalidParameters;
    }
    if (rowBytes < info.minRowBytes()) {
        return kInvalidParameters;
    }

    CHECK_COLOR_TABLE;

    if (!this->rewindIfNeeded()) {
        return kCouldNotRewind;
    }

    // Default options.
    Options optsStorage;
    if (nullptr == options) {
        options = &optsStorage;
    } else if (options->fSubset) {
        SkIRect subset(*options->fSubset);
        if (!this->onGetValidSubset(&subset) || subset != *options->fSubset) {
            // FIXME: How to differentiate between not supporting subset at all
            // and not supporting this particular subset?
            return kUnimplemented;
        }
    }

    // FIXME: Support subsets somehow? Note that this works for SkWebpCodec
    // because it supports arbitrary scaling/subset combinations.
    if (!this->dimensionsSupported(info.dimensions())) {
        return kInvalidScale;
    }

    fDstInfo = info;
    fOptions = *options;

    // On an incomplete decode, the subclass will specify the number of scanlines that it decoded
    // successfully.
    int rowsDecoded = 0;
    const Result result = this->onGetPixels(info, pixels, rowBytes, *options, ctable, ctableCount,
            &rowsDecoded);

    if ((kIncompleteInput == result || kSuccess == result) && ctableCount) {
        SkASSERT(*ctableCount >= 0 && *ctableCount <= 256);
    }

    // A return value of kIncompleteInput indicates a truncated image stream.
    // In this case, we will fill any uninitialized memory with a default value.
    // Some subclasses will take care of filling any uninitialized memory on
    // their own.  They indicate that all of the memory has been filled by
    // setting rowsDecoded equal to the height.
    if (kIncompleteInput == result && rowsDecoded != info.height()) {
        // FIXME: (skbug.com/5772) fillIncompleteImage will fill using the swizzler's width, unless
        // there is a subset. In that case, it will use the width of the subset. From here, the
        // subset will only be non-null in the case of SkWebpCodec, but it treats the subset
        // differenty from the other codecs, and it needs to use the width specified by the info.
        // Set the subset to null so SkWebpCodec uses the correct width.
        fOptions.fSubset = nullptr;
        this->fillIncompleteImage(info, pixels, rowBytes, options->fZeroInitialized, info.height(),
                rowsDecoded);
    }

    return result;
}

SkCodec::Result SkCodec::getPixels(const SkImageInfo& info, void* pixels, size_t rowBytes) {
    return this->getPixels(info, pixels, rowBytes, nullptr, nullptr, nullptr);
}

SkCodec::Result SkCodec::startIncrementalDecode(const SkImageInfo& info, void* pixels,
        size_t rowBytes, const SkCodec::Options* options, SkPMColor* ctable, int* ctableCount) {
    fStartedIncrementalDecode = false;

    if (kUnknown_SkColorType == info.colorType()) {
        return kInvalidConversion;
    }
    if (nullptr == pixels) {
        return kInvalidParameters;
    }

    // Ensure that valid color ptrs are passed in for kIndex8 color type
    CHECK_COLOR_TABLE;

    // FIXME: If the rows come after the rows of a previous incremental decode,
    // we might be able to skip the rewind, but only the implementation knows
    // that. (e.g. PNG will always need to rewind, since we called longjmp, but
    // a bottom-up BMP could skip rewinding if the new rows are above the old
    // rows.)
    if (!this->rewindIfNeeded()) {
        return kCouldNotRewind;
    }

    // Set options.
    Options optsStorage;
    if (nullptr == options) {
        options = &optsStorage;
    } else if (options->fSubset) {
        SkIRect size = SkIRect::MakeSize(info.dimensions());
        if (!size.contains(*options->fSubset)) {
            return kInvalidParameters;
        }

        const int top = options->fSubset->top();
        const int bottom = options->fSubset->bottom();
        if (top < 0 || top >= info.height() || top >= bottom || bottom > info.height()) {
            return kInvalidParameters;
        }
    }

    if (!this->dimensionsSupported(info.dimensions())) {
        return kInvalidScale;
    }

    fDstInfo = info;
    fOptions = *options;

    const Result result = this->onStartIncrementalDecode(info, pixels, rowBytes,
            fOptions, ctable, ctableCount);
    if (kSuccess == result) {
        fStartedIncrementalDecode = true;
    } else if (kUnimplemented == result) {
        // FIXME: This is temporarily necessary, until we transition SkCodec
        // implementations from scanline decoding to incremental decoding.
        // SkAndroidCodec will first attempt to use incremental decoding, but
        // will fall back to scanline decoding if incremental returns
        // kUnimplemented. rewindIfNeeded(), above, set fNeedsRewind to true
        // (after potentially rewinding), but we do not want the next call to
        // startScanlineDecode() to do a rewind.
        fNeedsRewind = false;
    }
    return result;
}


SkCodec::Result SkCodec::startScanlineDecode(const SkImageInfo& info,
        const SkCodec::Options* options, SkPMColor ctable[], int* ctableCount) {
    // Reset fCurrScanline in case of failure.
    fCurrScanline = -1;
    // Ensure that valid color ptrs are passed in for kIndex8 color type
    CHECK_COLOR_TABLE;

    if (!this->rewindIfNeeded()) {
        return kCouldNotRewind;
    }

    // Set options.
    Options optsStorage;
    if (nullptr == options) {
        options = &optsStorage;
    } else if (options->fSubset) {
        SkIRect size = SkIRect::MakeSize(info.dimensions());
        if (!size.contains(*options->fSubset)) {
            return kInvalidInput;
        }

        // We only support subsetting in the x-dimension for scanline decoder.
        // Subsetting in the y-dimension can be accomplished using skipScanlines().
        if (options->fSubset->top() != 0 || options->fSubset->height() != info.height()) {
            return kInvalidInput;
        }
    }

    // FIXME: Support subsets somehow?
    if (!this->dimensionsSupported(info.dimensions())) {
        return kInvalidScale;
    }

    const Result result = this->onStartScanlineDecode(info, *options, ctable, ctableCount);
    if (result != SkCodec::kSuccess) {
        return result;
    }

    fCurrScanline = 0;
    fDstInfo = info;
    fOptions = *options;
    return kSuccess;
}

#undef CHECK_COLOR_TABLE

SkCodec::Result SkCodec::startScanlineDecode(const SkImageInfo& info) {
    return this->startScanlineDecode(info, nullptr, nullptr, nullptr);
}

int SkCodec::getScanlines(void* dst, int countLines, size_t rowBytes) {
    if (fCurrScanline < 0) {
        return 0;
    }

    SkASSERT(!fDstInfo.isEmpty());
    if (countLines <= 0 || fCurrScanline + countLines > fDstInfo.height()) {
        return 0;
    }

    const int linesDecoded = this->onGetScanlines(dst, countLines, rowBytes);
    if (linesDecoded < countLines) {
        this->fillIncompleteImage(this->dstInfo(), dst, rowBytes, this->options().fZeroInitialized,
                countLines, linesDecoded);
    }
    fCurrScanline += countLines;
    return linesDecoded;
}

bool SkCodec::skipScanlines(int countLines) {
    if (fCurrScanline < 0) {
        return false;
    }

    SkASSERT(!fDstInfo.isEmpty());
    if (countLines < 0 || fCurrScanline + countLines > fDstInfo.height()) {
        // Arguably, we could just skip the scanlines which are remaining,
        // and return true. We choose to return false so the client
        // can catch their bug.
        return false;
    }

    bool result = this->onSkipScanlines(countLines);
    fCurrScanline += countLines;
    return result;
}

int SkCodec::outputScanline(int inputScanline) const {
    SkASSERT(0 <= inputScanline && inputScanline < this->getInfo().height());
    return this->onOutputScanline(inputScanline);
}

int SkCodec::onOutputScanline(int inputScanline) const {
    switch (this->getScanlineOrder()) {
        case kTopDown_SkScanlineOrder:
            return inputScanline;
        case kBottomUp_SkScanlineOrder:
            return this->getInfo().height() - inputScanline - 1;
        default:
            // This case indicates an interlaced gif and is implemented by SkGifCodec.
            SkASSERT(false);
            return 0;
    }
}

uint64_t SkCodec::onGetFillValue(const SkImageInfo& dstInfo) const {
    switch (dstInfo.colorType()) {
        case kRGBA_F16_SkColorType: {
            static constexpr uint64_t transparentColor = 0;
            static constexpr uint64_t opaqueColor = ((uint64_t) SK_Half1) << 48;
            return (kOpaque_SkAlphaType == fSrcInfo.alphaType()) ? opaqueColor : transparentColor;
        }
        default: {
            // This not only handles the kN32 case, but also k565, kGray8, kIndex8, since
            // the low bits are zeros.
            return (kOpaque_SkAlphaType == fSrcInfo.alphaType()) ?
                    SK_ColorBLACK : SK_ColorTRANSPARENT;
        }
    }
}

static void fill_proc(const SkImageInfo& info, void* dst, size_t rowBytes,
        uint64_t colorOrIndex, SkCodec::ZeroInitialized zeroInit, SkSampler* sampler) {
    if (sampler) {
        sampler->fill(info, dst, rowBytes, colorOrIndex, zeroInit);
    } else {
        SkSampler::Fill(info, dst, rowBytes, colorOrIndex, zeroInit);
    }
}

void SkCodec::fillIncompleteImage(const SkImageInfo& info, void* dst, size_t rowBytes,
        ZeroInitialized zeroInit, int linesRequested, int linesDecoded) {

    void* fillDst;
    const uint64_t fillValue = this->getFillValue(info);
    const int linesRemaining = linesRequested - linesDecoded;
    SkSampler* sampler = this->getSampler(false);

    int fillWidth = info.width();
    if (fOptions.fSubset) {
        fillWidth = fOptions.fSubset->width();
    }

    switch (this->getScanlineOrder()) {
        case kTopDown_SkScanlineOrder: {
            const SkImageInfo fillInfo = info.makeWH(fillWidth, linesRemaining);
            fillDst = SkTAddOffset<void>(dst, linesDecoded * rowBytes);
            fill_proc(fillInfo, fillDst, rowBytes, fillValue, zeroInit, sampler);
            break;
        }
        case kBottomUp_SkScanlineOrder: {
            fillDst = dst;
            const SkImageInfo fillInfo = info.makeWH(fillWidth, linesRemaining);
            fill_proc(fillInfo, fillDst, rowBytes, fillValue, zeroInit, sampler);
            break;
        }
    }
}

bool SkCodec::initializeColorXform(const SkImageInfo& dstInfo,
                                   SkTransferFunctionBehavior premulBehavior) {
    fColorXform = nullptr;
    bool needsColorCorrectPremul = needs_premul(dstInfo, fEncodedInfo) &&
                                   SkTransferFunctionBehavior::kRespect == premulBehavior;
    if (needs_color_xform(dstInfo, fSrcInfo, needsColorCorrectPremul)) {
        fColorXform = SkColorSpaceXform_Base::New(fSrcInfo.colorSpace(), dstInfo.colorSpace(),
                                                  premulBehavior);
        if (!fColorXform) {
            return false;
        }
    }

    return true;
}

std::vector<SkCodec::FrameInfo> SkCodec::getFrameInfo() {
    const int frameCount = this->getFrameCount();
    SkASSERT(frameCount >= 0);
    if (frameCount <= 0) {
        return std::vector<FrameInfo>{};
    }

    if (frameCount == 1 && !this->onGetFrameInfo(0, nullptr)) {
        // Not animated.
        return std::vector<FrameInfo>{};
    }

    std::vector<FrameInfo> result(frameCount);
    for (int i = 0; i < frameCount; ++i) {
        SkAssertResult(this->onGetFrameInfo(i, &result[i]));
    }
    return result;
}<|MERGE_RESOLUTION|>--- conflicted
+++ resolved
@@ -8,9 +8,6 @@
 #include "SkBmpCodec.h"
 #include "SkCodec.h"
 #include "SkCodecPriv.h"
-<<<<<<< HEAD
-
-=======
 #include "SkColorSpace.h"
 #include "SkColorSpaceXform_Base.h"
 #include "SkData.h"
@@ -22,7 +19,6 @@
 #include "SkPngCodec.h"
 #endif
 #include "SkRawCodec.h"
->>>>>>> c34a946d
 #include "SkStream.h"
 #include "SkWbmpCodec.h"
 #include "SkWebpCodec.h"
@@ -33,20 +29,17 @@
 };
 
 static const DecoderProc gDecoderProcs[] = {
-<<<<<<< HEAD
-    { SkPngCodec::IsPng, SkPngCodec::NewFromStream },
-=======
 #ifdef SK_HAS_JPEG_LIBRARY
     { SkJpegCodec::IsJpeg, SkJpegCodec::NewFromStream },
 #endif
 #ifdef SK_HAS_WEBP_LIBRARY
->>>>>>> c34a946d
     { SkWebpCodec::IsWebp, SkWebpCodec::NewFromStream },
 #endif
     { SkGifCodec::IsGif, SkGifCodec::NewFromStream },
 #ifdef SK_HAS_PNG_LIBRARY
+    { SkPngCodec::IsPng, SkPngCodec::NewFromStream },
+#endif
     { SkIcoCodec::IsIco, SkIcoCodec::NewFromStream },
-#endif
     { SkBmpCodec::IsBmp, SkBmpCodec::NewFromStream },
     { SkWbmpCodec::IsWbmp, SkWbmpCodec::NewFromStream }
 };
