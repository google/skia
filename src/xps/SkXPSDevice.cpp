--- conflicted
+++ resolved
@@ -322,14 +322,10 @@
     return true;
 }
 
-<<<<<<< HEAD
-static HRESULT subset_typeface(SkXPSDevice::TypefaceUse* current) {
+static HRESULT subset_typeface(const SkXPSDevice::TypefaceUse& current) {
 #if SK_BUILD_FOR_WINRT
     return E_UNEXPECTED;
 #else
-=======
-static HRESULT subset_typeface(const SkXPSDevice::TypefaceUse& current) {
->>>>>>> 0df76972
     //CreateFontPackage wants unsigned short.
     //Microsoft, Y U NO stdint.h?
     std::vector<unsigned short> keepList;
