/*
 * Copyright 2011 Google Inc.
 *
 * Use of this source code is governed by a BSD-style license that can be
 * found in the LICENSE file.
 */

#include "include/core/SkTypes.h"
#if defined(SK_BUILD_FOR_WIN)

#include "src/core/SkLeanWindows.h"

#ifndef UNICODE
#define UNICODE
#endif
#ifndef _UNICODE
#define _UNICODE
#endif
#include <ObjBase.h>
#include <XpsObjectModel.h>
#include <T2EmbApi.h>
#include <FontSub.h>
#include <limits>

#include "include/core/SkColor.h"
#include "include/core/SkData.h"
#include "include/core/SkImage.h"
#include "include/core/SkImageEncoder.h"
#include "include/core/SkPaint.h"
#include "include/core/SkPathEffect.h"
#include "include/core/SkPoint.h"
#include "include/core/SkShader.h"
#include "include/core/SkSize.h"
#include "include/core/SkStream.h"
#include "include/core/SkVertices.h"
#include "include/pathops/SkPathOps.h"
#include "include/private/SkTDArray.h"
#include "include/private/SkTo.h"
#include "src/core/SkDraw.h"
#include "src/core/SkEndian.h"
#include "src/core/SkGeometry.h"
#include "src/core/SkImagePriv.h"
#include "src/core/SkMakeUnique.h"
#include "src/core/SkMaskFilterBase.h"
#include "src/core/SkRasterClip.h"
#include "src/core/SkStrikeCache.h"
#include "src/core/SkTLazy.h"
#include "src/core/SkTypefacePriv.h"
#include "src/core/SkUtils.h"
#include "src/sfnt/SkSFNTHeader.h"
#include "src/sfnt/SkTTCFHeader.h"
#include "src/shaders/SkShaderBase.h"
#include "src/utils/win/SkHRESULT.h"
#include "src/utils/win/SkIStream.h"
#include "src/utils/win/SkTScopedComPtr.h"
#include "src/xps/SkXPSDevice.h"

//Windows defines a FLOAT type,
//make it clear when converting a scalar that this is what is wanted.
#define SkScalarToFLOAT(n) SkScalarToFloat(n)

//Dummy representation of a GUID from createId.
#define L_GUID_ID L"XXXXXXXXsXXXXsXXXXsXXXXsXXXXXXXXXXXX"
//Length of GUID representation from createId, including nullptr terminator.
#define GUID_ID_LEN SK_ARRAY_COUNT(L_GUID_ID)

/**
   Formats a GUID and places it into buffer.
   buffer should have space for at least GUID_ID_LEN wide characters.
   The string will always be wchar null terminated.
   XXXXXXXXsXXXXsXXXXsXXXXsXXXXXXXXXXXX0
   @return -1 if there was an error, > 0 if success.
 */
static int format_guid(const GUID& guid,
                       wchar_t* buffer, size_t bufferSize,
                       wchar_t sep = '-') {
    SkASSERT(bufferSize >= GUID_ID_LEN);
    return swprintf_s(buffer,
                      bufferSize,
                      L"%08lX%c%04X%c%04X%c%02X%02X%c%02X%02X%02X%02X%02X%02X",
                      guid.Data1,
                      sep,
                      guid.Data2,
                      sep,
                      guid.Data3,
                      sep,
                      guid.Data4[0],
                      guid.Data4[1],
                      sep,
                      guid.Data4[2],
                      guid.Data4[3],
                      guid.Data4[4],
                      guid.Data4[5],
                      guid.Data4[6],
                      guid.Data4[7]);
}

HRESULT SkXPSDevice::createId(wchar_t* buffer, size_t bufferSize, wchar_t sep) {
    GUID guid = {};
#ifdef SK_XPS_USE_DETERMINISTIC_IDS
    guid.Data1 = fNextId++;
    // The following make this a valid Type4 UUID.
    guid.Data3 = 0x4000;
    guid.Data4[0] = 0x80;
#else
    HRM(CoCreateGuid(&guid), "Could not create GUID for id.");
#endif

    if (format_guid(guid, buffer, bufferSize, sep) == -1) {
        HRM(E_UNEXPECTED, "Could not format GUID into id.");
    }

    return S_OK;
}

SkXPSDevice::SkXPSDevice(SkISize s)
    : INHERITED(SkImageInfo::MakeUnknown(s.width(), s.height()),
                SkSurfaceProps(0, kUnknown_SkPixelGeometry))
    , fCurrentPage(0) {}

SkXPSDevice::~SkXPSDevice() {}

bool SkXPSDevice::beginPortfolio(SkWStream* outputStream, IXpsOMObjectFactory* factory) {
    SkASSERT(factory);
    fXpsFactory.reset(SkRefComPtr(factory));
    HRB(SkWIStream::CreateFromSkWStream(outputStream, &this->fOutputStream));
    return true;
}

bool SkXPSDevice::beginSheet(
        const SkVector& unitsPerMeter,
        const SkVector& pixelsPerMeter,
        const SkSize& trimSize,
        const SkRect* mediaBox,
        const SkRect* bleedBox,
        const SkRect* artBox,
        const SkRect* cropBox) {
    ++this->fCurrentPage;

    //For simplicity, just write everything out in geometry units,
    //then have a base canvas do the scale to physical units.
    this->fCurrentCanvasSize = trimSize;
    this->fCurrentUnitsPerMeter = unitsPerMeter;
    this->fCurrentPixelsPerMeter = pixelsPerMeter;
    return this->createCanvasForLayer();
}

bool SkXPSDevice::createCanvasForLayer() {
    SkASSERT(fXpsFactory);
    fCurrentXpsCanvas.reset();
    HRB(fXpsFactory->CreateCanvas(&fCurrentXpsCanvas));
    return true;
}

template <typename T> static constexpr size_t sk_digits_in() {
    return static_cast<size_t>(std::numeric_limits<T>::digits10 + 1);
}

HRESULT SkXPSDevice::createXpsThumbnail(IXpsOMPage* page,
                                        const unsigned int pageNum,
                                        IXpsOMImageResource** image) {
#ifdef SK_BUILD_FOR_WINRT
    *image = nullptr;
    return S_OK;
#else
    SkTScopedComPtr<IXpsOMThumbnailGenerator> thumbnailGenerator;
    HRM(CoCreateInstance(
            CLSID_XpsOMThumbnailGenerator,
            nullptr,
            CLSCTX_INPROC_SERVER,
            IID_PPV_ARGS(&thumbnailGenerator)),
        "Could not create thumbnail generator.");

    SkTScopedComPtr<IOpcPartUri> partUri;
    constexpr size_t size = SkTMax(
            SK_ARRAY_COUNT(L"/Documents/1/Metadata/.png") + sk_digits_in<decltype(pageNum)>(),
            SK_ARRAY_COUNT(L"/Metadata/" L_GUID_ID L".png"));
    wchar_t buffer[size];
    if (pageNum > 0) {
        swprintf_s(buffer, size, L"/Documents/1/Metadata/%u.png", pageNum);
    } else {
        wchar_t id[GUID_ID_LEN];
        HR(this->createId(id, GUID_ID_LEN));
        swprintf_s(buffer, size, L"/Metadata/%s.png", id);
    }
    HRM(this->fXpsFactory->CreatePartUri(buffer, &partUri),
        "Could not create thumbnail part uri.");

    HRM(thumbnailGenerator->GenerateThumbnail(page,
                                              XPS_IMAGE_TYPE_PNG,
                                              XPS_THUMBNAIL_SIZE_LARGE,
                                              partUri.get(),
                                              image),
        "Could not generate thumbnail.");

    return S_OK;
#endif
}

HRESULT SkXPSDevice::createXpsPage(const XPS_SIZE& pageSize,
                                   IXpsOMPage** page) {
    constexpr size_t size =
        SK_ARRAY_COUNT(L"/Documents/1/Pages/.fpage")
        + sk_digits_in<decltype(fCurrentPage)>();
    wchar_t buffer[size];
    swprintf_s(buffer, size, L"/Documents/1/Pages/%u.fpage",
                             this->fCurrentPage);
    SkTScopedComPtr<IOpcPartUri> partUri;
    HRM(this->fXpsFactory->CreatePartUri(buffer, &partUri),
        "Could not create page part uri.");

    //If the language is unknown, use "und" (XPS Spec 2.3.5.1).
    HRM(this->fXpsFactory->CreatePage(&pageSize,
                                      L"und",
                                      partUri.get(),
                                      page),
        "Could not create page.");

    return S_OK;
}

HRESULT SkXPSDevice::initXpsDocumentWriter(IXpsOMImageResource* image) {
    //Create package writer.
    {
        SkTScopedComPtr<IOpcPartUri> partUri;
        HRM(this->fXpsFactory->CreatePartUri(L"/FixedDocumentSequence.fdseq",
                                             &partUri),
            "Could not create document sequence part uri.");
        HRM(this->fXpsFactory->CreatePackageWriterOnStream(
                this->fOutputStream.get(),
                TRUE,
                XPS_INTERLEAVING_OFF, //XPS_INTERLEAVING_ON,
                partUri.get(),
                nullptr,
                image,
                nullptr,
                nullptr,
                &this->fPackageWriter),
            "Could not create package writer.");
    }

    //Begin the lone document.
    {
        SkTScopedComPtr<IOpcPartUri> partUri;
        HRM(this->fXpsFactory->CreatePartUri(
                L"/Documents/1/FixedDocument.fdoc",
                &partUri),
            "Could not create fixed document part uri.");
        HRM(this->fPackageWriter->StartNewDocument(partUri.get(),
                                                   nullptr,
                                                   nullptr,
                                                   nullptr,
                                                   nullptr),
            "Could not start document.");
    }

    return S_OK;
}

bool SkXPSDevice::endSheet() {
    //XPS is fixed at 96dpi (XPS Spec 11.1).
    static const float xpsDPI = 96.0f;
    static const float inchesPerMeter = 10000.0f / 254.0f;
    static const float targetUnitsPerMeter = xpsDPI * inchesPerMeter;
    const float scaleX = targetUnitsPerMeter
                       / SkScalarToFLOAT(this->fCurrentUnitsPerMeter.fX);
    const float scaleY = targetUnitsPerMeter
                       / SkScalarToFLOAT(this->fCurrentUnitsPerMeter.fY);

    //Create the scale canvas.
    SkTScopedComPtr<IXpsOMCanvas> scaleCanvas;
    HRBM(this->fXpsFactory->CreateCanvas(&scaleCanvas),
         "Could not create scale canvas.");
    SkTScopedComPtr<IXpsOMVisualCollection> scaleCanvasVisuals;
    HRBM(scaleCanvas->GetVisuals(&scaleCanvasVisuals),
         "Could not get scale canvas visuals.");

    SkTScopedComPtr<IXpsOMMatrixTransform> geomToPhys;
    XPS_MATRIX rawGeomToPhys = { scaleX, 0, 0, scaleY, 0, 0, };
    HRBM(this->fXpsFactory->CreateMatrixTransform(&rawGeomToPhys, &geomToPhys),
         "Could not create geometry to physical transform.");
    HRBM(scaleCanvas->SetTransformLocal(geomToPhys.get()),
         "Could not set transform on scale canvas.");

    //Add the content canvas to the scale canvas.
    HRBM(scaleCanvasVisuals->Append(this->fCurrentXpsCanvas.get()),
         "Could not add base canvas to scale canvas.");

    //Create the page.
    XPS_SIZE pageSize = {
        SkScalarToFLOAT(this->fCurrentCanvasSize.width()) * scaleX,
        SkScalarToFLOAT(this->fCurrentCanvasSize.height()) * scaleY,
    };
    SkTScopedComPtr<IXpsOMPage> page;
    HRB(this->createXpsPage(pageSize, &page));

    SkTScopedComPtr<IXpsOMVisualCollection> pageVisuals;
    HRBM(page->GetVisuals(&pageVisuals), "Could not get page visuals.");

    //Add the scale canvas to the page.
    HRBM(pageVisuals->Append(scaleCanvas.get()),
         "Could not add scale canvas to page.");

    //Create the package writer if it hasn't been created yet.
    if (nullptr == this->fPackageWriter.get()) {
        SkTScopedComPtr<IXpsOMImageResource> image;
        //Ignore return, thumbnail is completely optional.
        this->createXpsThumbnail(page.get(), 0, &image);

        HRB(this->initXpsDocumentWriter(image.get()));
    }

    HRBM(this->fPackageWriter->AddPage(page.get(),
                                       &pageSize,
                                       nullptr,
                                       nullptr,
                                       nullptr,
                                       nullptr),
         "Could not write the page.");
    this->fCurrentXpsCanvas.reset();

    return true;
}

<<<<<<< HEAD
static HRESULT subset_typeface(const SkXPSDevice::TypefaceUse& current) {
#if SK_BUILD_FOR_WINRT
=======
static HRESULT subset_typeface(SkXPSDevice::TypefaceUse* current) {
#if SK_BUILD_FOR_WINRT || SK_BUILD_FOR_NANOSERVER
>>>>>>> 50294457
    return E_UNEXPECTED;
#else
    //CreateFontPackage wants unsigned short.
    //Microsoft, Y U NO stdint.h?
    std::vector<unsigned short> keepList;
    current.glyphsUsed.getSetValues([&keepList](unsigned v) {
            keepList.push_back((unsigned short)v);
    });

    int ttcCount = (current.ttcIndex + 1);

    //The following are declared with the types required by CreateFontPackage.
    unsigned char *fontPackageBufferRaw = nullptr;
    unsigned long fontPackageBufferSize;
    unsigned long bytesWritten;
    unsigned long result = CreateFontPackage(
        (unsigned char *) current.fontData->getMemoryBase(),
        (unsigned long) current.fontData->getLength(),
        &fontPackageBufferRaw,
        &fontPackageBufferSize,
        &bytesWritten,
        TTFCFP_FLAGS_SUBSET | TTFCFP_FLAGS_GLYPHLIST | (ttcCount > 0 ? TTFCFP_FLAGS_TTC : 0),
        current.ttcIndex,
        TTFCFP_SUBSET,
        0,
        0,
        0,
        keepList.data(),
        SkTo<unsigned short>(keepList.size()),
        sk_malloc_throw,
        sk_realloc_throw,
        sk_free,
        nullptr);
    SkAutoTMalloc<unsigned char> fontPackageBuffer(fontPackageBufferRaw);
    if (result != NO_ERROR) {
        SkDEBUGF("CreateFontPackage Error %lu", result);
        return E_UNEXPECTED;
    }

    // If it was originally a ttc, keep it a ttc.
    // CreateFontPackage over-allocates, realloc usually decreases the size substantially.
    size_t extra;
    if (ttcCount > 0) {
        // Create space for a ttc header.
        extra = sizeof(SkTTCFHeader) + (ttcCount * sizeof(SK_OT_ULONG));
        fontPackageBuffer.realloc(bytesWritten + extra);
        //overlap is certain, use memmove
        memmove(fontPackageBuffer.get() + extra, fontPackageBuffer.get(), bytesWritten);

        // Write the ttc header.
        SkTTCFHeader* ttcfHeader = reinterpret_cast<SkTTCFHeader*>(fontPackageBuffer.get());
        ttcfHeader->ttcTag = SkTTCFHeader::TAG;
        ttcfHeader->version = SkTTCFHeader::version_1;
        ttcfHeader->numOffsets = SkEndian_SwapBE32(ttcCount);
        SK_OT_ULONG* offsetPtr = SkTAfter<SK_OT_ULONG>(ttcfHeader);
        for (int i = 0; i < ttcCount; ++i, ++offsetPtr) {
            *offsetPtr = SkEndian_SwapBE32(SkToU32(extra));
        }

        // Fix up offsets in sfnt table entries.
        SkSFNTHeader* sfntHeader = SkTAddOffset<SkSFNTHeader>(fontPackageBuffer.get(), extra);
        int numTables = SkEndian_SwapBE16(sfntHeader->numTables);
        SkSFNTHeader::TableDirectoryEntry* tableDirectory =
            SkTAfter<SkSFNTHeader::TableDirectoryEntry>(sfntHeader);
        for (int i = 0; i < numTables; ++i, ++tableDirectory) {
            tableDirectory->offset = SkEndian_SwapBE32(
                SkToU32(SkEndian_SwapBE32(SkToU32(tableDirectory->offset)) + extra));
        }
    } else {
        extra = 0;
        fontPackageBuffer.realloc(bytesWritten);
    }

    std::unique_ptr<SkMemoryStream> newStream(new SkMemoryStream());
    newStream->setMemoryOwned(fontPackageBuffer.release(), bytesWritten + extra);

    SkTScopedComPtr<IStream> newIStream;
    SkIStream::CreateFromSkStream(std::move(newStream), &newIStream);

    XPS_FONT_EMBEDDING embedding;
    HRM(current.xpsFont->GetEmbeddingOption(&embedding),
        "Could not get embedding option from font.");

    SkTScopedComPtr<IOpcPartUri> partUri;
    HRM(current.xpsFont->GetPartName(&partUri),
        "Could not get part uri from font.");

    HRM(current.xpsFont->SetContent(
            newIStream.get(),
            embedding,
            partUri.get()),
        "Could not set new stream for subsetted font.");

    return S_OK;
#endif
}

bool SkXPSDevice::endPortfolio() {
    //Subset fonts
    for (const TypefaceUse& current : this->fTypefaces) {
        //Ignore return for now, if it didn't subset, let it be.
        subset_typeface(current);
    }

    if (this->fPackageWriter) {
        HRBM(this->fPackageWriter->Close(), "Could not close writer.");
    }

    return true;
}

static XPS_COLOR xps_color(const SkColor skColor) {
    //XPS uses non-pre-multiplied alpha (XPS Spec 11.4).
    XPS_COLOR xpsColor;
    xpsColor.colorType = XPS_COLOR_TYPE_SRGB;
    xpsColor.value.sRGB.alpha = SkColorGetA(skColor);
    xpsColor.value.sRGB.red = SkColorGetR(skColor);
    xpsColor.value.sRGB.green = SkColorGetG(skColor);
    xpsColor.value.sRGB.blue = SkColorGetB(skColor);

    return xpsColor;
}

static XPS_POINT xps_point(const SkPoint& point) {
    XPS_POINT xpsPoint = {
        SkScalarToFLOAT(point.fX),
        SkScalarToFLOAT(point.fY),
    };
    return xpsPoint;
}

static XPS_POINT xps_point(const SkPoint& point, const SkMatrix& matrix) {
    SkPoint skTransformedPoint;
    matrix.mapXY(point.fX, point.fY, &skTransformedPoint);
    return xps_point(skTransformedPoint);
}

static XPS_SPREAD_METHOD xps_spread_method(SkTileMode tileMode) {
    switch (tileMode) {
    case SkTileMode::kClamp:
        return XPS_SPREAD_METHOD_PAD;
    case SkTileMode::kRepeat:
        return XPS_SPREAD_METHOD_REPEAT;
    case SkTileMode::kMirror:
        return XPS_SPREAD_METHOD_REFLECT;
    case SkTileMode::kDecal:
        // TODO: fake
        return XPS_SPREAD_METHOD_PAD;
    default:
        SkDEBUGFAIL("Unknown tile mode.");
    }
    return XPS_SPREAD_METHOD_PAD;
}

static void transform_offsets(SkScalar* stopOffsets, const int numOffsets,
                              const SkPoint& start, const SkPoint& end,
                              const SkMatrix& transform) {
    SkPoint startTransformed;
    transform.mapXY(start.fX, start.fY, &startTransformed);
    SkPoint endTransformed;
    transform.mapXY(end.fX, end.fY, &endTransformed);

    //Manhattan distance between transformed start and end.
    SkScalar startToEnd = (endTransformed.fX - startTransformed.fX)
                        + (endTransformed.fY - startTransformed.fY);
    if (SkScalarNearlyZero(startToEnd)) {
        for (int i = 0; i < numOffsets; ++i) {
            stopOffsets[i] = 0;
        }
        return;
    }

    for (int i = 0; i < numOffsets; ++i) {
        SkPoint stop;
        stop.fX = (end.fX - start.fX) * stopOffsets[i];
        stop.fY = (end.fY - start.fY) * stopOffsets[i];

        SkPoint stopTransformed;
        transform.mapXY(stop.fX, stop.fY, &stopTransformed);

        //Manhattan distance between transformed start and stop.
        SkScalar startToStop = (stopTransformed.fX - startTransformed.fX)
                             + (stopTransformed.fY - startTransformed.fY);
        //Percentage along transformed line.
        stopOffsets[i] = startToStop / startToEnd;
    }
}

HRESULT SkXPSDevice::createXpsTransform(const SkMatrix& matrix,
                                        IXpsOMMatrixTransform** xpsTransform) {
    SkScalar affine[6];
    if (!matrix.asAffine(affine)) {
        *xpsTransform = nullptr;
        return S_FALSE;
    }
    XPS_MATRIX rawXpsMatrix = {
        SkScalarToFLOAT(affine[SkMatrix::kAScaleX]),
        SkScalarToFLOAT(affine[SkMatrix::kASkewY]),
        SkScalarToFLOAT(affine[SkMatrix::kASkewX]),
        SkScalarToFLOAT(affine[SkMatrix::kAScaleY]),
        SkScalarToFLOAT(affine[SkMatrix::kATransX]),
        SkScalarToFLOAT(affine[SkMatrix::kATransY]),
    };
    HRM(this->fXpsFactory->CreateMatrixTransform(&rawXpsMatrix, xpsTransform),
        "Could not create transform.");

    return S_OK;
}

HRESULT SkXPSDevice::createPath(IXpsOMGeometryFigure* figure,
                                IXpsOMVisualCollection* visuals,
                                IXpsOMPath** path) {
    SkTScopedComPtr<IXpsOMGeometry> geometry;
    HRM(this->fXpsFactory->CreateGeometry(&geometry),
        "Could not create geometry.");

    SkTScopedComPtr<IXpsOMGeometryFigureCollection> figureCollection;
    HRM(geometry->GetFigures(&figureCollection), "Could not get figures.");
    HRM(figureCollection->Append(figure), "Could not add figure.");

    HRM(this->fXpsFactory->CreatePath(path), "Could not create path.");
    HRM((*path)->SetGeometryLocal(geometry.get()), "Could not set geometry");

    HRM(visuals->Append(*path), "Could not add path to visuals.");
    return S_OK;
}

HRESULT SkXPSDevice::createXpsSolidColorBrush(const SkColor skColor,
                                              const SkAlpha alpha,
                                              IXpsOMBrush** xpsBrush) {
    XPS_COLOR xpsColor = xps_color(skColor);
    SkTScopedComPtr<IXpsOMSolidColorBrush> solidBrush;
    HRM(this->fXpsFactory->CreateSolidColorBrush(&xpsColor, nullptr, &solidBrush),
        "Could not create solid color brush.");
    HRM(solidBrush->SetOpacity(alpha / 255.0f), "Could not set opacity.");
    HRM(solidBrush->QueryInterface<IXpsOMBrush>(xpsBrush), "QI Fail.");
    return S_OK;
}

HRESULT SkXPSDevice::sideOfClamp(const SkRect& areaToFill,
                                 const XPS_RECT& imageViewBox,
                                 IXpsOMImageResource* image,
                                 IXpsOMVisualCollection* visuals) {
    SkTScopedComPtr<IXpsOMGeometryFigure> areaToFillFigure;
    HR(this->createXpsRect(areaToFill, FALSE, TRUE, &areaToFillFigure));

    SkTScopedComPtr<IXpsOMPath> areaToFillPath;
    HR(this->createPath(areaToFillFigure.get(), visuals, &areaToFillPath));

    SkTScopedComPtr<IXpsOMImageBrush> areaToFillBrush;
    HRM(this->fXpsFactory->CreateImageBrush(image,
                                            &imageViewBox,
                                            &imageViewBox,
                                            &areaToFillBrush),
        "Could not create brush for side of clamp.");
    HRM(areaToFillBrush->SetTileMode(XPS_TILE_MODE_FLIPXY),
        "Could not set tile mode for side of clamp.");
    HRM(areaToFillPath->SetFillBrushLocal(areaToFillBrush.get()),
        "Could not set brush for side of clamp");

    return S_OK;
}

HRESULT SkXPSDevice::cornerOfClamp(const SkRect& areaToFill,
                                   const SkColor color,
                                   IXpsOMVisualCollection* visuals) {
    SkTScopedComPtr<IXpsOMGeometryFigure> areaToFillFigure;
    HR(this->createXpsRect(areaToFill, FALSE, TRUE, &areaToFillFigure));

    SkTScopedComPtr<IXpsOMPath> areaToFillPath;
    HR(this->createPath(areaToFillFigure.get(), visuals, &areaToFillPath));

    SkTScopedComPtr<IXpsOMBrush> areaToFillBrush;
    HR(this->createXpsSolidColorBrush(color, 0xFF, &areaToFillBrush));
    HRM(areaToFillPath->SetFillBrushLocal(areaToFillBrush.get()),
        "Could not set brush for corner of clamp.");

    return S_OK;
}

static const XPS_TILE_MODE XTM_N  = XPS_TILE_MODE_NONE;
static const XPS_TILE_MODE XTM_T  = XPS_TILE_MODE_TILE;
static const XPS_TILE_MODE XTM_X  = XPS_TILE_MODE_FLIPX;
static const XPS_TILE_MODE XTM_Y  = XPS_TILE_MODE_FLIPY;
static const XPS_TILE_MODE XTM_XY = XPS_TILE_MODE_FLIPXY;

//TODO(bungeman): In the future, should skia add None,
//handle None+Mirror and None+Repeat correctly.
//None is currently an internal hack so masks don't repeat (None+None only).
static XPS_TILE_MODE gSkToXpsTileMode[kSkTileModeCount+1]
                                     [kSkTileModeCount+1] = {
               //Clamp  //Repeat //Mirror //None
    /*Clamp */ {XTM_N,  XTM_T,   XTM_Y,   XTM_N},
    /*Repeat*/ {XTM_T,  XTM_T,   XTM_Y,   XTM_N},
    /*Mirror*/ {XTM_X,  XTM_X,   XTM_XY,  XTM_X},
    /*None  */ {XTM_N,  XTM_N,   XTM_Y,   XTM_N},
};

static XPS_TILE_MODE SkToXpsTileMode(SkTileMode tmx, SkTileMode tmy) {
    return gSkToXpsTileMode[(unsigned)tmx][(unsigned)tmy];
}

HRESULT SkXPSDevice::createXpsImageBrush(
        const SkBitmap& bitmap,
        const SkMatrix& localMatrix,
        const SkTileMode (&xy)[2],
        const SkAlpha alpha,
        IXpsOMTileBrush** xpsBrush) {
    SkDynamicMemoryWStream write;
    if (!SkEncodeImage(&write, bitmap, SkEncodedImageFormat::kPNG, 100)) {
        HRM(E_FAIL, "Unable to encode bitmap as png.");
    }
    SkTScopedComPtr<IStream> read;
    HRM(SkIStream::CreateFromSkStream(write.detachAsStream(), &read),
        "Could not create stream from png data.");

    const size_t size =
        SK_ARRAY_COUNT(L"/Documents/1/Resources/Images/" L_GUID_ID L".png");
    wchar_t buffer[size];
    wchar_t id[GUID_ID_LEN];
    HR(this->createId(id, GUID_ID_LEN));
    swprintf_s(buffer, size, L"/Documents/1/Resources/Images/%s.png", id);

    SkTScopedComPtr<IOpcPartUri> imagePartUri;
    HRM(this->fXpsFactory->CreatePartUri(buffer, &imagePartUri),
        "Could not create image part uri.");

    SkTScopedComPtr<IXpsOMImageResource> imageResource;
    HRM(this->fXpsFactory->CreateImageResource(
            read.get(),
            XPS_IMAGE_TYPE_PNG,
            imagePartUri.get(),
            &imageResource),
        "Could not create image resource.");

    XPS_RECT bitmapRect = {
        0.0, 0.0,
        static_cast<FLOAT>(bitmap.width()), static_cast<FLOAT>(bitmap.height())
    };
    SkTScopedComPtr<IXpsOMImageBrush> xpsImageBrush;
    HRM(this->fXpsFactory->CreateImageBrush(imageResource.get(),
                                            &bitmapRect, &bitmapRect,
                                            &xpsImageBrush),
        "Could not create image brush.");

    if (SkTileMode::kClamp != xy[0] &&
        SkTileMode::kClamp != xy[1]) {

        HRM(xpsImageBrush->SetTileMode(SkToXpsTileMode(xy[0], xy[1])),
            "Could not set image tile mode");
        HRM(xpsImageBrush->SetOpacity(alpha / 255.0f),
            "Could not set image opacity.");
        HRM(xpsImageBrush->QueryInterface(xpsBrush), "QI failed.");
    } else {
        //TODO(bungeman): compute how big this really needs to be.
        const SkScalar BIG = SkIntToScalar(1000); //SK_ScalarMax;
        const FLOAT BIG_F = SkScalarToFLOAT(BIG);
        const SkScalar bWidth = SkIntToScalar(bitmap.width());
        const SkScalar bHeight = SkIntToScalar(bitmap.height());

        //create brush canvas
        SkTScopedComPtr<IXpsOMCanvas> brushCanvas;
        HRM(this->fXpsFactory->CreateCanvas(&brushCanvas),
            "Could not create image brush canvas.");
        SkTScopedComPtr<IXpsOMVisualCollection> brushVisuals;
        HRM(brushCanvas->GetVisuals(&brushVisuals),
            "Could not get image brush canvas visuals collection.");

        //create central figure
        const SkRect bitmapPoints = SkRect::MakeLTRB(0, 0, bWidth, bHeight);
        SkTScopedComPtr<IXpsOMGeometryFigure> centralFigure;
        HR(this->createXpsRect(bitmapPoints, FALSE, TRUE, &centralFigure));

        SkTScopedComPtr<IXpsOMPath> centralPath;
        HR(this->createPath(centralFigure.get(),
                            brushVisuals.get(),
                            &centralPath));
        HRM(xpsImageBrush->SetTileMode(XPS_TILE_MODE_FLIPXY),
            "Could not set tile mode for image brush central path.");
        HRM(centralPath->SetFillBrushLocal(xpsImageBrush.get()),
            "Could not set fill brush for image brush central path.");

        //add left/right
        if (SkTileMode::kClamp == xy[0]) {
            SkRect leftArea = SkRect::MakeLTRB(-BIG, 0, 0, bHeight);
            XPS_RECT leftImageViewBox = {
                0.0, 0.0,
                1.0, static_cast<FLOAT>(bitmap.height()),
            };
            HR(this->sideOfClamp(leftArea, leftImageViewBox,
                                 imageResource.get(),
                                 brushVisuals.get()));

            SkRect rightArea = SkRect::MakeLTRB(bWidth, 0, BIG, bHeight);
            XPS_RECT rightImageViewBox = {
                bitmap.width() - 1.0f, 0.0f,
                1.0f, static_cast<FLOAT>(bitmap.height()),
            };
            HR(this->sideOfClamp(rightArea, rightImageViewBox,
                                 imageResource.get(),
                                 brushVisuals.get()));
        }

        //add top/bottom
        if (SkTileMode::kClamp == xy[1]) {
            SkRect topArea = SkRect::MakeLTRB(0, -BIG, bWidth, 0);
            XPS_RECT topImageViewBox = {
                0.0, 0.0,
                static_cast<FLOAT>(bitmap.width()), 1.0,
            };
            HR(this->sideOfClamp(topArea, topImageViewBox,
                                 imageResource.get(),
                                 brushVisuals.get()));

            SkRect bottomArea = SkRect::MakeLTRB(0, bHeight, bWidth, BIG);
            XPS_RECT bottomImageViewBox = {
                0.0f, bitmap.height() - 1.0f,
                static_cast<FLOAT>(bitmap.width()), 1.0f,
            };
            HR(this->sideOfClamp(bottomArea, bottomImageViewBox,
                                 imageResource.get(),
                                 brushVisuals.get()));
        }

        //add tl, tr, bl, br
        if (SkTileMode::kClamp == xy[0] &&
            SkTileMode::kClamp == xy[1]) {

            const SkColor tlColor = bitmap.getColor(0,0);
            const SkRect tlArea = SkRect::MakeLTRB(-BIG, -BIG, 0, 0);
            HR(this->cornerOfClamp(tlArea, tlColor, brushVisuals.get()));

            const SkColor trColor = bitmap.getColor(bitmap.width()-1,0);
            const SkRect trArea = SkRect::MakeLTRB(bWidth, -BIG, BIG, 0);
            HR(this->cornerOfClamp(trArea, trColor, brushVisuals.get()));

            const SkColor brColor = bitmap.getColor(bitmap.width()-1,
                                                    bitmap.height()-1);
            const SkRect brArea = SkRect::MakeLTRB(bWidth, bHeight, BIG, BIG);
            HR(this->cornerOfClamp(brArea, brColor, brushVisuals.get()));

            const SkColor blColor = bitmap.getColor(0,bitmap.height()-1);
            const SkRect blArea = SkRect::MakeLTRB(-BIG, bHeight, 0, BIG);
            HR(this->cornerOfClamp(blArea, blColor, brushVisuals.get()));
        }

        //create visual brush from canvas
        XPS_RECT bound = {};
        if (SkTileMode::kClamp == xy[0] &&
            SkTileMode::kClamp == xy[1]) {

            bound.x = BIG_F / -2;
            bound.y = BIG_F / -2;
            bound.width = BIG_F;
            bound.height = BIG_F;
        } else if (SkTileMode::kClamp == xy[0]) {
            bound.x = BIG_F / -2;
            bound.y = 0.0f;
            bound.width = BIG_F;
            bound.height = static_cast<FLOAT>(bitmap.height());
        } else if (SkTileMode::kClamp == xy[1]) {
            bound.x = 0;
            bound.y = BIG_F / -2;
            bound.width = static_cast<FLOAT>(bitmap.width());
            bound.height = BIG_F;
        }
        SkTScopedComPtr<IXpsOMVisualBrush> clampBrush;
        HRM(this->fXpsFactory->CreateVisualBrush(&bound, &bound, &clampBrush),
            "Could not create visual brush for image brush.");
        HRM(clampBrush->SetVisualLocal(brushCanvas.get()),
            "Could not set canvas on visual brush for image brush.");
        HRM(clampBrush->SetTileMode(SkToXpsTileMode(xy[0], xy[1])),
            "Could not set tile mode on visual brush for image brush.");
        HRM(clampBrush->SetOpacity(alpha / 255.0f),
            "Could not set opacity on visual brush for image brush.");

        HRM(clampBrush->QueryInterface(xpsBrush), "QI failed.");
    }

    SkTScopedComPtr<IXpsOMMatrixTransform> xpsMatrixToUse;
    HR(this->createXpsTransform(localMatrix, &xpsMatrixToUse));
    if (xpsMatrixToUse.get()) {
        HRM((*xpsBrush)->SetTransformLocal(xpsMatrixToUse.get()),
            "Could not set transform for image brush.");
    } else {
        //TODO(bungeman): perspective bitmaps in general.
    }

    return S_OK;
}

HRESULT SkXPSDevice::createXpsGradientStop(const SkColor skColor,
                                           const SkScalar offset,
                                           IXpsOMGradientStop** xpsGradStop) {
    XPS_COLOR gradStopXpsColor = xps_color(skColor);
    HRM(this->fXpsFactory->CreateGradientStop(&gradStopXpsColor,
                                              nullptr,
                                              SkScalarToFLOAT(offset),
                                              xpsGradStop),
        "Could not create gradient stop.");
    return S_OK;
}

HRESULT SkXPSDevice::createXpsLinearGradient(SkShader::GradientInfo info,
                                             const SkAlpha alpha,
                                             const SkMatrix& localMatrix,
                                             IXpsOMMatrixTransform* xpsMatrix,
                                             IXpsOMBrush** xpsBrush) {
    XPS_POINT startPoint;
    XPS_POINT endPoint;
    if (xpsMatrix) {
        startPoint = xps_point(info.fPoint[0]);
        endPoint = xps_point(info.fPoint[1]);
    } else {
        transform_offsets(info.fColorOffsets, info.fColorCount,
                          info.fPoint[0], info.fPoint[1],
                          localMatrix);
        startPoint = xps_point(info.fPoint[0], localMatrix);
        endPoint = xps_point(info.fPoint[1], localMatrix);
    }

    SkTScopedComPtr<IXpsOMGradientStop> gradStop0;
    HR(createXpsGradientStop(info.fColors[0],
                             info.fColorOffsets[0],
                             &gradStop0));

    SkTScopedComPtr<IXpsOMGradientStop> gradStop1;
    HR(createXpsGradientStop(info.fColors[1],
                             info.fColorOffsets[1],
                             &gradStop1));

    SkTScopedComPtr<IXpsOMLinearGradientBrush> gradientBrush;
    HRM(this->fXpsFactory->CreateLinearGradientBrush(gradStop0.get(),
                                                     gradStop1.get(),
                                                     &startPoint,
                                                     &endPoint,
                                                     &gradientBrush),
        "Could not create linear gradient brush.");
    if (xpsMatrix) {
        HRM(gradientBrush->SetTransformLocal(xpsMatrix),
            "Could not set transform on linear gradient brush.");
    }

    SkTScopedComPtr<IXpsOMGradientStopCollection> gradStopCollection;
    HRM(gradientBrush->GetGradientStops(&gradStopCollection),
        "Could not get linear gradient stop collection.");
    for (int i = 2; i < info.fColorCount; ++i) {
        SkTScopedComPtr<IXpsOMGradientStop> gradStop;
        HR(createXpsGradientStop(info.fColors[i],
                                 info.fColorOffsets[i],
                                 &gradStop));
        HRM(gradStopCollection->Append(gradStop.get()),
            "Could not add linear gradient stop.");
    }

    HRM(gradientBrush->SetSpreadMethod(xps_spread_method((SkTileMode)info.fTileMode)),
        "Could not set spread method of linear gradient.");

    HRM(gradientBrush->SetOpacity(alpha / 255.0f),
        "Could not set opacity of linear gradient brush.");
    HRM(gradientBrush->QueryInterface<IXpsOMBrush>(xpsBrush), "QI failed");

    return S_OK;
}

HRESULT SkXPSDevice::createXpsRadialGradient(SkShader::GradientInfo info,
                                             const SkAlpha alpha,
                                             const SkMatrix& localMatrix,
                                             IXpsOMMatrixTransform* xpsMatrix,
                                             IXpsOMBrush** xpsBrush) {
    SkTScopedComPtr<IXpsOMGradientStop> gradStop0;
    HR(createXpsGradientStop(info.fColors[0],
                             info.fColorOffsets[0],
                             &gradStop0));

    SkTScopedComPtr<IXpsOMGradientStop> gradStop1;
    HR(createXpsGradientStop(info.fColors[1],
                             info.fColorOffsets[1],
                             &gradStop1));

    //TODO: figure out how to fake better if not affine
    XPS_POINT centerPoint;
    XPS_POINT gradientOrigin;
    XPS_SIZE radiiSizes;
    if (xpsMatrix) {
        centerPoint = xps_point(info.fPoint[0]);
        gradientOrigin = xps_point(info.fPoint[0]);
        radiiSizes.width = SkScalarToFLOAT(info.fRadius[0]);
        radiiSizes.height = SkScalarToFLOAT(info.fRadius[0]);
    } else {
        centerPoint = xps_point(info.fPoint[0], localMatrix);
        gradientOrigin = xps_point(info.fPoint[0], localMatrix);

        SkScalar radius = info.fRadius[0];
        SkVector vec[2];

        vec[0].set(radius, 0);
        vec[1].set(0, radius);
        localMatrix.mapVectors(vec, 2);

        SkScalar d0 = vec[0].length();
        SkScalar d1 = vec[1].length();

        radiiSizes.width = SkScalarToFLOAT(d0);
        radiiSizes.height = SkScalarToFLOAT(d1);
    }

    SkTScopedComPtr<IXpsOMRadialGradientBrush> gradientBrush;
    HRM(this->fXpsFactory->CreateRadialGradientBrush(gradStop0.get(),
                                                     gradStop1.get(),
                                                     &centerPoint,
                                                     &gradientOrigin,
                                                     &radiiSizes,
                                                     &gradientBrush),
        "Could not create radial gradient brush.");
    if (xpsMatrix) {
        HRM(gradientBrush->SetTransformLocal(xpsMatrix),
            "Could not set transform on radial gradient brush.");
    }

    SkTScopedComPtr<IXpsOMGradientStopCollection> gradStopCollection;
    HRM(gradientBrush->GetGradientStops(&gradStopCollection),
        "Could not get radial gradient stop collection.");
    for (int i = 2; i < info.fColorCount; ++i) {
        SkTScopedComPtr<IXpsOMGradientStop> gradStop;
        HR(createXpsGradientStop(info.fColors[i],
                                 info.fColorOffsets[i],
                                 &gradStop));
        HRM(gradStopCollection->Append(gradStop.get()),
            "Could not add radial gradient stop.");
    }

    HRM(gradientBrush->SetSpreadMethod(xps_spread_method((SkTileMode)info.fTileMode)),
        "Could not set spread method of radial gradient.");

    HRM(gradientBrush->SetOpacity(alpha / 255.0f),
        "Could not set opacity of radial gradient brush.");
    HRM(gradientBrush->QueryInterface<IXpsOMBrush>(xpsBrush), "QI failed.");

    return S_OK;
}

HRESULT SkXPSDevice::createXpsBrush(const SkPaint& skPaint,
                                    IXpsOMBrush** brush,
                                    const SkMatrix* parentTransform) {
    const SkShader *shader = skPaint.getShader();
    if (nullptr == shader) {
        HR(this->createXpsSolidColorBrush(skPaint.getColor(), 0xFF, brush));
        return S_OK;
    }

    //Gradient shaders.
    SkShader::GradientInfo info;
    info.fColorCount = 0;
    info.fColors = nullptr;
    info.fColorOffsets = nullptr;
    SkShader::GradientType gradientType = shader->asAGradient(&info);

    if (SkShader::kNone_GradientType == gradientType) {
        //Nothing to see, move along.

    } else if (SkShader::kColor_GradientType == gradientType) {
        SkASSERT(1 == info.fColorCount);
        SkColor color;
        info.fColors = &color;
        shader->asAGradient(&info);
        SkAlpha alpha = skPaint.getAlpha();
        HR(this->createXpsSolidColorBrush(color, alpha, brush));
        return S_OK;

    } else {
        if (info.fColorCount == 0) {
            const SkColor color = skPaint.getColor();
            HR(this->createXpsSolidColorBrush(color, 0xFF, brush));
            return S_OK;
        }

        SkAutoTArray<SkColor> colors(info.fColorCount);
        SkAutoTArray<SkScalar> colorOffsets(info.fColorCount);
        info.fColors = colors.get();
        info.fColorOffsets = colorOffsets.get();
        shader->asAGradient(&info);

        if (1 == info.fColorCount) {
            SkColor color = info.fColors[0];
            SkAlpha alpha = skPaint.getAlpha();
            HR(this->createXpsSolidColorBrush(color, alpha, brush));
            return S_OK;
        }

        SkMatrix localMatrix = as_SB(shader)->getLocalMatrix();
        if (parentTransform) {
            localMatrix.preConcat(*parentTransform);
        }
        SkTScopedComPtr<IXpsOMMatrixTransform> xpsMatrixToUse;
        HR(this->createXpsTransform(localMatrix, &xpsMatrixToUse));

        if (SkShader::kLinear_GradientType == gradientType) {
            HR(this->createXpsLinearGradient(info,
                                             skPaint.getAlpha(),
                                             localMatrix,
                                             xpsMatrixToUse.get(),
                                             brush));
            return S_OK;
        }

        if (SkShader::kRadial_GradientType == gradientType) {
            HR(this->createXpsRadialGradient(info,
                                             skPaint.getAlpha(),
                                             localMatrix,
                                             xpsMatrixToUse.get(),
                                             brush));
            return S_OK;
        }

        if (SkShader::kConical_GradientType == gradientType) {
            //simple if affine and one is 0, otherwise will have to fake
        }

        if (SkShader::kSweep_GradientType == gradientType) {
            //have to fake
        }
    }

    SkBitmap outTexture;
    SkMatrix outMatrix;
    SkTileMode xy[2];
    SkImage* image = shader->isAImage(&outMatrix, xy);
    if (image && image->asLegacyBitmap(&outTexture)) {
        //TODO: outMatrix??
        SkMatrix localMatrix = as_SB(shader)->getLocalMatrix();
        if (parentTransform) {
            localMatrix.postConcat(*parentTransform);
        }

        SkTScopedComPtr<IXpsOMTileBrush> tileBrush;
        HR(this->createXpsImageBrush(outTexture,
                                     localMatrix,
                                     xy,
                                     skPaint.getAlpha(),
                                     &tileBrush));

        HRM(tileBrush->QueryInterface<IXpsOMBrush>(brush), "QI failed.");
    } else {
        HR(this->createXpsSolidColorBrush(skPaint.getColor(), 0xFF, brush));
    }
    return S_OK;
}

static bool rect_must_be_pathed(const SkPaint& paint, const SkMatrix& matrix) {
    const bool zeroWidth = (0 == paint.getStrokeWidth());
    const bool stroke = (SkPaint::kFill_Style != paint.getStyle());

    return paint.getPathEffect() ||
           paint.getMaskFilter() ||
           (stroke && (
               (matrix.hasPerspective() && !zeroWidth) ||
               SkPaint::kMiter_Join != paint.getStrokeJoin() ||
               (SkPaint::kMiter_Join == paint.getStrokeJoin() &&
                paint.getStrokeMiter() < SK_ScalarSqrt2)
           ))
    ;
}

HRESULT SkXPSDevice::createXpsRect(const SkRect& rect, BOOL stroke, BOOL fill,
                                   IXpsOMGeometryFigure** xpsRect) {
    const SkPoint points[4] = {
        { rect.fLeft, rect.fTop },
        { rect.fRight, rect.fTop },
        { rect.fRight, rect.fBottom },
        { rect.fLeft, rect.fBottom },
    };
    return this->createXpsQuad(points, stroke, fill, xpsRect);
}
HRESULT SkXPSDevice::createXpsQuad(const SkPoint (&points)[4],
                                   BOOL stroke, BOOL fill,
                                   IXpsOMGeometryFigure** xpsQuad) {
    // Define the start point.
    XPS_POINT startPoint = xps_point(points[0]);

    // Create the figure.
    HRM(this->fXpsFactory->CreateGeometryFigure(&startPoint, xpsQuad),
        "Could not create quad geometry figure.");

    // Define the type of each segment.
    XPS_SEGMENT_TYPE segmentTypes[3] = {
        XPS_SEGMENT_TYPE_LINE,
        XPS_SEGMENT_TYPE_LINE,
        XPS_SEGMENT_TYPE_LINE,
    };

    // Define the x and y coordinates of each corner of the figure.
    FLOAT segmentData[6] = {
        SkScalarToFLOAT(points[1].fX), SkScalarToFLOAT(points[1].fY),
        SkScalarToFLOAT(points[2].fX), SkScalarToFLOAT(points[2].fY),
        SkScalarToFLOAT(points[3].fX), SkScalarToFLOAT(points[3].fY),
    };

    // Describe if the segments are stroked.
    BOOL segmentStrokes[3] = {
        stroke, stroke, stroke,
    };

    // Add the segment data to the figure.
    HRM((*xpsQuad)->SetSegments(
            3, 6,
            segmentTypes , segmentData, segmentStrokes),
        "Could not add segment data to quad.");

    // Set the closed and filled properties of the figure.
    HRM((*xpsQuad)->SetIsClosed(stroke), "Could not set quad close.");
    HRM((*xpsQuad)->SetIsFilled(fill), "Could not set quad fill.");

    return S_OK;
}

void SkXPSDevice::drawPoints(SkCanvas::PointMode mode,
                             size_t count, const SkPoint points[],
                             const SkPaint& paint) {
    //TODO
}

void SkXPSDevice::drawVertices(const SkVertices* v, const SkVertices::Bone bones[], int boneCount,
                               SkBlendMode blendMode, const SkPaint& paint) {
    //TODO
}

void SkXPSDevice::drawPaint(const SkPaint& origPaint) {
    const SkRect r = SkRect::MakeSize(this->fCurrentCanvasSize);

    //If trying to paint with a stroke, ignore that and fill.
    SkPaint* fillPaint = const_cast<SkPaint*>(&origPaint);
    SkTCopyOnFirstWrite<SkPaint> paint(origPaint);
    if (paint->getStyle() != SkPaint::kFill_Style) {
        paint.writable()->setStyle(SkPaint::kFill_Style);
    }

    this->internalDrawRect(r, false, *fillPaint);
}

void SkXPSDevice::drawRect(const SkRect& r,
                           const SkPaint& paint) {
    this->internalDrawRect(r, true, paint);
}

void SkXPSDevice::drawRRect(const SkRRect& rr,
                            const SkPaint& paint) {
    SkPath path;
    path.addRRect(rr);
    this->drawPath(path, paint, true);
}

static SkIRect size(const SkBaseDevice& dev) { return {0, 0, dev.width(), dev.height()}; }

void SkXPSDevice::internalDrawRect(const SkRect& r,
                                   bool transformRect,
                                   const SkPaint& paint) {
    //Exit early if there is nothing to draw.
    if (this->cs().isEmpty(size(*this)) ||
        (paint.getAlpha() == 0 && paint.isSrcOver())) {
        return;
    }

    //Path the rect if we can't optimize it.
    if (rect_must_be_pathed(paint, this->ctm())) {
        SkPath tmp;
        tmp.addRect(r);
        tmp.setFillType(SkPath::kWinding_FillType);
        this->drawPath(tmp, paint, true);
        return;
    }

    //Create the shaded path.
    SkTScopedComPtr<IXpsOMPath> shadedPath;
    HRVM(this->fXpsFactory->CreatePath(&shadedPath),
         "Could not create shaded path for rect.");

    //Create the shaded geometry.
    SkTScopedComPtr<IXpsOMGeometry> shadedGeometry;
    HRVM(this->fXpsFactory->CreateGeometry(&shadedGeometry),
         "Could not create shaded geometry for rect.");

    //Add the geometry to the shaded path.
    HRVM(shadedPath->SetGeometryLocal(shadedGeometry.get()),
         "Could not set shaded geometry for rect.");

    //Set the brushes.
    BOOL fill = FALSE;
    BOOL stroke = FALSE;
    HRV(this->shadePath(shadedPath.get(), paint, this->ctm(), &fill, &stroke));

    bool xpsTransformsPath = true;
    //Transform the geometry.
    if (transformRect && xpsTransformsPath) {
        SkTScopedComPtr<IXpsOMMatrixTransform> xpsTransform;
        HRV(this->createXpsTransform(this->ctm(), &xpsTransform));
        if (xpsTransform.get()) {
            HRVM(shadedGeometry->SetTransformLocal(xpsTransform.get()),
                 "Could not set transform for rect.");
        } else {
            xpsTransformsPath = false;
        }
    }

    //Create the figure.
    SkTScopedComPtr<IXpsOMGeometryFigure> rectFigure;
    {
        SkPoint points[4] = {
            { r.fLeft, r.fTop },
            { r.fLeft, r.fBottom },
            { r.fRight, r.fBottom },
            { r.fRight, r.fTop },
        };
        if (!xpsTransformsPath && transformRect) {
            this->ctm().mapPoints(points, SK_ARRAY_COUNT(points));
        }
        HRV(this->createXpsQuad(points, stroke, fill, &rectFigure));
    }

    //Get the figures of the shaded geometry.
    SkTScopedComPtr<IXpsOMGeometryFigureCollection> shadedFigures;
    HRVM(shadedGeometry->GetFigures(&shadedFigures),
         "Could not get shaded figures for rect.");

    //Add the figure to the shaded geometry figures.
    HRVM(shadedFigures->Append(rectFigure.get()),
         "Could not add shaded figure for rect.");

    HRV(this->clip(shadedPath.get()));

    //Add the shaded path to the current visuals.
    SkTScopedComPtr<IXpsOMVisualCollection> currentVisuals;
    HRVM(this->fCurrentXpsCanvas->GetVisuals(&currentVisuals),
         "Could not get current visuals for rect.");
    HRVM(currentVisuals->Append(shadedPath.get()),
         "Could not add rect to current visuals.");
}

static HRESULT close_figure(const SkTDArray<XPS_SEGMENT_TYPE>& segmentTypes,
                            const SkTDArray<BOOL>& segmentStrokes,
                            const SkTDArray<FLOAT>& segmentData,
                            BOOL stroke, BOOL fill,
                            IXpsOMGeometryFigure* figure,
                            IXpsOMGeometryFigureCollection* figures) {
    // Add the segment data to the figure.
    HRM(figure->SetSegments(segmentTypes.count(), segmentData.count(),
                            segmentTypes.begin() , segmentData.begin(),
                            segmentStrokes.begin()),
        "Could not set path segments.");

    // Set the closed and filled properties of the figure.
    HRM(figure->SetIsClosed(stroke), "Could not set path closed.");
    HRM(figure->SetIsFilled(fill), "Could not set path fill.");

    // Add the figure created above to this geometry.
    HRM(figures->Append(figure), "Could not add path to geometry.");
    return S_OK;
}

HRESULT SkXPSDevice::addXpsPathGeometry(
        IXpsOMGeometryFigureCollection* xpsFigures,
        BOOL stroke, BOOL fill, const SkPath& path) {
    SkTDArray<XPS_SEGMENT_TYPE> segmentTypes;
    SkTDArray<BOOL> segmentStrokes;
    SkTDArray<FLOAT> segmentData;

    SkTScopedComPtr<IXpsOMGeometryFigure> xpsFigure;
    SkPath::Iter iter(path, true);
    SkPoint points[4];
    SkPath::Verb verb;
    while ((verb = iter.next(points)) != SkPath::kDone_Verb) {
        switch (verb) {
            case SkPath::kMove_Verb: {
                if (xpsFigure.get()) {
                    HR(close_figure(segmentTypes, segmentStrokes, segmentData,
                                    stroke, fill,
                                    xpsFigure.get() , xpsFigures));
                    xpsFigure.reset();
                    segmentTypes.rewind();
                    segmentStrokes.rewind();
                    segmentData.rewind();
                }
                // Define the start point.
                XPS_POINT startPoint = xps_point(points[0]);
                // Create the figure.
                HRM(this->fXpsFactory->CreateGeometryFigure(&startPoint,
                                                            &xpsFigure),
                    "Could not create path geometry figure.");
                break;
            }
            case SkPath::kLine_Verb:
                if (iter.isCloseLine()) break; //ignore the line, auto-closed
                segmentTypes.push_back(XPS_SEGMENT_TYPE_LINE);
                segmentStrokes.push_back(stroke);
                segmentData.push_back(SkScalarToFLOAT(points[1].fX));
                segmentData.push_back(SkScalarToFLOAT(points[1].fY));
                break;
            case SkPath::kQuad_Verb:
                segmentTypes.push_back(XPS_SEGMENT_TYPE_QUADRATIC_BEZIER);
                segmentStrokes.push_back(stroke);
                segmentData.push_back(SkScalarToFLOAT(points[1].fX));
                segmentData.push_back(SkScalarToFLOAT(points[1].fY));
                segmentData.push_back(SkScalarToFLOAT(points[2].fX));
                segmentData.push_back(SkScalarToFLOAT(points[2].fY));
                break;
            case SkPath::kCubic_Verb:
                segmentTypes.push_back(XPS_SEGMENT_TYPE_BEZIER);
                segmentStrokes.push_back(stroke);
                segmentData.push_back(SkScalarToFLOAT(points[1].fX));
                segmentData.push_back(SkScalarToFLOAT(points[1].fY));
                segmentData.push_back(SkScalarToFLOAT(points[2].fX));
                segmentData.push_back(SkScalarToFLOAT(points[2].fY));
                segmentData.push_back(SkScalarToFLOAT(points[3].fX));
                segmentData.push_back(SkScalarToFLOAT(points[3].fY));
                break;
            case SkPath::kConic_Verb: {
                const SkScalar tol = SK_Scalar1 / 4;
                SkAutoConicToQuads converter;
                const SkPoint* quads =
                    converter.computeQuads(points, iter.conicWeight(), tol);
                for (int i = 0; i < converter.countQuads(); ++i) {
                    segmentTypes.push_back(XPS_SEGMENT_TYPE_QUADRATIC_BEZIER);
                    segmentStrokes.push_back(stroke);
                    segmentData.push_back(SkScalarToFLOAT(quads[2 * i + 1].fX));
                    segmentData.push_back(SkScalarToFLOAT(quads[2 * i + 1].fY));
                    segmentData.push_back(SkScalarToFLOAT(quads[2 * i + 2].fX));
                    segmentData.push_back(SkScalarToFLOAT(quads[2 * i + 2].fY));
                }
                break;
            }
            case SkPath::kClose_Verb:
                // we ignore these, and just get the whole segment from
                // the corresponding line/quad/cubic verbs
                break;
            default:
                SkDEBUGFAIL("unexpected verb");
                break;
        }
    }
    if (xpsFigure.get()) {
        HR(close_figure(segmentTypes, segmentStrokes, segmentData,
                        stroke, fill,
                        xpsFigure.get(), xpsFigures));
    }
    return S_OK;
}

void SkXPSDevice::convertToPpm(const SkMaskFilter* filter,
                               SkMatrix* matrix,
                               SkVector* ppuScale,
                               const SkIRect& clip, SkIRect* clipIRect) {
    //This action is in unit space, but the ppm is specified in physical space.
    ppuScale->set(fCurrentPixelsPerMeter.fX / fCurrentUnitsPerMeter.fX,
                  fCurrentPixelsPerMeter.fY / fCurrentUnitsPerMeter.fY);

    matrix->postScale(ppuScale->fX, ppuScale->fY);

    const SkIRect& irect = clip;
    SkRect clipRect = SkRect::MakeLTRB(SkIntToScalar(irect.fLeft) * ppuScale->fX,
                                       SkIntToScalar(irect.fTop) * ppuScale->fY,
                                       SkIntToScalar(irect.fRight) * ppuScale->fX,
                                       SkIntToScalar(irect.fBottom) * ppuScale->fY);
    clipRect.roundOut(clipIRect);
}

HRESULT SkXPSDevice::applyMask(const SkMask& mask,
                               const SkVector& ppuScale,
                               IXpsOMPath* shadedPath) {
    //Get the geometry object.
    SkTScopedComPtr<IXpsOMGeometry> shadedGeometry;
    HRM(shadedPath->GetGeometry(&shadedGeometry),
        "Could not get mask shaded geometry.");

    //Get the figures from the geometry.
    SkTScopedComPtr<IXpsOMGeometryFigureCollection> shadedFigures;
    HRM(shadedGeometry->GetFigures(&shadedFigures),
        "Could not get mask shaded figures.");

    SkMatrix m;
    m.reset();
    m.setTranslate(SkIntToScalar(mask.fBounds.fLeft),
                   SkIntToScalar(mask.fBounds.fTop));
    m.postScale(SkScalarInvert(ppuScale.fX), SkScalarInvert(ppuScale.fY));

    SkTileMode xy[2];
    xy[0] = (SkTileMode)3;
    xy[1] = (SkTileMode)3;

    SkBitmap bm;
    bm.installMaskPixels(mask);

    SkTScopedComPtr<IXpsOMTileBrush> maskBrush;
    HR(this->createXpsImageBrush(bm, m, xy, 0xFF, &maskBrush));
    HRM(shadedPath->SetOpacityMaskBrushLocal(maskBrush.get()),
        "Could not set mask.");

    const SkRect universeRect = SkRect::MakeLTRB(0, 0,
        this->fCurrentCanvasSize.fWidth, this->fCurrentCanvasSize.fHeight);
    SkTScopedComPtr<IXpsOMGeometryFigure> shadedFigure;
    HRM(this->createXpsRect(universeRect, FALSE, TRUE, &shadedFigure),
        "Could not create mask shaded figure.");
    HRM(shadedFigures->Append(shadedFigure.get()),
        "Could not add mask shaded figure.");

    HR(this->clip(shadedPath));

    //Add the path to the active visual collection.
    SkTScopedComPtr<IXpsOMVisualCollection> currentVisuals;
    HRM(this->fCurrentXpsCanvas->GetVisuals(&currentVisuals),
        "Could not get mask current visuals.");
    HRM(currentVisuals->Append(shadedPath),
        "Could not add masked shaded path to current visuals.");

    return S_OK;
}

HRESULT SkXPSDevice::shadePath(IXpsOMPath* shadedPath,
                               const SkPaint& shaderPaint,
                               const SkMatrix& matrix,
                               BOOL* fill, BOOL* stroke) {
    *fill = FALSE;
    *stroke = FALSE;

    const SkPaint::Style style = shaderPaint.getStyle();
    const bool hasFill = SkPaint::kFill_Style == style
                      || SkPaint::kStrokeAndFill_Style == style;
    const bool hasStroke = SkPaint::kStroke_Style == style
                        || SkPaint::kStrokeAndFill_Style == style;

    //TODO(bungeman): use dictionaries and lookups.
    if (hasFill) {
        *fill = TRUE;
        SkTScopedComPtr<IXpsOMBrush> fillBrush;
        HR(this->createXpsBrush(shaderPaint, &fillBrush, &matrix));
        HRM(shadedPath->SetFillBrushLocal(fillBrush.get()),
            "Could not set fill for shaded path.");
    }

    if (hasStroke) {
        *stroke = TRUE;
        SkTScopedComPtr<IXpsOMBrush> strokeBrush;
        HR(this->createXpsBrush(shaderPaint, &strokeBrush, &matrix));
        HRM(shadedPath->SetStrokeBrushLocal(strokeBrush.get()),
            "Could not set stroke brush for shaded path.");
        HRM(shadedPath->SetStrokeThickness(
                SkScalarToFLOAT(shaderPaint.getStrokeWidth())),
            "Could not set shaded path stroke thickness.");

        if (0 == shaderPaint.getStrokeWidth()) {
            //XPS hair width is a hack. (XPS Spec 11.6.12).
            SkTScopedComPtr<IXpsOMDashCollection> dashes;
            HRM(shadedPath->GetStrokeDashes(&dashes),
                "Could not set dashes for shaded path.");
            XPS_DASH dash;
            dash.length = 1.0;
            dash.gap = 0.0;
            HRM(dashes->Append(&dash), "Could not add dashes to shaded path.");
            HRM(shadedPath->SetStrokeDashOffset(-2.0),
                "Could not set dash offset for shaded path.");
        }
    }
    return S_OK;
}

void SkXPSDevice::drawPath(const SkPath& platonicPath,
                           const SkPaint& origPaint,
                           bool pathIsMutable) {
    SkTCopyOnFirstWrite<SkPaint> paint(origPaint);

    // nothing to draw
    if (this->cs().isEmpty(size(*this)) ||
        (paint->getAlpha() == 0 && paint->isSrcOver())) {
        return;
    }

    SkPath modifiedPath;
    const bool paintHasPathEffect = paint->getPathEffect()
                                 || paint->getStyle() != SkPaint::kFill_Style;

    //Apply pre-path matrix [Platonic-path -> Skeletal-path].
    SkMatrix matrix = this->ctm();
    SkPath* skeletalPath = const_cast<SkPath*>(&platonicPath);

    //Apply path effect [Skeletal-path -> Fillable-path].
    SkPath* fillablePath = skeletalPath;
    if (paintHasPathEffect) {
        if (!pathIsMutable) {
            fillablePath = &modifiedPath;
            pathIsMutable = true;
        }
        bool fill = paint->getFillPath(*skeletalPath, fillablePath);

        SkPaint* writablePaint = paint.writable();
        writablePaint->setPathEffect(nullptr);
        if (fill) {
            writablePaint->setStyle(SkPaint::kFill_Style);
        } else {
            writablePaint->setStyle(SkPaint::kStroke_Style);
            writablePaint->setStrokeWidth(0);
        }
    }

    //Create the shaded path. This will be the path which is painted.
    SkTScopedComPtr<IXpsOMPath> shadedPath;
    HRVM(this->fXpsFactory->CreatePath(&shadedPath),
         "Could not create shaded path for path.");

    //Create the geometry for the shaded path.
    SkTScopedComPtr<IXpsOMGeometry> shadedGeometry;
    HRVM(this->fXpsFactory->CreateGeometry(&shadedGeometry),
         "Could not create shaded geometry for path.");

    //Add the geometry to the shaded path.
    HRVM(shadedPath->SetGeometryLocal(shadedGeometry.get()),
         "Could not add the shaded geometry to shaded path.");

    SkMaskFilter* filter = paint->getMaskFilter();

    //Determine if we will draw or shade and mask.
    if (filter) {
        if (paint->getStyle() != SkPaint::kFill_Style) {
            paint.writable()->setStyle(SkPaint::kFill_Style);
        }
    }

    //Set the brushes.
    BOOL fill;
    BOOL stroke;
    HRV(this->shadePath(shadedPath.get(),
                        *paint,
                        this->ctm(),
                        &fill,
                        &stroke));

    //Mask filter
    if (filter) {
        SkIRect clipIRect;
        SkVector ppuScale;
        this->convertToPpm(filter,
                           &matrix,
                           &ppuScale,
                           this->cs().bounds(size(*this)).roundOut(),
                           &clipIRect);

        //[Fillable-path -> Pixel-path]
        SkPath* pixelPath = pathIsMutable ? fillablePath : &modifiedPath;
        fillablePath->transform(matrix, pixelPath);

        SkMask* mask = nullptr;

        SkASSERT(SkPaint::kFill_Style == paint->getStyle() ||
                 (SkPaint::kStroke_Style == paint->getStyle() && 0 == paint->getStrokeWidth()));
        SkStrokeRec::InitStyle style = (SkPaint::kFill_Style == paint->getStyle())
                                            ? SkStrokeRec::kFill_InitStyle
                                            : SkStrokeRec::kHairline_InitStyle;
        //[Pixel-path -> Mask]
        SkMask rasteredMask;
        if (SkDraw::DrawToMask(
                        *pixelPath,
                        &clipIRect,
                        filter,  //just to compute how much to draw.
                        &matrix,
                        &rasteredMask,
                        SkMask::kComputeBoundsAndRenderImage_CreateMode,
                        style)) {

            SkAutoMaskFreeImage rasteredAmi(rasteredMask.fImage);
            mask = &rasteredMask;

            //[Mask -> Mask]
            SkMask filteredMask;
            if (as_MFB(filter)->filterMask(&filteredMask, rasteredMask, matrix, nullptr)) {
                mask = &filteredMask;
            }
            SkAutoMaskFreeImage filteredAmi(filteredMask.fImage);

            //Draw mask.
            HRV(this->applyMask(*mask, ppuScale, shadedPath.get()));
        }
        return;
    }

    //Get the figures from the shaded geometry.
    SkTScopedComPtr<IXpsOMGeometryFigureCollection> shadedFigures;
    HRVM(shadedGeometry->GetFigures(&shadedFigures),
         "Could not get shaded figures for shaded path.");

    bool xpsTransformsPath = true;

    //Set the fill rule.
    SkPath* xpsCompatiblePath = fillablePath;
    XPS_FILL_RULE xpsFillRule;
    switch (fillablePath->getFillType()) {
        case SkPath::kWinding_FillType:
            xpsFillRule = XPS_FILL_RULE_NONZERO;
            break;
        case SkPath::kEvenOdd_FillType:
            xpsFillRule = XPS_FILL_RULE_EVENODD;
            break;
        case SkPath::kInverseWinding_FillType: {
            //[Fillable-path (inverse winding) -> XPS-path (inverse even odd)]
            if (!pathIsMutable) {
                xpsCompatiblePath = &modifiedPath;
                pathIsMutable = true;
            }
            if (!Simplify(*fillablePath, xpsCompatiblePath)) {
                SkDEBUGF("Could not simplify inverse winding path.");
                return;
            }
        }
        // The xpsCompatiblePath is now inverse even odd, so fall through.
        case SkPath::kInverseEvenOdd_FillType: {
            const SkRect universe = SkRect::MakeLTRB(
                0, 0,
                this->fCurrentCanvasSize.fWidth,
                this->fCurrentCanvasSize.fHeight);
            SkTScopedComPtr<IXpsOMGeometryFigure> addOneFigure;
            HRV(this->createXpsRect(universe, FALSE, TRUE, &addOneFigure));
            HRVM(shadedFigures->Append(addOneFigure.get()),
                 "Could not add even-odd flip figure to shaded path.");
            xpsTransformsPath = false;
            xpsFillRule = XPS_FILL_RULE_EVENODD;
            break;
        }
        default:
            SkDEBUGFAIL("Unknown SkPath::FillType.");
    }
    HRVM(shadedGeometry->SetFillRule(xpsFillRule),
         "Could not set fill rule for shaded path.");

    //Create the XPS transform, if possible.
    if (xpsTransformsPath) {
        SkTScopedComPtr<IXpsOMMatrixTransform> xpsTransform;
        HRV(this->createXpsTransform(matrix, &xpsTransform));

        if (xpsTransform.get()) {
            HRVM(shadedGeometry->SetTransformLocal(xpsTransform.get()),
                 "Could not set transform on shaded path.");
        } else {
            xpsTransformsPath = false;
        }
    }

    SkPath* devicePath = xpsCompatiblePath;
    if (!xpsTransformsPath) {
        //[Fillable-path -> Device-path]
        devicePath = pathIsMutable ? xpsCompatiblePath : &modifiedPath;
        xpsCompatiblePath->transform(matrix, devicePath);
    }
    HRV(this->addXpsPathGeometry(shadedFigures.get(),
                                 stroke, fill, *devicePath));

    HRV(this->clip(shadedPath.get()));

    //Add the path to the active visual collection.
    SkTScopedComPtr<IXpsOMVisualCollection> currentVisuals;
    HRVM(this->fCurrentXpsCanvas->GetVisuals(&currentVisuals),
         "Could not get current visuals for shaded path.");
    HRVM(currentVisuals->Append(shadedPath.get()),
         "Could not add shaded path to current visuals.");
}

HRESULT SkXPSDevice::clip(IXpsOMVisual* xpsVisual) {
    if (this->cs().isWideOpen()) {
        return S_OK;
    }
    SkPath clipPath;
    // clipPath.addRect(this->cs().bounds(size(*this)));
    (void)this->cs().asPath(&clipPath);
    // TODO: handle all the kinds of paths, like drawPath does
    return this->clipToPath(xpsVisual, clipPath, XPS_FILL_RULE_EVENODD);
}
HRESULT SkXPSDevice::clipToPath(IXpsOMVisual* xpsVisual,
                                const SkPath& clipPath,
                                XPS_FILL_RULE fillRule) {
    //Create the geometry.
    SkTScopedComPtr<IXpsOMGeometry> clipGeometry;
    HRM(this->fXpsFactory->CreateGeometry(&clipGeometry),
        "Could not create clip geometry.");

    //Get the figure collection of the geometry.
    SkTScopedComPtr<IXpsOMGeometryFigureCollection> clipFigures;
    HRM(clipGeometry->GetFigures(&clipFigures),
        "Could not get the clip figures.");

    //Create the figures into the geometry.
    HR(this->addXpsPathGeometry(
        clipFigures.get(),
        FALSE, TRUE, clipPath));

    HRM(clipGeometry->SetFillRule(fillRule),
        "Could not set fill rule.");
    HRM(xpsVisual->SetClipGeometryLocal(clipGeometry.get()),
        "Could not set clip geometry.");

    return S_OK;
}

void SkXPSDevice::drawSprite(const SkBitmap& bitmap, int x, int y, const SkPaint& paint) {
    //TODO: override this for XPS
    SkDEBUGF("XPS drawSprite not yet implemented.");
}

HRESULT SkXPSDevice::CreateTypefaceUse(const SkFont& font,
                                       TypefaceUse** typefaceUse) {
    SkAutoResolveDefaultTypeface typeface(font.getTypeface());

    //Check cache.
    const SkFontID typefaceID = typeface->uniqueID();
    for (TypefaceUse& current : this->fTypefaces) {
        if (current.typefaceId == typefaceID) {
            *typefaceUse = &current;
            return S_OK;
        }
    }

    //TODO: create glyph only fonts
    //and let the host deal with what kind of font we're looking at.
    XPS_FONT_EMBEDDING embedding = XPS_FONT_EMBEDDING_RESTRICTED;

    SkTScopedComPtr<IStream> fontStream;
    int ttcIndex;
    std::unique_ptr<SkStreamAsset> fontData = typeface->openStream(&ttcIndex);
    if (!fontData) {
        return E_NOTIMPL;
    }
    //TODO: cannot handle FON fonts.
    HRM(SkIStream::CreateFromSkStream(fontData->duplicate(), &fontStream),
        "Could not create font stream.");

    const size_t size =
        SK_ARRAY_COUNT(L"/Resources/Fonts/" L_GUID_ID L".odttf");
    wchar_t buffer[size];
    wchar_t id[GUID_ID_LEN];
    HR(this->createId(id, GUID_ID_LEN));
    swprintf_s(buffer, size, L"/Resources/Fonts/%s.odttf", id);

    SkTScopedComPtr<IOpcPartUri> partUri;
    HRM(this->fXpsFactory->CreatePartUri(buffer, &partUri),
        "Could not create font resource part uri.");

    SkTScopedComPtr<IXpsOMFontResource> xpsFontResource;
    HRM(this->fXpsFactory->CreateFontResource(fontStream.get(),
                                              embedding,
                                              partUri.get(),
                                              FALSE,
                                              &xpsFontResource),
        "Could not create font resource.");

    //TODO: change openStream to return -1 for non-ttc, get rid of this.
    uint8_t* data = (uint8_t*)fontData->getMemoryBase();
    bool isTTC = (data &&
                  fontData->getLength() >= sizeof(SkTTCFHeader) &&
                  ((SkTTCFHeader*)data)->ttcTag == SkTTCFHeader::TAG);

    int glyphCount = typeface->countGlyphs();

    TypefaceUse& newTypefaceUse = this->fTypefaces.emplace_back(
        typefaceID,
        isTTC ? ttcIndex : -1,
        std::move(fontData),
        std::move(xpsFontResource),
        glyphCount);

    *typefaceUse = &newTypefaceUse;
    return S_OK;
}

HRESULT SkXPSDevice::AddGlyphs(IXpsOMObjectFactory* xpsFactory,
                               IXpsOMCanvas* canvas,
                               const TypefaceUse* font,
                               LPCWSTR text,
                               XPS_GLYPH_INDEX* xpsGlyphs,
                               UINT32 xpsGlyphsLen,
                               XPS_POINT *origin,
                               FLOAT fontSize,
                               XPS_STYLE_SIMULATION sims,
                               const SkMatrix& transform,
                               const SkPaint& paint) {
    SkTScopedComPtr<IXpsOMGlyphs> glyphs;
    HRM(xpsFactory->CreateGlyphs(font->xpsFont.get(), &glyphs), "Could not create glyphs.");
    HRM(glyphs->SetFontFaceIndex(font->ttcIndex), "Could not set glyph font face index.");

    //XPS uses affine transformations for everything...
    //...except positioning text.
    bool useCanvasForClip;
    if (transform.isTranslate()) {
        origin->x += SkScalarToFLOAT(transform.getTranslateX());
        origin->y += SkScalarToFLOAT(transform.getTranslateY());
        useCanvasForClip = false;
    } else {
        SkTScopedComPtr<IXpsOMMatrixTransform> xpsMatrixToUse;
        HR(this->createXpsTransform(transform, &xpsMatrixToUse));
        if (xpsMatrixToUse.get()) {
            HRM(glyphs->SetTransformLocal(xpsMatrixToUse.get()),
                "Could not set transform matrix.");
            useCanvasForClip = true;
        } else {
            SkDEBUGFAIL("Attempt to add glyphs in perspective.");
            useCanvasForClip = false;
        }
    }

    SkTScopedComPtr<IXpsOMGlyphsEditor> glyphsEditor;
    HRM(glyphs->GetGlyphsEditor(&glyphsEditor), "Could not get glyph editor.");

    if (text) {
        HRM(glyphsEditor->SetUnicodeString(text),
            "Could not set unicode string.");
    }

    if (xpsGlyphs) {
        HRM(glyphsEditor->SetGlyphIndices(xpsGlyphsLen, xpsGlyphs),
            "Could not set glyphs.");
    }

    HRM(glyphsEditor->ApplyEdits(), "Could not apply glyph edits.");

    SkTScopedComPtr<IXpsOMBrush> xpsFillBrush;
    HR(this->createXpsBrush(
            paint,
            &xpsFillBrush,
            useCanvasForClip ? nullptr : &transform));

    HRM(glyphs->SetFillBrushLocal(xpsFillBrush.get()),
        "Could not set fill brush.");

    HRM(glyphs->SetOrigin(origin), "Could not set glyph origin.");

    HRM(glyphs->SetFontRenderingEmSize(fontSize),
        "Could not set font size.");

    HRM(glyphs->SetStyleSimulations(sims),
        "Could not set style simulations.");

    SkTScopedComPtr<IXpsOMVisualCollection> visuals;
    HRM(canvas->GetVisuals(&visuals), "Could not get glyph canvas visuals.");

    if (!useCanvasForClip) {
        HR(this->clip(glyphs.get()));
        HRM(visuals->Append(glyphs.get()), "Could not add glyphs to canvas.");
    } else {
        SkTScopedComPtr<IXpsOMCanvas> glyphCanvas;
        HRM(this->fXpsFactory->CreateCanvas(&glyphCanvas),
            "Could not create glyph canvas.");

        SkTScopedComPtr<IXpsOMVisualCollection> glyphCanvasVisuals;
        HRM(glyphCanvas->GetVisuals(&glyphCanvasVisuals),
            "Could not get glyph visuals collection.");

        HRM(glyphCanvasVisuals->Append(glyphs.get()),
            "Could not add glyphs to page.");
        HR(this->clip(glyphCanvas.get()));

        HRM(visuals->Append(glyphCanvas.get()),
            "Could not add glyph canvas to page.");
    }

    return S_OK;
}

static bool text_must_be_pathed(const SkPaint& paint, const SkMatrix& matrix) {
    const SkPaint::Style style = paint.getStyle();
    return matrix.hasPerspective()
        || SkPaint::kStroke_Style == style
        || SkPaint::kStrokeAndFill_Style == style
        || paint.getMaskFilter()
    ;
}

void SkXPSDevice::drawGlyphRunList(const SkGlyphRunList& glyphRunList) {

    const SkPaint& paint = glyphRunList.paint();
    for (const auto& run : glyphRunList) {
        const SkGlyphID* glyphIDs = run.glyphsIDs().data();
        size_t glyphCount = run.glyphsIDs().size();
        const SkFont& font = run.font();

        if (!glyphCount || !glyphIDs || font.getSize() <= 0) {
            continue;
        }

        TypefaceUse* typeface;
        if (FAILED(CreateTypefaceUse(font, &typeface)) || text_must_be_pathed(paint, this->ctm())) {
            SkPath path;
            //TODO: make this work, Draw currently does not handle as well.
            //paint.getTextPath(text, byteLength, x, y, &path);
            //this->drawPath(path, paint, nullptr, true);
            //TODO: add automation "text"
            continue;
        }

        //TODO: handle font scale and skew in x (text_scale_skew)

        // Advance width and offsets for glyphs measured in hundredths of the font em size
        // (XPS Spec 5.1.3).
        FLOAT centemPerUnit = 100.0f / SkScalarToFLOAT(font.getSize());
        SkAutoSTMalloc<32, XPS_GLYPH_INDEX> xpsGlyphs(glyphCount);

        for (size_t i = 0; i < glyphCount; ++i) {
            const SkPoint& position = run.positions()[i];
            XPS_GLYPH_INDEX& xpsGlyph = xpsGlyphs[i];
            xpsGlyph.index = glyphIDs[i];
            xpsGlyph.advanceWidth = 0.0f;
            xpsGlyph.horizontalOffset = (SkScalarToFloat(position.fX) * centemPerUnit);
            xpsGlyph.verticalOffset = (SkScalarToFloat(position.fY) * -centemPerUnit);
            typeface->glyphsUsed.set(xpsGlyph.index);
        }

        XPS_POINT origin = {
            glyphRunList.origin().x(),
            glyphRunList.origin().y(),
        };

        HRV(AddGlyphs(this->fXpsFactory.get(),
                      this->fCurrentXpsCanvas.get(),
                      typeface,
                      nullptr,
                      xpsGlyphs.get(), glyphCount,
                      &origin,
                      SkScalarToFLOAT(font.getSize()),
                      XPS_STYLE_SIMULATION_NONE,
                      this->ctm(),
                      paint));
    }
}

void SkXPSDevice::drawDevice( SkBaseDevice* dev,
                             int x, int y,
                             const SkPaint&) {
    SkXPSDevice* that = static_cast<SkXPSDevice*>(dev);

    SkTScopedComPtr<IXpsOMMatrixTransform> xpsTransform;
    // TODO(halcanary): assert that current transform is identity rather than calling setter.
    XPS_MATRIX rawTransform = {1.0f, 0.0f, 0.0f, 1.0f, 0.0f, 0.0f};
    HRVM(this->fXpsFactory->CreateMatrixTransform(&rawTransform, &xpsTransform),
         "Could not create layer transform.");
    HRVM(that->fCurrentXpsCanvas->SetTransformLocal(xpsTransform.get()),
         "Could not set layer transform.");

    //Get the current visual collection and add the layer to it.
    SkTScopedComPtr<IXpsOMVisualCollection> currentVisuals;
    HRVM(this->fCurrentXpsCanvas->GetVisuals(&currentVisuals),
         "Could not get current visuals for layer.");
    HRVM(currentVisuals->Append(that->fCurrentXpsCanvas.get()),
         "Could not add layer to current visuals.");
}

SkBaseDevice* SkXPSDevice::onCreateDevice(const CreateInfo& info, const SkPaint*) {
//Conditional for bug compatibility with PDF device.
#if 0
    if (SkBaseDevice::kGeneral_Usage == info.fUsage) {
        return nullptr;
        //To what stream do we write?
        //SkXPSDevice* dev = new SkXPSDevice(this);
        //SkSize s = SkSize::Make(width, height);
        //dev->BeginCanvas(s, s, SkMatrix::I());
        //return dev;
    }
#endif
    SkXPSDevice* dev = new SkXPSDevice(info.fInfo.dimensions());
    // TODO(halcanary) implement copy constructor on SkTScopedCOmPtr
    dev->fXpsFactory.reset(SkRefComPtr(fXpsFactory.get()));
    SkAssertResult(dev->createCanvasForLayer());
    return dev;
}

void SkXPSDevice::drawOval( const SkRect& o, const SkPaint& p) {
    SkPath path;
    path.addOval(o);
    this->drawPath(path, p, true);
}

void SkXPSDevice::drawBitmapRect(const SkBitmap& bitmap,
                                 const SkRect* src,
                                 const SkRect& dst,
                                 const SkPaint& paint,
                                 SkCanvas::SrcRectConstraint constraint) {
    SkRect bitmapBounds = SkRect::Make(bitmap.bounds());
    SkRect srcBounds = src ? *src : bitmapBounds;
    SkMatrix matrix = SkMatrix::MakeRectToRect(srcBounds, dst, SkMatrix::kFill_ScaleToFit);
    SkRect actualDst;
    if (!src || bitmapBounds.contains(*src)) {
        actualDst = dst;
    } else {
        if (!srcBounds.intersect(bitmapBounds)) {
            return;
        }
        matrix.mapRect(&actualDst, srcBounds);
    }
    auto bitmapShader = SkMakeBitmapShaderForPaint(paint, bitmap, SkTileMode::kClamp,
                                                   SkTileMode::kClamp, &matrix,
                                                   kNever_SkCopyPixelsMode);
    SkASSERT(bitmapShader);
    if (!bitmapShader) { return; }
    SkPaint paintWithShader(paint);
    paintWithShader.setStyle(SkPaint::kFill_Style);
    paintWithShader.setShader(std::move(bitmapShader));
    this->drawRect(actualDst, paintWithShader);
}
#endif//defined(SK_BUILD_FOR_WIN)<|MERGE_RESOLUTION|>--- conflicted
+++ resolved
@@ -322,13 +322,8 @@
     return true;
 }
 
-<<<<<<< HEAD
 static HRESULT subset_typeface(const SkXPSDevice::TypefaceUse& current) {
-#if SK_BUILD_FOR_WINRT
-=======
-static HRESULT subset_typeface(SkXPSDevice::TypefaceUse* current) {
 #if SK_BUILD_FOR_WINRT || SK_BUILD_FOR_NANOSERVER
->>>>>>> 50294457
     return E_UNEXPECTED;
 #else
     //CreateFontPackage wants unsigned short.
