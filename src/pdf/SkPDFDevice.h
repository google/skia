--- conflicted
+++ resolved
@@ -271,14 +271,6 @@
     int addGraphicStateResource(SkPDFObject* gs);
     int addXObjectResource(SkPDFObject* xObject);
 
-<<<<<<< HEAD
-    // returns nullptr when a valid SkFont can not be produced
-    SkPDFFont* updateFont(SkTypeface* typeface,
-                          SkScalar textSize,
-                          uint16_t glyphID,
-                          ContentEntry* contentEntry);
-=======
->>>>>>> d207884b
     int getFontResourceIndex(SkTypeface* typeface, uint16_t glyphID);
 
 
