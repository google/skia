/*
 * Copyright 2011 Google Inc.
 *
 * Use of this source code is governed by a BSD-style license that can be
 * found in the LICENSE file.
 */

#include "SkPDFDevice.h"

#include "SkAdvancedTypefaceMetrics.h"
#include "SkAnnotationKeys.h"
#include "SkBitmapDevice.h"
#include "SkBitmapKey.h"
#include "SkColor.h"
#include "SkColorFilter.h"
#include "SkDraw.h"
#include "SkDrawFilter.h"
#include "SkGlyphCache.h"
#include "SkImageFilterCache.h"
#include "SkMakeUnique.h"
#include "SkPath.h"
#include "SkPathEffect.h"
#include "SkPathOps.h"
#include "SkPDFBitmap.h"
#include "SkPDFCanon.h"
#include "SkPDFDocument.h"
#include "SkPDFFont.h"
#include "SkPDFFormXObject.h"
#include "SkPDFGraphicState.h"
#include "SkPDFResourceDict.h"
#include "SkPDFShader.h"
#include "SkPDFTypes.h"
#include "SkPDFUtils.h"
#include "SkPixelRef.h"
#include "SkRasterClip.h"
#include "SkRRect.h"
#include "SkScopeExit.h"
#include "SkString.h"
#include "SkSurface.h"
#include "SkTemplates.h"
<<<<<<< HEAD
=======
#include "SkTextBlobRunIterator.h"
#include "SkTextFormatParams.h"
#include "SkUtils.h"
>>>>>>> d207884b
#include "SkXfermodeInterpretation.h"

#define DPI_FOR_RASTER_SCALE_ONE 72

// Utility functions

// If the paint will definitely draw opaquely, replace kSrc with
// kSrcOver.  http://crbug.com/473572
static void replace_srcmode_on_opaque_paint(SkPaint* paint) {
    if (kSrcOver_SkXfermodeInterpretation == SkInterpretXfermode(*paint, false)) {
        paint->setBlendMode(SkBlendMode::kSrcOver);
    }
}

static void emit_pdf_color(SkColor color, SkWStream* result) {
    SkASSERT(SkColorGetA(color) == 0xFF);  // We handle alpha elsewhere.
    SkPDFUtils::AppendColorComponent(SkColorGetR(color), result);
    result->writeText(" ");
    SkPDFUtils::AppendColorComponent(SkColorGetG(color), result);
    result->writeText(" ");
    SkPDFUtils::AppendColorComponent(SkColorGetB(color), result);
    result->writeText(" ");
}

static SkPaint calculate_text_paint(const SkPaint& paint) {
    SkPaint result = paint;
    if (result.isFakeBoldText()) {
        SkScalar fakeBoldScale = SkScalarInterpFunc(result.getTextSize(),
                                                    kStdFakeBoldInterpKeys,
                                                    kStdFakeBoldInterpValues,
                                                    kStdFakeBoldInterpLength);
        SkScalar width = SkScalarMul(result.getTextSize(), fakeBoldScale);
        if (result.getStyle() == SkPaint::kFill_Style) {
            result.setStyle(SkPaint::kStrokeAndFill_Style);
        } else {
            width += result.getStrokeWidth();
        }
        result.setStrokeWidth(width);
    }
    return result;
}

<<<<<<< HEAD
=======
static SkImageSubset make_image_subset(const SkBitmap& bitmap) {
    SkASSERT(!bitmap.drawsNothing());
    SkIRect subset = bitmap.getSubset();
    SkAutoLockPixels autoLockPixels(bitmap);
    SkASSERT(bitmap.pixelRef());
    SkBitmap tmp;
    tmp.setInfo(bitmap.pixelRef()->info(), bitmap.rowBytes());
    tmp.setPixelRef(bitmap.pixelRef());
    tmp.lockPixels();
    auto img = SkImage::MakeFromBitmap(tmp);
    if (img) {
        SkASSERT(!bitmap.isImmutable() || img->uniqueID() == bitmap.getGenerationID());
        SkASSERT(img->bounds().contains(subset));
    }
    SkImageSubset imageSubset(std::move(img), subset);
    // SkImage::MakeFromBitmap only preserves genID for immutable
    // bitmaps.  Use the bitmap's original ID for de-duping.
    imageSubset.setID(bitmap.getGenerationID());
    return imageSubset;
}

>>>>>>> d207884b
SkPDFDevice::GraphicStateEntry::GraphicStateEntry()
    : fColor(SK_ColorBLACK)
    , fTextScaleX(SK_Scalar1)
    , fTextFill(SkPaint::kFill_Style)
    , fShaderIndex(-1)
    , fGraphicStateIndex(-1) {
    fMatrix.reset();
}

bool SkPDFDevice::GraphicStateEntry::compareInitialState(
        const GraphicStateEntry& cur) {
    return fColor == cur.fColor &&
           fShaderIndex == cur.fShaderIndex &&
           fGraphicStateIndex == cur.fGraphicStateIndex &&
           fMatrix == cur.fMatrix &&
           fClipStack == cur.fClipStack &&
           (fTextScaleX == 0 ||
               (fTextScaleX == cur.fTextScaleX && fTextFill == cur.fTextFill));
}

class GraphicStackState {
public:
    GraphicStackState(const SkClipStack& existingClipStack,
                      const SkRegion& existingClipRegion,
                      SkWStream* contentStream)
            : fStackDepth(0),
              fContentStream(contentStream) {
        fEntries[0].fClipStack = existingClipStack;
        fEntries[0].fClipRegion = existingClipRegion;
    }

    void updateClip(const SkClipStack& clipStack, const SkRegion& clipRegion,
                    const SkPoint& translation);
    void updateMatrix(const SkMatrix& matrix);
    void updateDrawingState(const SkPDFDevice::GraphicStateEntry& state);

    void drainStack();

private:
    void push();
    void pop();
    SkPDFDevice::GraphicStateEntry* currentEntry() { return &fEntries[fStackDepth]; }

    // Conservative limit on save depth, see impl. notes in PDF 1.4 spec.
    static const int kMaxStackDepth = 12;
    SkPDFDevice::GraphicStateEntry fEntries[kMaxStackDepth + 1];
    int fStackDepth;
    SkWStream* fContentStream;
};

void GraphicStackState::drainStack() {
    while (fStackDepth) {
        pop();
    }
}

void GraphicStackState::push() {
    SkASSERT(fStackDepth < kMaxStackDepth);
    fContentStream->writeText("q\n");
    fStackDepth++;
    fEntries[fStackDepth] = fEntries[fStackDepth - 1];
}

void GraphicStackState::pop() {
    SkASSERT(fStackDepth > 0);
    fContentStream->writeText("Q\n");
    fStackDepth--;
}

/* Calculate an inverted path's equivalent non-inverted path, given the
 * canvas bounds.
 * outPath may alias with invPath (since this is supported by PathOps).
 */
static bool calculate_inverse_path(const SkRect& bounds, const SkPath& invPath,
                                   SkPath* outPath) {
    SkASSERT(invPath.isInverseFillType());

    SkPath clipPath;
    clipPath.addRect(bounds);

    return Op(clipPath, invPath, kIntersect_SkPathOp, outPath);
}

// Sanity check the numerical values of the SkRegion ops and PathOps ops
// enums so region_op_to_pathops_op can do a straight passthrough cast.
// If these are failing, it may be necessary to make region_op_to_pathops_op
// do more.
static_assert(SkRegion::kDifference_Op == (int)kDifference_SkPathOp, "region_pathop_mismatch");
static_assert(SkRegion::kIntersect_Op == (int)kIntersect_SkPathOp, "region_pathop_mismatch");
static_assert(SkRegion::kUnion_Op == (int)kUnion_SkPathOp, "region_pathop_mismatch");
static_assert(SkRegion::kXOR_Op == (int)kXOR_SkPathOp, "region_pathop_mismatch");
static_assert(SkRegion::kReverseDifference_Op == (int)kReverseDifference_SkPathOp,
              "region_pathop_mismatch");

static SkPathOp region_op_to_pathops_op(SkCanvas::ClipOp op) {
    SkASSERT(op >= 0);
    SkASSERT(op <= SkCanvas::kReverseDifference_Op);
    return (SkPathOp)op;
}

/* Uses Path Ops to calculate a vector SkPath clip from a clip stack.
 * Returns true if successful, or false if not successful.
 * If successful, the resulting clip is stored in outClipPath.
 * If not successful, outClipPath is undefined, and a fallback method
 * should be used.
 */
static bool get_clip_stack_path(const SkMatrix& transform,
                                const SkClipStack& clipStack,
                                const SkRegion& clipRegion,
                                SkPath* outClipPath) {
    outClipPath->reset();
    outClipPath->setFillType(SkPath::kInverseWinding_FillType);

    const SkClipStack::Element* clipEntry;
    SkClipStack::Iter iter;
    iter.reset(clipStack, SkClipStack::Iter::kBottom_IterStart);
    for (clipEntry = iter.next(); clipEntry; clipEntry = iter.next()) {
        SkPath entryPath;
        if (SkClipStack::Element::kEmpty_Type == clipEntry->getType()) {
            outClipPath->reset();
            outClipPath->setFillType(SkPath::kInverseWinding_FillType);
            continue;
        } else {
            clipEntry->asPath(&entryPath);
        }
        entryPath.transform(transform);

        if (SkCanvas::kReplace_Op == clipEntry->getOp()) {
            *outClipPath = entryPath;
        } else {
            SkPathOp op = region_op_to_pathops_op(clipEntry->getOp());
            if (!Op(*outClipPath, entryPath, op, outClipPath)) {
                return false;
            }
        }
    }

    if (outClipPath->isInverseFillType()) {
        // The bounds are slightly outset to ensure this is correct in the
        // face of floating-point accuracy and possible SkRegion bitmap
        // approximations.
        SkRect clipBounds = SkRect::Make(clipRegion.getBounds());
        clipBounds.outset(SK_Scalar1, SK_Scalar1);
        if (!calculate_inverse_path(clipBounds, *outClipPath, outClipPath)) {
            return false;
        }
    }
    return true;
}

// TODO(vandebo): Take advantage of SkClipStack::getSaveCount(), the PDF
// graphic state stack, and the fact that we can know all the clips used
// on the page to optimize this.
void GraphicStackState::updateClip(const SkClipStack& clipStack,
                                   const SkRegion& clipRegion,
                                   const SkPoint& translation) {
    if (clipStack == currentEntry()->fClipStack) {
        return;
    }

    while (fStackDepth > 0) {
        pop();
        if (clipStack == currentEntry()->fClipStack) {
            return;
        }
    }
    push();

    currentEntry()->fClipStack = clipStack;
    currentEntry()->fClipRegion = clipRegion;

    SkMatrix transform;
    transform.setTranslate(translation.fX, translation.fY);

    SkPath clipPath;
    if (get_clip_stack_path(transform, clipStack, clipRegion, &clipPath)) {
        SkPDFUtils::EmitPath(clipPath, SkPaint::kFill_Style, fContentStream);
        SkPath::FillType clipFill = clipPath.getFillType();
        NOT_IMPLEMENTED(clipFill == SkPath::kInverseEvenOdd_FillType, false);
        NOT_IMPLEMENTED(clipFill == SkPath::kInverseWinding_FillType, false);
        if (clipFill == SkPath::kEvenOdd_FillType) {
            fContentStream->writeText("W* n\n");
        } else {
            fContentStream->writeText("W n\n");
        }
    }
    // If Op() fails (pathological case; e.g. input values are
    // extremely large or NaN), emit no clip at all.
}

void GraphicStackState::updateMatrix(const SkMatrix& matrix) {
    if (matrix == currentEntry()->fMatrix) {
        return;
    }

    if (currentEntry()->fMatrix.getType() != SkMatrix::kIdentity_Mask) {
        SkASSERT(fStackDepth > 0);
        SkASSERT(fEntries[fStackDepth].fClipStack ==
                 fEntries[fStackDepth -1].fClipStack);
        pop();

        SkASSERT(currentEntry()->fMatrix.getType() == SkMatrix::kIdentity_Mask);
    }
    if (matrix.getType() == SkMatrix::kIdentity_Mask) {
        return;
    }

    push();
    SkPDFUtils::AppendTransform(matrix, fContentStream);
    currentEntry()->fMatrix = matrix;
}

void GraphicStackState::updateDrawingState(const SkPDFDevice::GraphicStateEntry& state) {
    // PDF treats a shader as a color, so we only set one or the other.
    if (state.fShaderIndex >= 0) {
        if (state.fShaderIndex != currentEntry()->fShaderIndex) {
            SkPDFUtils::ApplyPattern(state.fShaderIndex, fContentStream);
            currentEntry()->fShaderIndex = state.fShaderIndex;
        }
    } else {
        if (state.fColor != currentEntry()->fColor ||
                currentEntry()->fShaderIndex >= 0) {
            emit_pdf_color(state.fColor, fContentStream);
            fContentStream->writeText("RG ");
            emit_pdf_color(state.fColor, fContentStream);
            fContentStream->writeText("rg\n");
            currentEntry()->fColor = state.fColor;
            currentEntry()->fShaderIndex = -1;
        }
    }

    if (state.fGraphicStateIndex != currentEntry()->fGraphicStateIndex) {
        SkPDFUtils::ApplyGraphicState(state.fGraphicStateIndex, fContentStream);
        currentEntry()->fGraphicStateIndex = state.fGraphicStateIndex;
    }

    if (state.fTextScaleX) {
        if (state.fTextScaleX != currentEntry()->fTextScaleX) {
            SkScalar pdfScale = SkScalarMul(state.fTextScaleX,
                                            SkIntToScalar(100));
            SkPDFUtils::AppendScalar(pdfScale, fContentStream);
            fContentStream->writeText(" Tz\n");
            currentEntry()->fTextScaleX = state.fTextScaleX;
        }
        if (state.fTextFill != currentEntry()->fTextFill) {
            static_assert(SkPaint::kFill_Style == 0, "enum_must_match_value");
            static_assert(SkPaint::kStroke_Style == 1, "enum_must_match_value");
            static_assert(SkPaint::kStrokeAndFill_Style == 2, "enum_must_match_value");
            fContentStream->writeDecAsText(state.fTextFill);
            fContentStream->writeText(" Tr\n");
            currentEntry()->fTextFill = state.fTextFill;
        }
    }
}

static bool not_supported_for_layers(const SkPaint& layerPaint) {
    // PDF does not support image filters, so render them on CPU.
    // Note that this rendering is done at "screen" resolution (100dpi), not
    // printer resolution.
    // TODO: It may be possible to express some filters natively using PDF
    // to improve quality and file size (https://bug.skia.org/3043)

    // TODO: should we return true if there is a colorfilter?
    return layerPaint.getImageFilter() != nullptr;
}

SkBaseDevice* SkPDFDevice::onCreateDevice(const CreateInfo& cinfo, const SkPaint* layerPaint) {
    if (layerPaint && not_supported_for_layers(*layerPaint)) {
        // need to return a raster device, which we will detect in drawDevice()
        return SkBitmapDevice::Create(cinfo.fInfo, SkSurfaceProps(0, kUnknown_SkPixelGeometry));
    }
    SkISize size = SkISize::Make(cinfo.fInfo.width(), cinfo.fInfo.height());
    return SkPDFDevice::Create(size, fRasterDpi, fDocument);
}

SkPDFCanon* SkPDFDevice::getCanon() const { return fDocument->canon(); }



// A helper class to automatically finish a ContentEntry at the end of a
// drawing method and maintain the state needed between set up and finish.
class ScopedContentEntry {
public:
    ScopedContentEntry(SkPDFDevice* device, const SkDraw& draw,
                       const SkPaint& paint, bool hasText = false)
        : fDevice(device),
          fContentEntry(nullptr),
          fBlendMode(SkBlendMode::kSrcOver),
          fDstFormXObject(nullptr) {
        init(draw.fClipStack, draw.fRC->bwRgn(), *draw.fMatrix, paint, hasText);
    }
    ScopedContentEntry(SkPDFDevice* device, const SkClipStack* clipStack,
                       const SkRegion& clipRegion, const SkMatrix& matrix,
                       const SkPaint& paint, bool hasText = false)
        : fDevice(device),
          fContentEntry(nullptr),
          fBlendMode(SkBlendMode::kSrcOver),
          fDstFormXObject(nullptr) {
        init(clipStack, clipRegion, matrix, paint, hasText);
    }

    ~ScopedContentEntry() {
        if (fContentEntry) {
            SkPath* shape = &fShape;
            if (shape->isEmpty()) {
                shape = nullptr;
            }
            fDevice->finishContentEntry(fBlendMode, std::move(fDstFormXObject), shape);
        }
    }

    SkPDFDevice::ContentEntry* entry() { return fContentEntry; }

    /* Returns true when we explicitly need the shape of the drawing. */
    bool needShape() {
        switch (fBlendMode) {
            case SkBlendMode::kClear:
            case SkBlendMode::kSrc:
            case SkBlendMode::kSrcIn:
            case SkBlendMode::kSrcOut:
            case SkBlendMode::kDstIn:
            case SkBlendMode::kDstOut:
            case SkBlendMode::kSrcATop:
            case SkBlendMode::kDstATop:
            case SkBlendMode::kModulate:
                return true;
            default:
                return false;
        }
    }

    /* Returns true unless we only need the shape of the drawing. */
    bool needSource() {
        if (fBlendMode == SkBlendMode::kClear) {
            return false;
        }
        return true;
    }

    /* If the shape is different than the alpha component of the content, then
     * setShape should be called with the shape.  In particular, images and
     * devices have rectangular shape.
     */
    void setShape(const SkPath& shape) {
        fShape = shape;
    }

private:
    SkPDFDevice* fDevice;
    SkPDFDevice::ContentEntry* fContentEntry;
    SkBlendMode fBlendMode;
    sk_sp<SkPDFObject> fDstFormXObject;
    SkPath fShape;

    void init(const SkClipStack* clipStack, const SkRegion& clipRegion,
              const SkMatrix& matrix, const SkPaint& paint, bool hasText) {
        // Shape has to be flatten before we get here.
        if (matrix.hasPerspective()) {
            NOT_IMPLEMENTED(!matrix.hasPerspective(), false);
            return;
        }
        fBlendMode = paint.getBlendMode();
        fContentEntry = fDevice->setUpContentEntry(clipStack, clipRegion,
                                                   matrix, paint, hasText,
                                                   &fDstFormXObject);
    }
};

////////////////////////////////////////////////////////////////////////////////

SkPDFDevice::SkPDFDevice(SkISize pageSize, SkScalar rasterDpi, SkPDFDocument* doc, bool flip)
    : INHERITED(SkImageInfo::MakeUnknown(pageSize.width(), pageSize.height()),
                SkSurfaceProps(0, kUnknown_SkPixelGeometry))
    , fPageSize(pageSize)
    , fExistingClipRegion(SkIRect::MakeSize(pageSize))
    , fRasterDpi(rasterDpi)
    , fDocument(doc) {
    SkASSERT(pageSize.width() > 0);
    SkASSERT(pageSize.height() > 0);

    if (flip) {
        // Skia generally uses the top left as the origin but PDF
        // natively has the origin at the bottom left. This matrix
        // corrects for that.  But that only needs to be done once, we
        // don't do it when layering.
        fInitialTransform.setTranslate(0, SkIntToScalar(pageSize.fHeight));
        fInitialTransform.preScale(SK_Scalar1, -SK_Scalar1);
    } else {
        fInitialTransform.setIdentity();
    }
}

SkPDFDevice::~SkPDFDevice() {
    this->cleanUp();
}

void SkPDFDevice::init() {
    fContentEntries.reset();
}

void SkPDFDevice::cleanUp() {
    fGraphicStateResources.unrefAll();
    fXObjectResources.unrefAll();
    fFontResources.unrefAll();
    fShaderResources.unrefAll();
}

void SkPDFDevice::drawAnnotation(const SkDraw& d, const SkRect& rect, const char key[],
                                 SkData* value) {
    if (0 == rect.width() && 0 == rect.height()) {
        handlePointAnnotation({ rect.x(), rect.y() }, *d.fMatrix, key, value);
    } else {
        SkPath path;
        path.addRect(rect);
        handlePathAnnotation(path, d, key, value);
    }
}

void SkPDFDevice::drawPaint(const SkDraw& d, const SkPaint& paint) {
    SkPaint newPaint = paint;
    replace_srcmode_on_opaque_paint(&newPaint);

    newPaint.setStyle(SkPaint::kFill_Style);
    ScopedContentEntry content(this, d, newPaint);
    internalDrawPaint(newPaint, content.entry());
}

void SkPDFDevice::internalDrawPaint(const SkPaint& paint,
                                    SkPDFDevice::ContentEntry* contentEntry) {
    if (!contentEntry) {
        return;
    }
    SkRect bbox = SkRect::MakeWH(SkIntToScalar(this->width()),
                                 SkIntToScalar(this->height()));
    SkMatrix inverse;
    if (!contentEntry->fState.fMatrix.invert(&inverse)) {
        return;
    }
    inverse.mapRect(&bbox);

    SkPDFUtils::AppendRectangle(bbox, &contentEntry->fContent);
    SkPDFUtils::PaintPath(paint.getStyle(), SkPath::kWinding_FillType,
                          &contentEntry->fContent);
}

void SkPDFDevice::drawPoints(const SkDraw& d,
                             SkCanvas::PointMode mode,
                             size_t count,
                             const SkPoint* points,
                             const SkPaint& srcPaint) {
    SkPaint passedPaint = srcPaint;
    replace_srcmode_on_opaque_paint(&passedPaint);

    if (count == 0) {
        return;
    }

    // SkDraw::drawPoints converts to multiple calls to fDevice->drawPath.
    // We only use this when there's a path effect because of the overhead
    // of multiple calls to setUpContentEntry it causes.
    if (passedPaint.getPathEffect()) {
        if (d.fRC->isEmpty()) {
            return;
        }
        SkDraw pointDraw(d);
        pointDraw.fDevice = this;
        pointDraw.drawPoints(mode, count, points, passedPaint, true);
        return;
    }

    const SkPaint* paint = &passedPaint;
    SkPaint modifiedPaint;

    if (mode == SkCanvas::kPoints_PointMode &&
            paint->getStrokeCap() != SkPaint::kRound_Cap) {
        modifiedPaint = *paint;
        paint = &modifiedPaint;
        if (paint->getStrokeWidth()) {
            // PDF won't draw a single point with square/butt caps because the
            // orientation is ambiguous.  Draw a rectangle instead.
            modifiedPaint.setStyle(SkPaint::kFill_Style);
            SkScalar strokeWidth = paint->getStrokeWidth();
            SkScalar halfStroke = SkScalarHalf(strokeWidth);
            for (size_t i = 0; i < count; i++) {
                SkRect r = SkRect::MakeXYWH(points[i].fX, points[i].fY, 0, 0);
                r.inset(-halfStroke, -halfStroke);
                drawRect(d, r, modifiedPaint);
            }
            return;
        } else {
            modifiedPaint.setStrokeCap(SkPaint::kRound_Cap);
        }
    }

    ScopedContentEntry content(this, d, *paint);
    if (!content.entry()) {
        return;
    }

    switch (mode) {
        case SkCanvas::kPolygon_PointMode:
            SkPDFUtils::MoveTo(points[0].fX, points[0].fY,
                               &content.entry()->fContent);
            for (size_t i = 1; i < count; i++) {
                SkPDFUtils::AppendLine(points[i].fX, points[i].fY,
                                       &content.entry()->fContent);
            }
            SkPDFUtils::StrokePath(&content.entry()->fContent);
            break;
        case SkCanvas::kLines_PointMode:
            for (size_t i = 0; i < count/2; i++) {
                SkPDFUtils::MoveTo(points[i * 2].fX, points[i * 2].fY,
                                   &content.entry()->fContent);
                SkPDFUtils::AppendLine(points[i * 2 + 1].fX,
                                       points[i * 2 + 1].fY,
                                       &content.entry()->fContent);
                SkPDFUtils::StrokePath(&content.entry()->fContent);
            }
            break;
        case SkCanvas::kPoints_PointMode:
            SkASSERT(paint->getStrokeCap() == SkPaint::kRound_Cap);
            for (size_t i = 0; i < count; i++) {
                SkPDFUtils::MoveTo(points[i].fX, points[i].fY,
                                   &content.entry()->fContent);
                SkPDFUtils::ClosePath(&content.entry()->fContent);
                SkPDFUtils::StrokePath(&content.entry()->fContent);
            }
            break;
        default:
            SkASSERT(false);
    }
}

static sk_sp<SkPDFDict> create_link_annotation(const SkRect& translatedRect) {
    auto annotation = sk_make_sp<SkPDFDict>("Annot");
    annotation->insertName("Subtype", "Link");
    annotation->insertInt("F", 4);  // required by ISO 19005

    auto border = sk_make_sp<SkPDFArray>();
    border->reserve(3);
    border->appendInt(0);  // Horizontal corner radius.
    border->appendInt(0);  // Vertical corner radius.
    border->appendInt(0);  // Width, 0 = no border.
    annotation->insertObject("Border", std::move(border));

    auto rect = sk_make_sp<SkPDFArray>();
    rect->reserve(4);
    rect->appendScalar(translatedRect.fLeft);
    rect->appendScalar(translatedRect.fTop);
    rect->appendScalar(translatedRect.fRight);
    rect->appendScalar(translatedRect.fBottom);
    annotation->insertObject("Rect", std::move(rect));

    return annotation;
}

static sk_sp<SkPDFDict> create_link_to_url(const SkData* urlData, const SkRect& r) {
    sk_sp<SkPDFDict> annotation = create_link_annotation(r);
    SkString url(static_cast<const char *>(urlData->data()),
                 urlData->size() - 1);
    auto action = sk_make_sp<SkPDFDict>("Action");
    action->insertName("S", "URI");
    action->insertString("URI", url);
    annotation->insertObject("A", std::move(action));
    return annotation;
}

static sk_sp<SkPDFDict> create_link_named_dest(const SkData* nameData,
                                               const SkRect& r) {
    sk_sp<SkPDFDict> annotation = create_link_annotation(r);
    SkString name(static_cast<const char *>(nameData->data()),
                  nameData->size() - 1);
    annotation->insertName("Dest", name);
    return annotation;
}

void SkPDFDevice::drawRect(const SkDraw& d,
                           const SkRect& rect,
                           const SkPaint& srcPaint) {
    SkPaint paint = srcPaint;
    replace_srcmode_on_opaque_paint(&paint);
    SkRect r = rect;
    r.sort();

    if (paint.getPathEffect()) {
        if (d.fRC->isEmpty()) {
            return;
        }
        SkPath path;
        path.addRect(r);
        drawPath(d, path, paint, nullptr, true);
        return;
    }

    ScopedContentEntry content(this, d, paint);
    if (!content.entry()) {
        return;
    }
    SkPDFUtils::AppendRectangle(r, &content.entry()->fContent);
    SkPDFUtils::PaintPath(paint.getStyle(), SkPath::kWinding_FillType,
                          &content.entry()->fContent);
}

void SkPDFDevice::drawRRect(const SkDraw& draw,
                            const SkRRect& rrect,
                            const SkPaint& srcPaint) {
    SkPaint paint = srcPaint;
    replace_srcmode_on_opaque_paint(&paint);
    SkPath  path;
    path.addRRect(rrect);
    this->drawPath(draw, path, paint, nullptr, true);
}

void SkPDFDevice::drawOval(const SkDraw& draw,
                           const SkRect& oval,
                           const SkPaint& srcPaint) {
    SkPaint paint = srcPaint;
    replace_srcmode_on_opaque_paint(&paint);
    SkPath  path;
    path.addOval(oval);
    this->drawPath(draw, path, paint, nullptr, true);
}

void SkPDFDevice::drawPath(const SkDraw& d,
                           const SkPath& origPath,
                           const SkPaint& srcPaint,
                           const SkMatrix* prePathMatrix,
                           bool pathIsMutable) {
    SkPaint paint = srcPaint;
    replace_srcmode_on_opaque_paint(&paint);
    SkPath modifiedPath;
    SkPath* pathPtr = const_cast<SkPath*>(&origPath);

    SkMatrix matrix = *d.fMatrix;
    if (prePathMatrix) {
        if (paint.getPathEffect() || paint.getStyle() != SkPaint::kFill_Style) {
            if (!pathIsMutable) {
                pathPtr = &modifiedPath;
                pathIsMutable = true;
            }
            origPath.transform(*prePathMatrix, pathPtr);
        } else {
            matrix.preConcat(*prePathMatrix);
        }
    }

    if (paint.getPathEffect()) {
        if (d.fRC->isEmpty()) {
            return;
        }
        if (!pathIsMutable) {
            pathPtr = &modifiedPath;
            pathIsMutable = true;
        }
        bool fill = paint.getFillPath(origPath, pathPtr);

        SkPaint noEffectPaint(paint);
        noEffectPaint.setPathEffect(nullptr);
        if (fill) {
            noEffectPaint.setStyle(SkPaint::kFill_Style);
        } else {
            noEffectPaint.setStyle(SkPaint::kStroke_Style);
            noEffectPaint.setStrokeWidth(0);
        }
        drawPath(d, *pathPtr, noEffectPaint, nullptr, true);
        return;
    }

    if (handleInversePath(d, origPath, paint, pathIsMutable, prePathMatrix)) {
        return;
    }

    ScopedContentEntry content(this, d.fClipStack, d.fRC->bwRgn(), matrix, paint);
    if (!content.entry()) {
        return;
    }
    bool consumeDegeratePathSegments =
           paint.getStyle() == SkPaint::kFill_Style ||
           (paint.getStrokeCap() != SkPaint::kRound_Cap &&
            paint.getStrokeCap() != SkPaint::kSquare_Cap);
    SkPDFUtils::EmitPath(*pathPtr, paint.getStyle(),
                         consumeDegeratePathSegments,
                         &content.entry()->fContent);
    SkPDFUtils::PaintPath(paint.getStyle(), pathPtr->getFillType(),
                          &content.entry()->fContent);
}


void SkPDFDevice::drawImageRect(const SkDraw& d,
                                const SkImage* image,
                                const SkRect* src,
                                const SkRect& dst,
                                const SkPaint& srcPaint,
                                SkCanvas::SrcRectConstraint) {
    if (!image) {
        return;
    }
    SkIRect bounds = image->bounds();
    SkPaint paint = srcPaint;
    if (image->isOpaque()) {
        replace_srcmode_on_opaque_paint(&paint);
    }
    SkRect srcRect = src ? *src : SkRect::Make(bounds);
    SkMatrix transform;
    transform.setRectToRect(srcRect, dst, SkMatrix::kFill_ScaleToFit);
    if (src) {
        if (!srcRect.intersect(SkRect::Make(bounds))) {
            return;
        }
        srcRect.roundOut(&bounds);
        transform.preTranslate(SkIntToScalar(bounds.x()),
                               SkIntToScalar(bounds.y()));
    }
    SkImageSubset imageSubset(sk_ref_sp(const_cast<SkImage*>(image)), bounds);
    if (!imageSubset.isValid()) {
        return;
    }
    transform.postConcat(*d.fMatrix);
    this->internalDrawImage(transform, d.fClipStack, d.fRC->bwRgn(),
                            std::move(imageSubset), paint);
}

void SkPDFDevice::drawBitmapRect(const SkDraw& d,
                                 const SkBitmap& bitmap,
                                 const SkRect* src,
                                 const SkRect& dst,
                                const SkPaint& srcPaint,
                                SkCanvas::SrcRectConstraint) {
    if (bitmap.drawsNothing()) {
        return;
    }
    SkIRect bounds = bitmap.bounds();
    SkPaint paint = srcPaint;
    if (bitmap.isOpaque()) {
        replace_srcmode_on_opaque_paint(&paint);
    }
    SkRect srcRect = src ? *src : SkRect::Make(bounds);
    SkMatrix transform;
    transform.setRectToRect(srcRect, dst, SkMatrix::kFill_ScaleToFit);
    if (src) {
        if (!srcRect.intersect(SkRect::Make(bounds))) {
            return;
        }
        srcRect.roundOut(&bounds);
        transform.preTranslate(SkIntToScalar(bounds.x()),
                               SkIntToScalar(bounds.y()));
    }
    SkBitmap bitmapSubset;
    if (!bitmap.extractSubset(&bitmapSubset, bounds)) {
        return;
    }
    SkImageSubset imageSubset = make_image_subset(bitmapSubset);
    if (!imageSubset.isValid()) {
        return;
    }
    transform.postConcat(*d.fMatrix);
    this->internalDrawImage(transform, d.fClipStack, d.fRC->bwRgn(),
                            std::move(imageSubset), paint);
}

void SkPDFDevice::drawBitmap(const SkDraw& d,
                             const SkBitmap& bitmap,
                             const SkMatrix& matrix,
                             const SkPaint& srcPaint) {
    if (bitmap.drawsNothing() || d.fRC->isEmpty()) {
        return;
    }
    SkPaint paint = srcPaint;
    if (bitmap.isOpaque()) {
        replace_srcmode_on_opaque_paint(&paint);
    }
    SkImageSubset imageSubset = make_image_subset(bitmap);
    if (!imageSubset.isValid()) {
        return;
    }
    SkMatrix transform = matrix;
    transform.postConcat(*d.fMatrix);
    this->internalDrawImage(
            transform, d.fClipStack, d.fRC->bwRgn(), std::move(imageSubset), paint);
}

void SkPDFDevice::drawSprite(const SkDraw& d,
                             const SkBitmap& bitmap,
                             int x,
                             int y,
                             const SkPaint& srcPaint) {
    if (bitmap.drawsNothing() || d.fRC->isEmpty()) {
        return;
    }
    SkPaint paint = srcPaint;
    if (bitmap.isOpaque()) {
        replace_srcmode_on_opaque_paint(&paint);
    }
    SkImageSubset imageSubset = make_image_subset(bitmap);
    if (!imageSubset.isValid()) {
        return;
    }
    SkMatrix transform = SkMatrix::MakeTrans(SkIntToScalar(x), SkIntToScalar(y));
    this->internalDrawImage(
            transform, d.fClipStack, d.fRC->bwRgn(), std::move(imageSubset), paint);
}

void SkPDFDevice::drawImage(const SkDraw& draw,
                            const SkImage* image,
                            SkScalar x,
                            SkScalar y,
                            const SkPaint& srcPaint) {
    SkPaint paint = srcPaint;
    if (!image) {
        return;
    }
    if (image->isOpaque()) {
        replace_srcmode_on_opaque_paint(&paint);
    }
    if (draw.fRC->isEmpty()) {
        return;
    }
    SkImageSubset imageSubset(sk_ref_sp(const_cast<SkImage*>(image)));
    if (!imageSubset.isValid()) {
        return;
    }
    SkMatrix transform = SkMatrix::MakeTrans(x, y);
    transform.postConcat(*draw.fMatrix);
    this->internalDrawImage(
            transform, draw.fClipStack, draw.fRC->bwRgn(), std::move(imageSubset), paint);
}

namespace {
class GlyphPositioner {
public:
    GlyphPositioner(SkDynamicMemoryWStream* content,
                    SkScalar textSkewX,
                    bool wideChars,
                    bool defaultPositioning,
                    SkPoint origin)
        : fContent(content)
<<<<<<< HEAD
        , fCurrentMatrixOrigin{0.0f, 0.0f}
        , fXAdvance(0.0f)
=======
        , fCurrentMatrixOrigin(origin)
        , fTextSkewX(textSkewX)
>>>>>>> d207884b
        , fWideChars(wideChars)
        , fDefaultPositioning(defaultPositioning) {
<<<<<<< HEAD
        // Flip the text about the x-axis to account for origin swap and include
        // the passed parameters.
        fContent->writeText("1 0 ");
        SkPDFUtils::AppendScalar(0 - textSkewX, fContent);
        fContent->writeText(" -1 ");
        SkPDFUtils::AppendScalar(origin.x(), fContent);
        fContent->writeText(" ");
        SkPDFUtils::AppendScalar(origin.y(), fContent);
        fContent->writeText(" Tm\n");
=======
>>>>>>> d207884b
    }
    ~GlyphPositioner() { this->flush(); }
    void flush() {
        if (fInText) {
            fContent->writeText("> Tj\n");
            fInText = false;
        }
    }
<<<<<<< HEAD
    void setWideChars(bool wideChars) {
        if (fWideChars != wideChars) {
            SkASSERT(!fInText);
            SkASSERT(fWideChars == wideChars);
            fWideChars = wideChars;
        }
    }
=======
>>>>>>> d207884b
    void writeGlyph(SkPoint xy,
                    SkScalar advanceWidth,
                    uint16_t glyph) {
        if (!fInitialized) {
            // Flip the text about the x-axis to account for origin swap and include
            // the passed parameters.
            fContent->writeText("1 0 ");
            SkPDFUtils::AppendScalar(-fTextSkewX, fContent);
            fContent->writeText(" -1 ");
            SkPDFUtils::AppendScalar(fCurrentMatrixOrigin.x(), fContent);
            fContent->writeText(" ");
            SkPDFUtils::AppendScalar(fCurrentMatrixOrigin.y(), fContent);
            fContent->writeText(" Tm\n");
            fCurrentMatrixOrigin.set(0.0f, 0.0f);
            fInitialized = true;
        }
        if (!fDefaultPositioning) {
            SkPoint position = xy - fCurrentMatrixOrigin;
            if (position != SkPoint{fXAdvance, 0}) {
                this->flush();
                SkPDFUtils::AppendScalar(position.x(), fContent);
                fContent->writeText(" ");
                SkPDFUtils::AppendScalar(-position.y(), fContent);
                fContent->writeText(" Td ");
                fCurrentMatrixOrigin = xy;
                fXAdvance = 0;
            }
            fXAdvance += advanceWidth;
        }
        if (!fInText) {
            fContent->writeText("<");
            fInText = true;
        }
        if (fWideChars) {
            SkPDFUtils::WriteUInt16BE(fContent, glyph);
        } else {
            SkASSERT(0 == glyph >> 8);
            SkPDFUtils::WriteUInt8(fContent, static_cast<uint8_t>(glyph));
        }
    }

private:
    SkDynamicMemoryWStream* fContent;
    SkPoint fCurrentMatrixOrigin;
<<<<<<< HEAD
    SkScalar fXAdvance;
=======
    SkScalar fXAdvance = 0.0f;
    SkScalar fTextSkewX;
>>>>>>> d207884b
    bool fWideChars;
    bool fInText = false;
    bool fInitialized = false;
    const bool fDefaultPositioning;
};

/** Given the m-to-n glyph-to-character mapping data (as returned by
    harfbuzz), iterate over the clusters. */
class Clusterator {
public:
    Clusterator() : fClusters(nullptr), fUtf8Text(nullptr), fGlyphCount(0), fTextByteLength(0) {}
    explicit Clusterator(uint32_t glyphCount)
        : fClusters(nullptr)
        , fUtf8Text(nullptr)
        , fGlyphCount(glyphCount)
        , fTextByteLength(0) {}
    // The clusters[] array is an array of offsets into utf8Text[],
    // one offset for each glyph.  See SkTextBlobBuilder for more info.
    Clusterator(const uint32_t* clusters,
                const char* utf8Text,
                uint32_t glyphCount,
                uint32_t textByteLength)
        : fClusters(clusters)
        , fUtf8Text(utf8Text)
        , fGlyphCount(glyphCount)
        , fTextByteLength(textByteLength) {
        // This is a cheap heuristic for /ReversedChars which seems to
        // work for clusters produced by HarfBuzz, which either
        // increase from zero (LTR) or decrease to zero (RTL).
        // "ReversedChars" is how PDF deals with RTL text.
        fReversedChars =
            fUtf8Text && fClusters && fGlyphCount && fClusters[0] != 0;
    }
    struct Cluster {
        const char* fUtf8Text;
        uint32_t fTextByteLength;
        uint32_t fGlyphIndex;
        uint32_t fGlyphCount;
        explicit operator bool() const { return fGlyphCount != 0; }
    };
    // True if this looks like right-to-left text.
    bool reversedChars() const { return fReversedChars; }
    Cluster next() {
        if ((!fUtf8Text || !fClusters) && fGlyphCount) {
            // These glyphs have no text.  Treat as one "cluster".
            uint32_t glyphCount = fGlyphCount;
            fGlyphCount = 0;
            return Cluster{nullptr, 0, 0, glyphCount};
        }
        if (fGlyphCount == 0 || fTextByteLength == 0) {
            return Cluster{nullptr, 0, 0, 0};  // empty
        }
        SkASSERT(fUtf8Text);
        SkASSERT(fClusters);
        uint32_t cluster = fClusters[0];
        if (cluster >= fTextByteLength) {
            return Cluster{nullptr, 0, 0, 0};  // bad input.
        }
        uint32_t glyphsInCluster = 1;
        while (glyphsInCluster < fGlyphCount &&
               fClusters[glyphsInCluster] == cluster) {
            ++glyphsInCluster;
        }
        SkASSERT(glyphsInCluster <= fGlyphCount);
        uint32_t textLength = 0;
        if (glyphsInCluster == fGlyphCount) {
            // consumes rest of glyphs and rest of text
            if (kInvalidCluster == fPreviousCluster) { // LTR text or single cluster
                textLength = fTextByteLength - cluster;
            } else { // RTL text; last cluster.
                SkASSERT(fPreviousCluster < fTextByteLength);
                if (fPreviousCluster <= cluster) {  // bad input.
                    return Cluster{nullptr, 0, 0, 0};
                }
                textLength = fPreviousCluster - cluster;
            }
            fGlyphCount = 0;
            return Cluster{fUtf8Text + cluster,
                           textLength,
                           fGlyphIndex,
                           glyphsInCluster};
        }
        SkASSERT(glyphsInCluster < fGlyphCount);
        uint32_t nextCluster = fClusters[glyphsInCluster];
        if (nextCluster >= fTextByteLength) {
            return Cluster{nullptr, 0, 0, 0};  // bad input.
        }
        if (nextCluster > cluster) { // LTR text
            if (kInvalidCluster != fPreviousCluster) {
                return Cluster{nullptr, 0, 0, 0};  // bad input.
            }
            textLength = nextCluster - cluster;
        } else { // RTL text
            SkASSERT(nextCluster < cluster);
            if (kInvalidCluster == fPreviousCluster) { // first cluster
                textLength = fTextByteLength - cluster;
            } else { // later cluster
                if (fPreviousCluster <= cluster) {
                    return Cluster{nullptr, 0, 0, 0}; // bad input.
                }
                textLength = fPreviousCluster - cluster;
            }
            fPreviousCluster = cluster;
        }
        uint32_t glyphIndex = fGlyphIndex;
        fGlyphCount -= glyphsInCluster;
        fGlyphIndex += glyphsInCluster;
        fClusters   += glyphsInCluster;
        return Cluster{fUtf8Text + cluster,
                       textLength,
                       glyphIndex,
                       glyphsInCluster};
    }

private:
    static constexpr uint32_t kInvalidCluster = 0xFFFFFFFF;
    const uint32_t* fClusters;
    const char* fUtf8Text;
    uint32_t fGlyphCount;
    uint32_t fTextByteLength;
    uint32_t fGlyphIndex = 0;
    uint32_t fPreviousCluster = kInvalidCluster;
    bool fReversedChars = false;
};

struct TextStorage {
    SkAutoTMalloc<char> fUtf8textStorage;
    SkAutoTMalloc<uint32_t> fClusterStorage;
    SkAutoTMalloc<SkGlyphID> fGlyphStorage;
};
}  // namespace

<<<<<<< HEAD
static void draw_transparent_text(SkPDFDevice* device,
                                  const SkDraw& d,
                                  const void* text, size_t len,
                                  SkScalar x, SkScalar y,
                                  const SkPaint& srcPaint) {
    sk_sp<SkTypeface> defaultFace = SkTypeface::MakeDefault();
    if (!SkPDFFont::CanEmbedTypeface(defaultFace.get(), device->getCanon())) {
        SkDebugf("SkPDF: default typeface should be embeddable");
        return;  // Avoid infinite loop in release.
    }
    SkPaint transparent;
    transparent.setTypeface(std::move(defaultFace));
    transparent.setTextSize(srcPaint.getTextSize());
    transparent.setColor(SK_ColorTRANSPARENT);
    switch (srcPaint.getTextEncoding()) {
        case SkPaint::kGlyphID_TextEncoding: {
            // Since a glyphId<->Unicode mapping is typeface-specific,
            // map back to Unicode first.
            size_t glyphCount = len / 2;
            SkAutoTMalloc<SkUnichar> unichars(glyphCount);
            srcPaint.glyphsToUnichars(
                    (const uint16_t*)text, SkToInt(glyphCount), &unichars[0]);
            transparent.setTextEncoding(SkPaint::kUTF32_TextEncoding);
            // TODO(halcanary): deal with case where default typeface
            // does not have glyphs for these unicode code points.
            device->drawText(d, &unichars[0],
                             glyphCount * sizeof(SkUnichar),
                             x, y, transparent);
=======
/** Given some unicode text (as passed to drawText(), convert to
    glyphs (via primitive shaping), while preserving
    glyph-to-character mapping information. */
static Clusterator make_clusterator(
        const void* sourceText,
        size_t sourceByteCount,
        const SkPaint& paint,
        TextStorage* storage,
        int glyphCount) {
    SkASSERT(SkPaint::kGlyphID_TextEncoding != paint.getTextEncoding());
    SkASSERT(glyphCount == paint.textToGlyphs(sourceText, sourceByteCount, nullptr));
    SkASSERT(glyphCount > 0);
    storage->fGlyphStorage.reset(SkToSizeT(glyphCount));
    (void)paint.textToGlyphs(sourceText, sourceByteCount, storage->fGlyphStorage.get());
    storage->fClusterStorage.reset(SkToSizeT(glyphCount));
    uint32_t* clusters = storage->fClusterStorage.get();
    uint32_t utf8ByteCount = 0;
    const char* utf8Text = nullptr;
    switch (paint.getTextEncoding()) {
        case SkPaint::kUTF8_TextEncoding: {
            const char* txtPtr = (const char*)sourceText;
            for (int i = 0; i < glyphCount; ++i) {
                clusters[i] = SkToU32(txtPtr - (const char*)sourceText);
                txtPtr += SkUTF8_LeadByteToCount(*(const unsigned char*)txtPtr);
                SkASSERT(txtPtr <= (const char*)sourceText + sourceByteCount);
            }
            SkASSERT(txtPtr == (const char*)sourceText + sourceByteCount);
            utf8ByteCount = SkToU32(sourceByteCount);
            utf8Text = (const char*)sourceText;
            break;
        }
        case SkPaint::kUTF16_TextEncoding: {
            const uint16_t* utf16ptr = (const uint16_t*)sourceText;
            int utf16count = SkToInt(sourceByteCount / sizeof(uint16_t));
            utf8ByteCount = SkToU32(SkUTF16_ToUTF8(utf16ptr, utf16count));
            storage->fUtf8textStorage.reset(utf8ByteCount);
            char* txtPtr = storage->fUtf8textStorage.get();
            utf8Text = txtPtr;
            int clusterIndex = 0;
            while (utf16ptr < (const uint16_t*)sourceText + utf16count) {
                clusters[clusterIndex++] = SkToU32(txtPtr - utf8Text);
                SkUnichar uni = SkUTF16_NextUnichar(&utf16ptr);
                txtPtr += SkUTF8_FromUnichar(uni, txtPtr);
            }
            SkASSERT(clusterIndex == glyphCount);
            SkASSERT(txtPtr == storage->fUtf8textStorage.get() + utf8ByteCount);
            SkASSERT(utf16ptr == (const uint16_t*)sourceText + utf16count);
>>>>>>> d207884b
            break;
        }
        case SkPaint::kUTF32_TextEncoding: {
            const SkUnichar* utf32 = (const SkUnichar*)sourceText;
            int utf32count = SkToInt(sourceByteCount / sizeof(SkUnichar));
            SkASSERT(glyphCount == utf32count);
            for (int i = 0; i < utf32count; ++i) {
                utf8ByteCount += SkToU32(SkUTF8_FromUnichar(utf32[i]));
            }
            storage->fUtf8textStorage.reset(SkToSizeT(utf8ByteCount));
            char* txtPtr = storage->fUtf8textStorage.get();
            utf8Text = txtPtr;
            for (int i = 0; i < utf32count; ++i) {
                clusters[i] = SkToU32(txtPtr - utf8Text);
                txtPtr += SkUTF8_FromUnichar(utf32[i], txtPtr);
            }
            break;
        }
        default:
            SkDEBUGFAIL("");
            break;
    }
    return Clusterator(clusters, utf8Text, SkToU32(glyphCount), utf8ByteCount);
}

static SkUnichar map_glyph(const SkTDArray<SkUnichar>& glyphToUnicode, SkGlyphID glyph) {
    return SkToInt(glyph) < glyphToUnicode.count() ? glyphToUnicode[SkToInt(glyph)] : -1;
}

static void update_font(SkWStream* wStream, int fontIndex, SkScalar textSize) {
    wStream->writeText("/");
    char prefix = SkPDFResourceDict::GetResourceTypePrefix(SkPDFResourceDict::kFont_ResourceType);
    wStream->write(&prefix, 1);
    wStream->writeDecAsText(fontIndex);
    wStream->writeText(" ");
    SkPDFUtils::AppendScalar(textSize, wStream);
    wStream->writeText(" Tf\n");
}

void SkPDFDevice::internalDrawText(
        const SkDraw& d, const void* sourceText, size_t sourceByteCount,
        const SkScalar pos[], SkTextBlob::GlyphPositioning positioning,
        SkPoint offset, const SkPaint& srcPaint, const uint32_t* clusters,
        uint32_t textByteLength, const char* utf8Text) {
    NOT_IMPLEMENTED(srcPaint.getMaskFilter() != nullptr, false);
    if (srcPaint.getMaskFilter() != nullptr) {
        // Don't pretend we support drawing MaskFilters, it makes for artifacts
        // making text unreadable (e.g. same text twice when using CSS shadows).
        return;
    }
    NOT_IMPLEMENTED(srcPaint.isVerticalText(), false);
    if (srcPaint.isVerticalText()) {
        // Don't pretend we support drawing vertical text.  It is not
        // clear to me how to switch to "vertical writing" mode in PDF.
        // Currently neither Chromium or Android set this flag.
        // https://bug.skia.org/5665
        return;
    }
    if (0 == sourceByteCount || !sourceText) {
        return;
    }
    SkPaint paint = calculate_text_paint(srcPaint);
    replace_srcmode_on_opaque_paint(&paint);
    if (!paint.getTypeface()) {
        paint.setTypeface(SkTypeface::MakeDefault());
    }
    SkTypeface* typeface = paint.getTypeface();
    if (!typeface) {
        SkDebugf("SkPDF: SkTypeface::MakeDefault() returned nullptr.\n");
        return;
    }

    const SkAdvancedTypefaceMetrics* metrics =
        SkPDFFont::GetMetrics(typeface, fDocument->canon());
    if (!metrics) {
        return;
    }
<<<<<<< HEAD
    // TODO(halcanary): use metrics->fGlyphToUnicode to check Unicode mapping.
    const SkGlyphID maxGlyphID = metrics->fLastGlyphID;
    if (!SkPDFFont::CanEmbedTypeface(typeface, fDocument->canon())) {
        SkPath path; // https://bug.skia.org/3866
        paint.getTextPath(sourceText, sourceByteCount,
                          offset.x(), offset.y(), &path);
        this->drawPath(d, path, srcPaint, &SkMatrix::I(), true);
        // Draw text transparently to make it copyable/searchable/accessable.
        draw_transparent_text(this, d, sourceText, sourceByteCount,
                              offset.x(), offset.y(), paint);
        return;
    }
    int glyphCount = paint.textToGlyphs(sourceText, sourceByteCount, nullptr);
    if (glyphCount <= 0) {
        return;
    }
    SkAutoSTMalloc<128, SkGlyphID> glyphStorage;
    const SkGlyphID* glyphs = nullptr;
    if (paint.getTextEncoding() == SkPaint::kGlyphID_TextEncoding) {
        glyphs = (const SkGlyphID*)sourceText;
        // validate input later.
    } else {
        glyphStorage.reset(SkToSizeT(glyphCount));
        (void)paint.textToGlyphs(sourceText, sourceByteCount, glyphStorage.get());
        glyphs = glyphStorage.get();
        paint.setTextEncoding(SkPaint::kGlyphID_TextEncoding);
=======
    int glyphCount = paint.textToGlyphs(sourceText, sourceByteCount, nullptr);
    if (glyphCount <= 0) {
        return;
    }

    // These three heap buffers are only used in the case where no glyphs
    // are passed to drawText() (most clients pass glyphs or a textblob).
    TextStorage storage;
    const SkGlyphID* glyphs = nullptr;
    Clusterator clusterator;
    if (textByteLength > 0) {
        SkASSERT(glyphCount == SkToInt(sourceByteCount / sizeof(SkGlyphID)));
        glyphs = (const SkGlyphID*)sourceText;
        clusterator = Clusterator(clusters, utf8Text, SkToU32(glyphCount), textByteLength);
        SkASSERT(clusters);
        SkASSERT(utf8Text);
        SkASSERT(srcPaint.getTextEncoding() == SkPaint::kGlyphID_TextEncoding);
        SkASSERT(glyphCount == paint.textToGlyphs(sourceText, sourceByteCount, nullptr));
    } else if (SkPaint::kGlyphID_TextEncoding == srcPaint.getTextEncoding()) {
        SkASSERT(glyphCount == SkToInt(sourceByteCount / sizeof(SkGlyphID)));
        glyphs = (const SkGlyphID*)sourceText;
        clusterator = Clusterator(SkToU32(glyphCount));
        SkASSERT(glyphCount == paint.textToGlyphs(sourceText, sourceByteCount, nullptr));
        SkASSERT(nullptr == clusters);
        SkASSERT(nullptr == utf8Text);
    } else {
        SkASSERT(nullptr == clusters);
        SkASSERT(nullptr == utf8Text);
        clusterator = make_clusterator(sourceText, sourceByteCount, srcPaint,
                                       &storage, glyphCount);
        glyphs = storage.fGlyphStorage;
>>>>>>> d207884b
    }
    bool defaultPositioning = (positioning == SkTextBlob::kDefault_Positioning);
    paint.setHinting(SkPaint::kNo_Hinting);
    SkAutoGlyphCache glyphCache(paint, nullptr, nullptr);

    SkPaint::Align alignment = paint.getTextAlign();
    float alignmentFactor = SkPaint::kLeft_Align   == alignment ?  0.0f :
                            SkPaint::kCenter_Align == alignment ? -0.5f :
                            /* SkPaint::kRight_Align */           -1.0f;
    if (defaultPositioning && alignment != SkPaint::kLeft_Align) {
        SkScalar advance = 0;
        for (int i = 0; i < glyphCount; ++i) {
            advance += glyphCache->getGlyphIDAdvance(glyphs[i]).fAdvanceX;
        }
        offset.offset(alignmentFactor * advance, 0);
    }
    ScopedContentEntry content(this, d, paint, true);
    if (!content.entry()) {
        return;
    }
    SkDynamicMemoryWStream* out = &content.entry()->fContent;
    SkScalar textSize = paint.getTextSize();
<<<<<<< HEAD

    int index = 0;
    while (glyphs[index] > maxGlyphID) {  // Invalid glyphID for this font.
        ++index;  // Skip this glyphID
        if (index == glyphCount) {
            return;  // all glyphIDs were bad.
        }
    }

    out->writeText("BT\n");
    SK_AT_SCOPE_EXIT(out->writeText("ET\n"));

    SkPDFFont* font = this->updateFont(
            typeface, textSize, glyphs[index], content.entry());
    SkASSERT(font);  // All preconditions for SkPDFFont::GetFontResource are met.
    if (!font) { return; }

=======
    const SkTDArray<SkUnichar>& glyphToUnicode = metrics->fGlyphToUnicode;

    out->writeText("BT\n");
    SK_AT_SCOPE_EXIT(out->writeText("ET\n"));

    const SkGlyphID maxGlyphID = metrics->fLastGlyphID;
    bool multiByteGlyphs = SkPDFFont::IsMultiByte(SkPDFFont::FontType(*metrics));
    if (clusterator.reversedChars()) {
        out->writeText("/ReversedChars BMC\n");
    }
    SK_AT_SCOPE_EXIT(if (clusterator.reversedChars()) { out->writeText("EMC\n"); } );
>>>>>>> d207884b
    GlyphPositioner glyphPositioner(out,
                                    paint.getTextSkewX(),
                                    multiByteGlyphs,
                                    defaultPositioning,
                                    offset);
<<<<<<< HEAD

    while (index < glyphCount) {
        int stretch = font->countStretch(&glyphs[index], glyphCount - index, maxGlyphID);
        SkASSERT(index + stretch <= glyphCount);
        if (stretch < 1) {
            // The current pdf font cannot encode the next glyph.
            // Try to get a pdf font which can encode the next glyph.
            glyphPositioner.flush();
            // first, validate the next glyph
            while (glyphs[index] > maxGlyphID) {
                ++index;  // Skip this glyphID
                if (index == glyphCount) {
                    return;  // all remainng glyphIDs were bad.
                }
            }
            SkASSERT(index < glyphCount);
            font = this->updateFont(typeface, textSize, glyphs[index], content.entry());
            SkASSERT(font);  // preconditions for SkPDFFont::GetFontResource met.
            if (!font) { return; }
            glyphPositioner.setWideChars(font->multiByteGlyphs());
            // Get stretch for this new font.
            stretch = font->countStretch(&glyphs[index], glyphCount - index, maxGlyphID);
            if (stretch < 1) {
                SkDEBUGFAIL("PDF could not encode glyph.");
                return;
            }
        }
        while (stretch-- > 0) {
            SkGlyphID gid = glyphs[index];
            if (gid <= maxGlyphID) {
                font->noteGlyphUsage(gid);
                SkGlyphID encodedGlyph = font->glyphToPDFFontEncoding(gid);
                if (defaultPositioning) {
                    glyphPositioner.writeGlyph(SkPoint{0, 0}, 0, encodedGlyph);
                } else {
                    SkScalar advance = glyphCache->getGlyphIDAdvance(gid).fAdvanceX;
                    SkPoint xy = SkTextBlob::kFull_Positioning == positioning
                               ? SkPoint{pos[2 * index], pos[2 * index + 1]}
                               : SkPoint{pos[index], 0};
                    if (alignment != SkPaint::kLeft_Align) {
                        xy.offset(alignmentFactor * advance, 0);
                    }
                    glyphPositioner.writeGlyph(xy, advance, encodedGlyph);
                }
            }
            ++index;
=======
    SkPDFFont* font = nullptr;

    while (Clusterator::Cluster c = clusterator.next()) {
        int index = c.fGlyphIndex;
        int glyphLimit = index + c.fGlyphCount;

        bool actualText = false;
        SK_AT_SCOPE_EXIT(if (actualText) { glyphPositioner.flush(); out->writeText("EMC\n"); } );
        if (c.fUtf8Text) {  // real cluster
            // Check if `/ActualText` needed.
            const char* textPtr = c.fUtf8Text;
            // TODO(halcanary): validate utf8 input.
            SkUnichar unichar = SkUTF8_NextUnichar(&textPtr);
            const char* textEnd = c.fUtf8Text + c.fTextByteLength;
            if (textPtr < textEnd ||                                  // more characters left
                glyphLimit > index + 1 ||                             // toUnicode wouldn't work
                unichar != map_glyph(glyphToUnicode, glyphs[index]))  // test single Unichar map
            {
                glyphPositioner.flush();
                out->writeText("/Span<</ActualText <");
                SkPDFUtils::WriteUTF16beHex(out, 0xFEFF);  // U+FEFF = BYTE ORDER MARK
                // the BOM marks this text as UTF-16BE, not PDFDocEncoding.
                SkPDFUtils::WriteUTF16beHex(out, unichar);  // first char
                while (textPtr < textEnd) {
                    unichar = SkUTF8_NextUnichar(&textPtr);
                    SkPDFUtils::WriteUTF16beHex(out, unichar);
                }
                out->writeText("> >> BDC\n");  // begin marked-content sequence
                                               // with an associated property list.
                actualText = true;
            }
        }
        for (; index < glyphLimit; ++index) {
            SkGlyphID gid = glyphs[index];
            if (gid > maxGlyphID) {
                continue;
            }
            if (!font || !font->hasGlyph(gid)) {
                // Not yet specified font or need to switch font.
                int fontIndex = this->getFontResourceIndex(typeface, gid);
                // All preconditions for SkPDFFont::GetFontResource are met.
                SkASSERT(fontIndex >= 0);
                if (fontIndex < 0) {
                    return;
                }
                glyphPositioner.flush();
                update_font(out, fontIndex, textSize);
                font = fFontResources[fontIndex];
                SkASSERT(font);  // All preconditions for SkPDFFont::GetFontResource are met.
                if (!font) {
                    return;
                }
                SkASSERT(font->multiByteGlyphs() == multiByteGlyphs);
            }
            SkPoint xy{0, 0};
            SkScalar advance{0};
            if (!defaultPositioning) {
                advance = glyphCache->getGlyphIDAdvance(gid).fAdvanceX;
                xy = SkTextBlob::kFull_Positioning == positioning
                   ? SkPoint{pos[2 * index], pos[2 * index + 1]}
                   : SkPoint{pos[index], 0};
                if (alignment != SkPaint::kLeft_Align) {
                    xy.offset(alignmentFactor * advance, 0);
                }
            }
            font->noteGlyphUsage(gid);
            SkGlyphID encodedGlyph = multiByteGlyphs ? gid : font->glyphToPDFFontEncoding(gid);
            glyphPositioner.writeGlyph(xy, advance, encodedGlyph);
>>>>>>> d207884b
        }
    }
}

void SkPDFDevice::drawText(const SkDraw& d, const void* text, size_t len,
                           SkScalar x, SkScalar y, const SkPaint& paint) {
    this->internalDrawText(d, text, len, nullptr, SkTextBlob::kDefault_Positioning,
                           SkPoint{x, y}, paint, nullptr, 0, nullptr);
}

void SkPDFDevice::drawPosText(const SkDraw& d, const void* text, size_t len,
                              const SkScalar pos[], int scalarsPerPos,
                              const SkPoint& offset, const SkPaint& paint) {
    this->internalDrawText(d, text, len, pos, (SkTextBlob::GlyphPositioning)scalarsPerPos,
                           offset, paint, nullptr, 0, nullptr);
}

void SkPDFDevice::drawTextBlob(const SkDraw& draw, const SkTextBlob* blob, SkScalar x, SkScalar y,
                               const SkPaint &paint, SkDrawFilter* drawFilter) {
    for (SkTextBlobRunIterator it(blob); !it.done(); it.next()) {
        SkPaint runPaint(paint);
        it.applyFontToPaint(&runPaint);
        if (drawFilter && !drawFilter->filter(&runPaint, SkDrawFilter::kText_Type)) {
            continue;
        }
        runPaint.setFlags(this->filterTextFlags(runPaint));
        SkPoint offset = it.offset() + SkPoint{x, y};
        this->internalDrawText(draw, it.glyphs(), sizeof(SkGlyphID) * it.glyphCount(),
                               it.pos(), it.positioning(), offset, runPaint,
                               it.clusters(), it.textSize(), it.text());
    }
}

void SkPDFDevice::drawVertices(const SkDraw& d, SkCanvas::VertexMode,
                               int vertexCount, const SkPoint verts[],
                               const SkPoint texs[], const SkColor colors[],
                               SkXfermode* xmode, const uint16_t indices[],
                               int indexCount, const SkPaint& paint) {
    if (d.fRC->isEmpty()) {
        return;
    }
    // TODO: implement drawVertices
}

void SkPDFDevice::drawDevice(const SkDraw& d, SkBaseDevice* device,
                             int x, int y, const SkPaint& paint) {
    SkASSERT(!paint.getImageFilter());

    // Check if the source device is really a bitmapdevice (because that's what we returned
    // from createDevice (likely due to an imagefilter)
    SkPixmap pmap;
    if (device->peekPixels(&pmap)) {
        SkBitmap bitmap;
        bitmap.installPixels(pmap);
        this->drawSprite(d, bitmap, x, y, paint);
        return;
    }

    // our onCreateCompatibleDevice() always creates SkPDFDevice subclasses.
    SkPDFDevice* pdfDevice = static_cast<SkPDFDevice*>(device);

    SkScalar scalarX = SkIntToScalar(x);
    SkScalar scalarY = SkIntToScalar(y);
    for (const RectWithData& l : pdfDevice->fLinkToURLs) {
        SkRect r = l.rect.makeOffset(scalarX, scalarY);
        fLinkToURLs.emplace_back(r, l.data.get());
    }
    for (const RectWithData& l : pdfDevice->fLinkToDestinations) {
        SkRect r = l.rect.makeOffset(scalarX, scalarY);
        fLinkToDestinations.emplace_back(r, l.data.get());
    }
    for (const NamedDestination& d : pdfDevice->fNamedDestinations) {
        SkPoint p = d.point + SkPoint::Make(scalarX, scalarY);
        fNamedDestinations.emplace_back(d.nameData.get(), p);
    }

    if (pdfDevice->isContentEmpty()) {
        return;
    }

    SkMatrix matrix;
    matrix.setTranslate(SkIntToScalar(x), SkIntToScalar(y));
    ScopedContentEntry content(this, d.fClipStack, d.fRC->bwRgn(), matrix, paint);
    if (!content.entry()) {
        return;
    }
    if (content.needShape()) {
        SkPath shape;
        shape.addRect(SkRect::MakeXYWH(SkIntToScalar(x), SkIntToScalar(y),
                                       SkIntToScalar(device->width()),
                                       SkIntToScalar(device->height())));
        content.setShape(shape);
    }
    if (!content.needSource()) {
        return;
    }

    sk_sp<SkPDFObject> xObject = pdfDevice->makeFormXObjectFromDevice();
    SkPDFUtils::DrawFormXObject(this->addXObjectResource(xObject.get()),
                                &content.entry()->fContent);
}

sk_sp<SkSurface> SkPDFDevice::makeSurface(const SkImageInfo& info, const SkSurfaceProps& props) {
    return SkSurface::MakeRaster(info, &props);
}


sk_sp<SkPDFDict> SkPDFDevice::makeResourceDict() const {
    SkTDArray<SkPDFObject*> fonts;
    fonts.setReserve(fFontResources.count());
    for (SkPDFFont* font : fFontResources) {
        fonts.push(font);
    }
    return SkPDFResourceDict::Make(
            &fGraphicStateResources,
            &fShaderResources,
            &fXObjectResources,
            &fonts);
}

sk_sp<SkPDFArray> SkPDFDevice::copyMediaBox() const {
    auto mediaBox = sk_make_sp<SkPDFArray>();
    mediaBox->reserve(4);
    mediaBox->appendInt(0);
    mediaBox->appendInt(0);
    mediaBox->appendInt(fPageSize.width());
    mediaBox->appendInt(fPageSize.height());
    return mediaBox;
}

std::unique_ptr<SkStreamAsset> SkPDFDevice::content() const {
    SkDynamicMemoryWStream buffer;
    if (fInitialTransform.getType() != SkMatrix::kIdentity_Mask) {
        SkPDFUtils::AppendTransform(fInitialTransform, &buffer);
    }

    GraphicStackState gsState(fExistingClipStack, fExistingClipRegion, &buffer);
    for (const auto& entry : fContentEntries) {
        SkPoint translation;
        translation.iset(this->getOrigin());
        translation.negate();
        gsState.updateClip(entry.fState.fClipStack, entry.fState.fClipRegion,
                           translation);
        gsState.updateMatrix(entry.fState.fMatrix);
        gsState.updateDrawingState(entry.fState);

        entry.fContent.writeToStream(&buffer);
    }
    gsState.drainStack();
    if (buffer.bytesWritten() > 0) {
        return std::unique_ptr<SkStreamAsset>(buffer.detachAsStream());
    } else {
        return skstd::make_unique<SkMemoryStream>();
    }
}

/* Draws an inverse filled path by using Path Ops to compute the positive
 * inverse using the current clip as the inverse bounds.
 * Return true if this was an inverse path and was properly handled,
 * otherwise returns false and the normal drawing routine should continue,
 * either as a (incorrect) fallback or because the path was not inverse
 * in the first place.
 */
bool SkPDFDevice::handleInversePath(const SkDraw& d, const SkPath& origPath,
                                    const SkPaint& paint, bool pathIsMutable,
                                    const SkMatrix* prePathMatrix) {
    if (!origPath.isInverseFillType()) {
        return false;
    }

    if (d.fRC->isEmpty()) {
        return false;
    }

    SkPath modifiedPath;
    SkPath* pathPtr = const_cast<SkPath*>(&origPath);
    SkPaint noInversePaint(paint);

    // Merge stroking operations into final path.
    if (SkPaint::kStroke_Style == paint.getStyle() ||
        SkPaint::kStrokeAndFill_Style == paint.getStyle()) {
        bool doFillPath = paint.getFillPath(origPath, &modifiedPath);
        if (doFillPath) {
            noInversePaint.setStyle(SkPaint::kFill_Style);
            noInversePaint.setStrokeWidth(0);
            pathPtr = &modifiedPath;
        } else {
            // To be consistent with the raster output, hairline strokes
            // are rendered as non-inverted.
            modifiedPath.toggleInverseFillType();
            drawPath(d, modifiedPath, paint, nullptr, true);
            return true;
        }
    }

    // Get bounds of clip in current transform space
    // (clip bounds are given in device space).
    SkRect bounds;
    SkMatrix transformInverse;
    SkMatrix totalMatrix = *d.fMatrix;
    if (prePathMatrix) {
        totalMatrix.preConcat(*prePathMatrix);
    }
    if (!totalMatrix.invert(&transformInverse)) {
        return false;
    }
    bounds.set(d.fRC->getBounds());
    transformInverse.mapRect(&bounds);

    // Extend the bounds by the line width (plus some padding)
    // so the edge doesn't cause a visible stroke.
    bounds.outset(paint.getStrokeWidth() + SK_Scalar1,
                  paint.getStrokeWidth() + SK_Scalar1);

    if (!calculate_inverse_path(bounds, *pathPtr, &modifiedPath)) {
        return false;
    }

    drawPath(d, modifiedPath, noInversePaint, prePathMatrix, true);
    return true;
}

void SkPDFDevice::handlePointAnnotation(const SkPoint& point,
                                        const SkMatrix& matrix,
                                        const char key[], SkData* value) {
    if (!value) {
        return;
    }

    if (!strcmp(SkAnnotationKeys::Define_Named_Dest_Key(), key)) {
        SkPoint transformedPoint;
        matrix.mapXY(point.x(), point.y(), &transformedPoint);
        fNamedDestinations.emplace_back(value, transformedPoint);
    }
}

void SkPDFDevice::handlePathAnnotation(const SkPath& path,
                                       const SkDraw& d,
                                       const char key[], SkData* value) {
    if (!value) {
        return;
    }

    SkRasterClip clip = *d.fRC;
    clip.op(path, *d.fMatrix, SkIRect::MakeWH(width(), height()),
            SkRegion::kIntersect_Op,
            false);
    SkRect transformedRect = SkRect::Make(clip.getBounds());

    if (!strcmp(SkAnnotationKeys::URL_Key(), key)) {
        if (!transformedRect.isEmpty()) {
            fLinkToURLs.emplace_back(transformedRect, value);
        }
    } else if (!strcmp(SkAnnotationKeys::Link_Named_Dest_Key(), key)) {
        if (!transformedRect.isEmpty()) {
            fLinkToDestinations.emplace_back(transformedRect, value);
        }
    }
}

void SkPDFDevice::appendAnnotations(SkPDFArray* array) const {
    array->reserve(fLinkToURLs.count() + fLinkToDestinations.count());
    for (const RectWithData& rectWithURL : fLinkToURLs) {
        SkRect r;
        fInitialTransform.mapRect(&r, rectWithURL.rect);
        array->appendObject(create_link_to_url(rectWithURL.data.get(), r));
    }
    for (const RectWithData& linkToDestination : fLinkToDestinations) {
        SkRect r;
        fInitialTransform.mapRect(&r, linkToDestination.rect);
        array->appendObject(
                create_link_named_dest(linkToDestination.data.get(), r));
    }
}

void SkPDFDevice::appendDestinations(SkPDFDict* dict, SkPDFObject* page) const {
    for (const NamedDestination& dest : fNamedDestinations) {
        auto pdfDest = sk_make_sp<SkPDFArray>();
        pdfDest->reserve(5);
        pdfDest->appendObjRef(sk_ref_sp(page));
        pdfDest->appendName("XYZ");
        SkPoint p = fInitialTransform.mapXY(dest.point.x(), dest.point.y());
        pdfDest->appendScalar(p.x());
        pdfDest->appendScalar(p.y());
        pdfDest->appendInt(0);  // Leave zoom unchanged
        SkString name(static_cast<const char*>(dest.nameData->data()));
        dict->insertObject(name, std::move(pdfDest));
    }
}

sk_sp<SkPDFObject> SkPDFDevice::makeFormXObjectFromDevice() {
    SkMatrix inverseTransform = SkMatrix::I();
    if (!fInitialTransform.isIdentity()) {
        if (!fInitialTransform.invert(&inverseTransform)) {
            SkDEBUGFAIL("Layer initial transform should be invertible.");
            inverseTransform.reset();
        }
    }
    sk_sp<SkPDFObject> xobject =
        SkPDFMakeFormXObject(this->content(), this->copyMediaBox(),
                             this->makeResourceDict(), inverseTransform, nullptr);
    // We always draw the form xobjects that we create back into the device, so
    // we simply preserve the font usage instead of pulling it out and merging
    // it back in later.
    this->cleanUp();  // Reset this device to have no content.
    this->init();
    return xobject;
}

void SkPDFDevice::drawFormXObjectWithMask(int xObjectIndex,
                                          sk_sp<SkPDFObject> mask,
                                          const SkClipStack* clipStack,
                                          const SkRegion& clipRegion,
                                          SkBlendMode mode,
                                          bool invertClip) {
    if (clipRegion.isEmpty() && !invertClip) {
        return;
    }

    sk_sp<SkPDFDict> sMaskGS = SkPDFGraphicState::GetSMaskGraphicState(
            std::move(mask), invertClip,
            SkPDFGraphicState::kAlpha_SMaskMode, fDocument->canon());

    SkMatrix identity;
    identity.reset();
    SkPaint paint;
    paint.setBlendMode(mode);
    ScopedContentEntry content(this, clipStack, clipRegion, identity, paint);
    if (!content.entry()) {
        return;
    }
    SkPDFUtils::ApplyGraphicState(addGraphicStateResource(sMaskGS.get()),
                                  &content.entry()->fContent);
    SkPDFUtils::DrawFormXObject(xObjectIndex, &content.entry()->fContent);

    // Call makeNoSmaskGraphicState() instead of
    // SkPDFGraphicState::MakeNoSmaskGraphicState so that the canon
    // can deduplicate.
    sMaskGS = fDocument->canon()->makeNoSmaskGraphicState();
    SkPDFUtils::ApplyGraphicState(addGraphicStateResource(sMaskGS.get()),
                                  &content.entry()->fContent);
}

SkPDFDevice::ContentEntry* SkPDFDevice::setUpContentEntry(const SkClipStack* clipStack,
                                             const SkRegion& clipRegion,
                                             const SkMatrix& matrix,
                                             const SkPaint& paint,
                                             bool hasText,
                                             sk_sp<SkPDFObject>* dst) {
    *dst = nullptr;
    if (clipRegion.isEmpty()) {
        return nullptr;
    }

    // The clip stack can come from an SkDraw where it is technically optional.
    SkClipStack synthesizedClipStack;
    if (clipStack == nullptr) {
        if (clipRegion == fExistingClipRegion) {
            clipStack = &fExistingClipStack;
        } else {
            // GraphicStackState::updateClip expects the clip stack to have
            // fExistingClip as a prefix, so start there, then set the clip
            // to the passed region.
            synthesizedClipStack = fExistingClipStack;
            SkPath clipPath;
            clipRegion.getBoundaryPath(&clipPath);
            synthesizedClipStack.clipPath(clipPath, SkMatrix::I(), SkCanvas::kReplace_Op, false);
            clipStack = &synthesizedClipStack;
        }
    }

    SkBlendMode blendMode = paint.getBlendMode();

    // For the following modes, we want to handle source and destination
    // separately, so make an object of what's already there.
    if (blendMode == SkBlendMode::kClear       ||
            blendMode == SkBlendMode::kSrc     ||
            blendMode == SkBlendMode::kSrcIn   ||
            blendMode == SkBlendMode::kDstIn   ||
            blendMode == SkBlendMode::kSrcOut  ||
            blendMode == SkBlendMode::kDstOut  ||
            blendMode == SkBlendMode::kSrcATop ||
            blendMode == SkBlendMode::kDstATop ||
            blendMode == SkBlendMode::kModulate) {
        if (!isContentEmpty()) {
            *dst = this->makeFormXObjectFromDevice();
            SkASSERT(isContentEmpty());
        } else if (blendMode != SkBlendMode::kSrc &&
                   blendMode != SkBlendMode::kSrcOut) {
            // Except for Src and SrcOut, if there isn't anything already there,
            // then we're done.
            return nullptr;
        }
    }
    // TODO(vandebo): Figure out how/if we can handle the following modes:
    // Xor, Plus.

    // Dst xfer mode doesn't draw source at all.
    if (blendMode == SkBlendMode::kDst) {
        return nullptr;
    }

    SkPDFDevice::ContentEntry* entry;
    if (fContentEntries.back() && fContentEntries.back()->fContent.getOffset() == 0) {
        entry = fContentEntries.back();
    } else if (blendMode != SkBlendMode::kDstOver) {
        entry = fContentEntries.emplace_back();
    } else {
        entry = fContentEntries.emplace_front();
    }
    populateGraphicStateEntryFromPaint(matrix, *clipStack, clipRegion, paint,
                                       hasText, &entry->fState);
    return entry;
}

void SkPDFDevice::finishContentEntry(SkBlendMode blendMode,
                                     sk_sp<SkPDFObject> dst,
                                     SkPath* shape) {
    if (blendMode != SkBlendMode::kClear       &&
            blendMode != SkBlendMode::kSrc     &&
            blendMode != SkBlendMode::kDstOver &&
            blendMode != SkBlendMode::kSrcIn   &&
            blendMode != SkBlendMode::kDstIn   &&
            blendMode != SkBlendMode::kSrcOut  &&
            blendMode != SkBlendMode::kDstOut  &&
            blendMode != SkBlendMode::kSrcATop &&
            blendMode != SkBlendMode::kDstATop &&
            blendMode != SkBlendMode::kModulate) {
        SkASSERT(!dst);
        return;
    }
    if (blendMode == SkBlendMode::kDstOver) {
        SkASSERT(!dst);
        if (fContentEntries.front()->fContent.getOffset() == 0) {
            // For DstOver, an empty content entry was inserted before the rest
            // of the content entries. If nothing was drawn, it needs to be
            // removed.
            fContentEntries.pop_front();
        }
        return;
    }
    if (!dst) {
        SkASSERT(blendMode == SkBlendMode::kSrc ||
                 blendMode == SkBlendMode::kSrcOut);
        return;
    }

    SkASSERT(dst);
    SkASSERT(fContentEntries.count() == 1);
    // Changing the current content into a form-xobject will destroy the clip
    // objects which is fine since the xobject will already be clipped. However
    // if source has shape, we need to clip it too, so a copy of the clip is
    // saved.

    SkClipStack clipStack = fContentEntries.front()->fState.fClipStack;
    SkRegion clipRegion = fContentEntries.front()->fState.fClipRegion;

    SkMatrix identity;
    identity.reset();
    SkPaint stockPaint;

    sk_sp<SkPDFObject> srcFormXObject;
    if (isContentEmpty()) {
        // If nothing was drawn and there's no shape, then the draw was a
        // no-op, but dst needs to be restored for that to be true.
        // If there is shape, then an empty source with Src, SrcIn, SrcOut,
        // DstIn, DstAtop or Modulate reduces to Clear and DstOut or SrcAtop
        // reduces to Dst.
        if (shape == nullptr || blendMode == SkBlendMode::kDstOut ||
                blendMode == SkBlendMode::kSrcATop) {
            ScopedContentEntry content(this, &fExistingClipStack,
                                       fExistingClipRegion, identity,
                                       stockPaint);
            // TODO: addXObjectResource take sk_sp
            SkPDFUtils::DrawFormXObject(this->addXObjectResource(dst.get()),
                                        &content.entry()->fContent);
            return;
        } else {
            blendMode = SkBlendMode::kClear;
        }
    } else {
        SkASSERT(fContentEntries.count() == 1);
        srcFormXObject = this->makeFormXObjectFromDevice();
    }

    // TODO(vandebo) srcFormXObject may contain alpha, but here we want it
    // without alpha.
    if (blendMode == SkBlendMode::kSrcATop) {
        // TODO(vandebo): In order to properly support SrcATop we have to track
        // the shape of what's been drawn at all times. It's the intersection of
        // the non-transparent parts of the device and the outlines (shape) of
        // all images and devices drawn.
        drawFormXObjectWithMask(addXObjectResource(srcFormXObject.get()), dst,
                                &fExistingClipStack, fExistingClipRegion,
                                SkBlendMode::kSrcOver, true);
    } else {
        if (shape != nullptr) {
            // Draw shape into a form-xobject.
            SkRasterClip rc(clipRegion);
            SkDraw d;
            d.fMatrix = &identity;
            d.fRC = &rc;
            d.fClipStack = &clipStack;
            SkPaint filledPaint;
            filledPaint.setColor(SK_ColorBLACK);
            filledPaint.setStyle(SkPaint::kFill_Style);
            this->drawPath(d, *shape, filledPaint, nullptr, true);
            drawFormXObjectWithMask(addXObjectResource(dst.get()),
                                    this->makeFormXObjectFromDevice(),
                                    &fExistingClipStack, fExistingClipRegion,
                                    SkBlendMode::kSrcOver, true);

        } else {
            drawFormXObjectWithMask(addXObjectResource(dst.get()), srcFormXObject,
                                    &fExistingClipStack, fExistingClipRegion,
                                    SkBlendMode::kSrcOver, true);
        }
    }

    if (blendMode == SkBlendMode::kClear) {
        return;
    } else if (blendMode == SkBlendMode::kSrc ||
            blendMode == SkBlendMode::kDstATop) {
        ScopedContentEntry content(this, &fExistingClipStack,
                                   fExistingClipRegion, identity, stockPaint);
        if (content.entry()) {
            SkPDFUtils::DrawFormXObject(
                    this->addXObjectResource(srcFormXObject.get()),
                    &content.entry()->fContent);
        }
        if (blendMode == SkBlendMode::kSrc) {
            return;
        }
    } else if (blendMode == SkBlendMode::kSrcATop) {
        ScopedContentEntry content(this, &fExistingClipStack,
                                   fExistingClipRegion, identity, stockPaint);
        if (content.entry()) {
            SkPDFUtils::DrawFormXObject(this->addXObjectResource(dst.get()),
                                        &content.entry()->fContent);
        }
    }

    SkASSERT(blendMode == SkBlendMode::kSrcIn   ||
             blendMode == SkBlendMode::kDstIn   ||
             blendMode == SkBlendMode::kSrcOut  ||
             blendMode == SkBlendMode::kDstOut  ||
             blendMode == SkBlendMode::kSrcATop ||
             blendMode == SkBlendMode::kDstATop ||
             blendMode == SkBlendMode::kModulate);

    if (blendMode == SkBlendMode::kSrcIn ||
            blendMode == SkBlendMode::kSrcOut ||
            blendMode == SkBlendMode::kSrcATop) {
        drawFormXObjectWithMask(addXObjectResource(srcFormXObject.get()),
                                std::move(dst),
                                &fExistingClipStack, fExistingClipRegion,
                                SkBlendMode::kSrcOver,
                                blendMode == SkBlendMode::kSrcOut);
        return;
    } else {
        SkBlendMode mode = SkBlendMode::kSrcOver;
        int resourceID = addXObjectResource(dst.get());
        if (blendMode == SkBlendMode::kModulate) {
            drawFormXObjectWithMask(addXObjectResource(srcFormXObject.get()),
                                    std::move(dst), &fExistingClipStack,
                                    fExistingClipRegion,
                                    SkBlendMode::kSrcOver, false);
            mode = SkBlendMode::kMultiply;
        }
        drawFormXObjectWithMask(resourceID, std::move(srcFormXObject),
                                &fExistingClipStack, fExistingClipRegion, mode,
                                blendMode == SkBlendMode::kDstOut);
        return;
    }
}

bool SkPDFDevice::isContentEmpty() {
    if (!fContentEntries.front() || fContentEntries.front()->fContent.getOffset() == 0) {
        SkASSERT(fContentEntries.count() <= 1);
        return true;
    }
    return false;
}

void SkPDFDevice::populateGraphicStateEntryFromPaint(
        const SkMatrix& matrix,
        const SkClipStack& clipStack,
        const SkRegion& clipRegion,
        const SkPaint& paint,
        bool hasText,
        SkPDFDevice::GraphicStateEntry* entry) {
    NOT_IMPLEMENTED(paint.getPathEffect() != nullptr, false);
    NOT_IMPLEMENTED(paint.getMaskFilter() != nullptr, false);
    NOT_IMPLEMENTED(paint.getColorFilter() != nullptr, false);

    entry->fMatrix = matrix;
    entry->fClipStack = clipStack;
    entry->fClipRegion = clipRegion;
    entry->fColor = SkColorSetA(paint.getColor(), 0xFF);
    entry->fShaderIndex = -1;

    // PDF treats a shader as a color, so we only set one or the other.
    sk_sp<SkPDFObject> pdfShader;
    SkShader* shader = paint.getShader();
    SkColor color = paint.getColor();
    if (shader) {
        // PDF positions patterns relative to the initial transform, so
        // we need to apply the current transform to the shader parameters.
        SkMatrix transform = matrix;
        transform.postConcat(fInitialTransform);

        // PDF doesn't support kClamp_TileMode, so we simulate it by making
        // a pattern the size of the current clip.
        SkIRect bounds = clipRegion.getBounds();

        // We need to apply the initial transform to bounds in order to get
        // bounds in a consistent coordinate system.
        SkRect boundsTemp;
        boundsTemp.set(bounds);
        fInitialTransform.mapRect(&boundsTemp);
        boundsTemp.roundOut(&bounds);

        SkScalar rasterScale =
                SkIntToScalar(fRasterDpi) / DPI_FOR_RASTER_SCALE_ONE;
        pdfShader = SkPDFShader::GetPDFShader(
                fDocument, fRasterDpi, shader, transform, bounds, rasterScale);

        if (pdfShader.get()) {
            // pdfShader has been canonicalized so we can directly compare
            // pointers.
            int resourceIndex = fShaderResources.find(pdfShader.get());
            if (resourceIndex < 0) {
                resourceIndex = fShaderResources.count();
                fShaderResources.push(pdfShader.get());
                pdfShader.get()->ref();
            }
            entry->fShaderIndex = resourceIndex;
        } else {
            // A color shader is treated as an invalid shader so we don't have
            // to set a shader just for a color.
            SkShader::GradientInfo gradientInfo;
            SkColor gradientColor;
            gradientInfo.fColors = &gradientColor;
            gradientInfo.fColorOffsets = nullptr;
            gradientInfo.fColorCount = 1;
            if (shader->asAGradient(&gradientInfo) ==
                    SkShader::kColor_GradientType) {
                entry->fColor = SkColorSetA(gradientColor, 0xFF);
                color = gradientColor;
            }
        }
    }

    sk_sp<SkPDFGraphicState> newGraphicState;
    if (color == paint.getColor()) {
        newGraphicState.reset(
                SkPDFGraphicState::GetGraphicStateForPaint(fDocument->canon(), paint));
    } else {
        SkPaint newPaint = paint;
        newPaint.setColor(color);
        newGraphicState.reset(
                SkPDFGraphicState::GetGraphicStateForPaint(fDocument->canon(), newPaint));
    }
    int resourceIndex = addGraphicStateResource(newGraphicState.get());
    entry->fGraphicStateIndex = resourceIndex;

    if (hasText) {
        entry->fTextScaleX = paint.getTextScaleX();
        entry->fTextFill = paint.getStyle();
    } else {
        entry->fTextScaleX = 0;
    }
}

int SkPDFDevice::addGraphicStateResource(SkPDFObject* gs) {
    // Assumes that gs has been canonicalized (so we can directly compare
    // pointers).
    int result = fGraphicStateResources.find(gs);
    if (result < 0) {
        result = fGraphicStateResources.count();
        fGraphicStateResources.push(gs);
        gs->ref();
    }
    return result;
}

int SkPDFDevice::addXObjectResource(SkPDFObject* xObject) {
    // TODO(halcanary): make this take a sk_sp<SkPDFObject>
    // Assumes that xobject has been canonicalized (so we can directly compare
    // pointers).
    int result = fXObjectResources.find(xObject);
    if (result < 0) {
        result = fXObjectResources.count();
        fXObjectResources.push(SkRef(xObject));
    }
    return result;
}

<<<<<<< HEAD
SkPDFFont* SkPDFDevice::updateFont(SkTypeface* typeface,
                                   SkScalar textSize,
                                   uint16_t glyphID,
                                   SkPDFDevice::ContentEntry* contentEntry) {
    if (contentEntry->fState.fFont == nullptr ||
            contentEntry->fState.fTextSize != textSize ||
            !contentEntry->fState.fFont->hasGlyph(glyphID)) {
        int fontIndex = getFontResourceIndex(typeface, glyphID);
        if (fontIndex < 0) {
            SkDebugf("SkPDF: Font error.");
            return nullptr;
        }
        contentEntry->fContent.writeText("/");
        contentEntry->fContent.writeText(SkPDFResourceDict::getResourceName(
                SkPDFResourceDict::kFont_ResourceType,
                fontIndex).c_str());
        contentEntry->fContent.writeText(" ");
        SkPDFUtils::AppendScalar(textSize, &contentEntry->fContent);
        contentEntry->fContent.writeText(" Tf\n");
        contentEntry->fState.fFont = fFontResources[fontIndex];
    }
    return contentEntry->fState.fFont;
}

=======
>>>>>>> d207884b
int SkPDFDevice::getFontResourceIndex(SkTypeface* typeface, uint16_t glyphID) {
    sk_sp<SkPDFFont> newFont(
            SkPDFFont::GetFontResource(fDocument->canon(), typeface, glyphID));
    if (!newFont) {
        return -1;
    }
    int resourceIndex = fFontResources.find(newFont.get());
    if (resourceIndex < 0) {
        fDocument->registerFont(newFont.get());
        resourceIndex = fFontResources.count();
        fFontResources.push(newFont.release());
    }
    return resourceIndex;
}

static SkSize rect_to_size(const SkRect& r) {
    return SkSize::Make(r.width(), r.height());
}

static sk_sp<SkImage> color_filter(const SkImageSubset& imageSubset,
                                   SkColorFilter* colorFilter) {
    auto surface =
        SkSurface::MakeRaster(SkImageInfo::MakeN32Premul(imageSubset.dimensions()));
    SkASSERT(surface);
    SkCanvas* canvas = surface->getCanvas();
    canvas->clear(SK_ColorTRANSPARENT);
    SkPaint paint;
    paint.setColorFilter(sk_ref_sp(colorFilter));
    imageSubset.draw(canvas, &paint);
    canvas->flush();
    return surface->makeImageSnapshot();
}

////////////////////////////////////////////////////////////////////////////////
void SkPDFDevice::internalDrawImage(const SkMatrix& origMatrix,
                                    const SkClipStack* clipStack,
                                    const SkRegion& origClipRegion,
                                    SkImageSubset imageSubset,
                                    const SkPaint& paint) {
    if (imageSubset.dimensions().isZero()) {
        return;
    }
    #ifdef SK_PDF_IMAGE_STATS
    gDrawImageCalls.fetch_add(1);
    #endif
    SkMatrix matrix = origMatrix;
    SkRegion perspectiveBounds;
    const SkRegion* clipRegion = &origClipRegion;

    // Rasterize the bitmap using perspective in a new bitmap.
    if (origMatrix.hasPerspective()) {
        if (fRasterDpi == 0) {
            return;
        }
        // Transform the bitmap in the new space, without taking into
        // account the initial transform.
        SkPath perspectiveOutline;
        SkRect imageBounds = SkRect::Make(imageSubset.bounds());
        perspectiveOutline.addRect(imageBounds);
        perspectiveOutline.transform(origMatrix);

        // TODO(edisonn): perf - use current clip too.
        // Retrieve the bounds of the new shape.
        SkRect bounds = perspectiveOutline.getBounds();

        // Transform the bitmap in the new space, taking into
        // account the initial transform.
        SkMatrix total = origMatrix;
        total.postConcat(fInitialTransform);
        SkScalar dpiScale = SkIntToScalar(fRasterDpi) /
                            SkIntToScalar(DPI_FOR_RASTER_SCALE_ONE);
        total.postScale(dpiScale, dpiScale);

        SkPath physicalPerspectiveOutline;
        physicalPerspectiveOutline.addRect(imageBounds);
        physicalPerspectiveOutline.transform(total);

        SkRect physicalPerspectiveBounds =
                physicalPerspectiveOutline.getBounds();
        SkScalar scaleX = physicalPerspectiveBounds.width() / bounds.width();
        SkScalar scaleY = physicalPerspectiveBounds.height() / bounds.height();

        // TODO(edisonn): A better approach would be to use a bitmap shader
        // (in clamp mode) and draw a rect over the entire bounding box. Then
        // intersect perspectiveOutline to the clip. That will avoid introducing
        // alpha to the image while still giving good behavior at the edge of
        // the image.  Avoiding alpha will reduce the pdf size and generation
        // CPU time some.

        SkISize wh = rect_to_size(physicalPerspectiveBounds).toCeil();

        auto surface = SkSurface::MakeRaster(SkImageInfo::MakeN32Premul(wh));
        if (!surface) {
            return;
        }
        SkCanvas* canvas = surface->getCanvas();
        canvas->clear(SK_ColorTRANSPARENT);

        SkScalar deltaX = bounds.left();
        SkScalar deltaY = bounds.top();

        SkMatrix offsetMatrix = origMatrix;
        offsetMatrix.postTranslate(-deltaX, -deltaY);
        offsetMatrix.postScale(scaleX, scaleY);

        // Translate the draw in the new canvas, so we perfectly fit the
        // shape in the bitmap.
        canvas->setMatrix(offsetMatrix);
        imageSubset.draw(canvas, nullptr);
        // Make sure the final bits are in the bitmap.
        canvas->flush();

        // In the new space, we use the identity matrix translated
        // and scaled to reflect DPI.
        matrix.setScale(1 / scaleX, 1 / scaleY);
        matrix.postTranslate(deltaX, deltaY);

        perspectiveBounds.setRect(bounds.roundOut());
        clipRegion = &perspectiveBounds;

        imageSubset = SkImageSubset(surface->makeImageSnapshot());
    }

    SkMatrix scaled;
    // Adjust for origin flip.
    scaled.setScale(SK_Scalar1, -SK_Scalar1);
    scaled.postTranslate(0, SK_Scalar1);
    // Scale the image up from 1x1 to WxH.
    SkIRect subset = imageSubset.bounds();
    scaled.postScale(SkIntToScalar(imageSubset.dimensions().width()),
                     SkIntToScalar(imageSubset.dimensions().height()));
    scaled.postConcat(matrix);
    ScopedContentEntry content(this, clipStack, *clipRegion, scaled, paint);
    if (!content.entry()) {
        return;
    }
    if (content.needShape()) {
        SkPath shape;
        shape.addRect(SkRect::Make(subset));
        shape.transform(matrix);
        content.setShape(shape);
    }
    if (!content.needSource()) {
        return;
    }

    if (SkColorFilter* colorFilter = paint.getColorFilter()) {
        // TODO(https://bug.skia.org/4378): implement colorfilter on other
        // draw calls.  This code here works for all
        // drawBitmap*()/drawImage*() calls amd ImageFilters (which
        // rasterize a layer on this backend).  Fortuanely, this seems
        // to be how Chromium impements most color-filters.
        sk_sp<SkImage> img = color_filter(imageSubset, colorFilter);
        imageSubset = SkImageSubset(std::move(img));
        // TODO(halcanary): de-dupe this by caching filtered images.
        // (maybe in the resource cache?)
    }

    SkBitmapKey key = imageSubset.getKey();
    sk_sp<SkPDFObject> pdfimage = fDocument->canon()->findPDFBitmap(key);
    if (!pdfimage) {
        sk_sp<SkImage> img = imageSubset.makeImage();
        if (!img) {
            return;
        }
        pdfimage = SkPDFCreateBitmapObject(
                std::move(img), fDocument->canon()->getPixelSerializer());
        if (!pdfimage) {
            return;
        }
        fDocument->serialize(pdfimage);  // serialize images early.
        fDocument->canon()->addPDFBitmap(key, pdfimage);
    }
    // TODO(halcanary): addXObjectResource() should take a sk_sp<SkPDFObject>
    SkPDFUtils::DrawFormXObject(this->addXObjectResource(pdfimage.get()),
                                &content.entry()->fContent);
}

///////////////////////////////////////////////////////////////////////////////////////////////////

#include "SkSpecialImage.h"
#include "SkImageFilter.h"

void SkPDFDevice::drawSpecial(const SkDraw& draw, SkSpecialImage* srcImg, int x, int y,
                                 const SkPaint& paint) {
    SkASSERT(!srcImg->isTextureBacked());

    SkBitmap resultBM;

    SkImageFilter* filter = paint.getImageFilter();
    if (filter) {
        SkIPoint offset = SkIPoint::Make(0, 0);
        SkMatrix matrix = *draw.fMatrix;
        matrix.postTranslate(SkIntToScalar(-x), SkIntToScalar(-y));
        const SkIRect clipBounds = draw.fRC->getBounds().makeOffset(-x, -y);
        SkAutoTUnref<SkImageFilterCache> cache(this->getImageFilterCache());
        // TODO: Should PDF be operating in a specified color space? For now, run the filter
        // in the same color space as the source (this is different from all other backends).
        SkImageFilter::OutputProperties outputProperties(srcImg->getColorSpace());
        SkImageFilter::Context ctx(matrix, clipBounds, cache.get(), outputProperties);

        sk_sp<SkSpecialImage> resultImg(filter->filterImage(srcImg, ctx, &offset));
        if (resultImg) {
            SkPaint tmpUnfiltered(paint);
            tmpUnfiltered.setImageFilter(nullptr);
            if (resultImg->getROPixels(&resultBM)) {
                this->drawSprite(draw, resultBM, x + offset.x(), y + offset.y(), tmpUnfiltered);
            }
        }
    } else {
        if (srcImg->getROPixels(&resultBM)) {
            this->drawSprite(draw, resultBM, x, y, paint);
        }
    }
}

sk_sp<SkSpecialImage> SkPDFDevice::makeSpecial(const SkBitmap& bitmap) {
    return SkSpecialImage::MakeFromRaster(bitmap.bounds(), bitmap);
}

sk_sp<SkSpecialImage> SkPDFDevice::makeSpecial(const SkImage* image) {
    return SkSpecialImage::MakeFromImage(SkIRect::MakeWH(image->width(), image->height()),
                                         image->makeNonTextureImage());
}

sk_sp<SkSpecialImage> SkPDFDevice::snapSpecial() {
    return nullptr;
}

SkImageFilterCache* SkPDFDevice::getImageFilterCache() {
    // We always return a transient cache, so it is freed after each
    // filter traversal.
    return SkImageFilterCache::Create(SkImageFilterCache::kDefaultTransientSize);
}<|MERGE_RESOLUTION|>--- conflicted
+++ resolved
@@ -38,12 +38,9 @@
 #include "SkString.h"
 #include "SkSurface.h"
 #include "SkTemplates.h"
-<<<<<<< HEAD
-=======
 #include "SkTextBlobRunIterator.h"
 #include "SkTextFormatParams.h"
 #include "SkUtils.h"
->>>>>>> d207884b
 #include "SkXfermodeInterpretation.h"
 
 #define DPI_FOR_RASTER_SCALE_ONE 72
@@ -86,8 +83,6 @@
     return result;
 }
 
-<<<<<<< HEAD
-=======
 static SkImageSubset make_image_subset(const SkBitmap& bitmap) {
     SkASSERT(!bitmap.drawsNothing());
     SkIRect subset = bitmap.getSubset();
@@ -109,7 +104,6 @@
     return imageSubset;
 }
 
->>>>>>> d207884b
 SkPDFDevice::GraphicStateEntry::GraphicStateEntry()
     : fColor(SK_ColorBLACK)
     , fTextScaleX(SK_Scalar1)
@@ -946,27 +940,10 @@
                     bool defaultPositioning,
                     SkPoint origin)
         : fContent(content)
-<<<<<<< HEAD
-        , fCurrentMatrixOrigin{0.0f, 0.0f}
-        , fXAdvance(0.0f)
-=======
         , fCurrentMatrixOrigin(origin)
         , fTextSkewX(textSkewX)
->>>>>>> d207884b
         , fWideChars(wideChars)
         , fDefaultPositioning(defaultPositioning) {
-<<<<<<< HEAD
-        // Flip the text about the x-axis to account for origin swap and include
-        // the passed parameters.
-        fContent->writeText("1 0 ");
-        SkPDFUtils::AppendScalar(0 - textSkewX, fContent);
-        fContent->writeText(" -1 ");
-        SkPDFUtils::AppendScalar(origin.x(), fContent);
-        fContent->writeText(" ");
-        SkPDFUtils::AppendScalar(origin.y(), fContent);
-        fContent->writeText(" Tm\n");
-=======
->>>>>>> d207884b
     }
     ~GlyphPositioner() { this->flush(); }
     void flush() {
@@ -975,16 +952,6 @@
             fInText = false;
         }
     }
-<<<<<<< HEAD
-    void setWideChars(bool wideChars) {
-        if (fWideChars != wideChars) {
-            SkASSERT(!fInText);
-            SkASSERT(fWideChars == wideChars);
-            fWideChars = wideChars;
-        }
-    }
-=======
->>>>>>> d207884b
     void writeGlyph(SkPoint xy,
                     SkScalar advanceWidth,
                     uint16_t glyph) {
@@ -1029,12 +996,8 @@
 private:
     SkDynamicMemoryWStream* fContent;
     SkPoint fCurrentMatrixOrigin;
-<<<<<<< HEAD
-    SkScalar fXAdvance;
-=======
     SkScalar fXAdvance = 0.0f;
     SkScalar fTextSkewX;
->>>>>>> d207884b
     bool fWideChars;
     bool fInText = false;
     bool fInitialized = false;
@@ -1167,36 +1130,6 @@
 };
 }  // namespace
 
-<<<<<<< HEAD
-static void draw_transparent_text(SkPDFDevice* device,
-                                  const SkDraw& d,
-                                  const void* text, size_t len,
-                                  SkScalar x, SkScalar y,
-                                  const SkPaint& srcPaint) {
-    sk_sp<SkTypeface> defaultFace = SkTypeface::MakeDefault();
-    if (!SkPDFFont::CanEmbedTypeface(defaultFace.get(), device->getCanon())) {
-        SkDebugf("SkPDF: default typeface should be embeddable");
-        return;  // Avoid infinite loop in release.
-    }
-    SkPaint transparent;
-    transparent.setTypeface(std::move(defaultFace));
-    transparent.setTextSize(srcPaint.getTextSize());
-    transparent.setColor(SK_ColorTRANSPARENT);
-    switch (srcPaint.getTextEncoding()) {
-        case SkPaint::kGlyphID_TextEncoding: {
-            // Since a glyphId<->Unicode mapping is typeface-specific,
-            // map back to Unicode first.
-            size_t glyphCount = len / 2;
-            SkAutoTMalloc<SkUnichar> unichars(glyphCount);
-            srcPaint.glyphsToUnichars(
-                    (const uint16_t*)text, SkToInt(glyphCount), &unichars[0]);
-            transparent.setTextEncoding(SkPaint::kUTF32_TextEncoding);
-            // TODO(halcanary): deal with case where default typeface
-            // does not have glyphs for these unicode code points.
-            device->drawText(d, &unichars[0],
-                             glyphCount * sizeof(SkUnichar),
-                             x, y, transparent);
-=======
 /** Given some unicode text (as passed to drawText(), convert to
     glyphs (via primitive shaping), while preserving
     glyph-to-character mapping information. */
@@ -1244,7 +1177,6 @@
             SkASSERT(clusterIndex == glyphCount);
             SkASSERT(txtPtr == storage->fUtf8textStorage.get() + utf8ByteCount);
             SkASSERT(utf16ptr == (const uint16_t*)sourceText + utf16count);
->>>>>>> d207884b
             break;
         }
         case SkPaint::kUTF32_TextEncoding: {
@@ -1322,34 +1254,6 @@
     if (!metrics) {
         return;
     }
-<<<<<<< HEAD
-    // TODO(halcanary): use metrics->fGlyphToUnicode to check Unicode mapping.
-    const SkGlyphID maxGlyphID = metrics->fLastGlyphID;
-    if (!SkPDFFont::CanEmbedTypeface(typeface, fDocument->canon())) {
-        SkPath path; // https://bug.skia.org/3866
-        paint.getTextPath(sourceText, sourceByteCount,
-                          offset.x(), offset.y(), &path);
-        this->drawPath(d, path, srcPaint, &SkMatrix::I(), true);
-        // Draw text transparently to make it copyable/searchable/accessable.
-        draw_transparent_text(this, d, sourceText, sourceByteCount,
-                              offset.x(), offset.y(), paint);
-        return;
-    }
-    int glyphCount = paint.textToGlyphs(sourceText, sourceByteCount, nullptr);
-    if (glyphCount <= 0) {
-        return;
-    }
-    SkAutoSTMalloc<128, SkGlyphID> glyphStorage;
-    const SkGlyphID* glyphs = nullptr;
-    if (paint.getTextEncoding() == SkPaint::kGlyphID_TextEncoding) {
-        glyphs = (const SkGlyphID*)sourceText;
-        // validate input later.
-    } else {
-        glyphStorage.reset(SkToSizeT(glyphCount));
-        (void)paint.textToGlyphs(sourceText, sourceByteCount, glyphStorage.get());
-        glyphs = glyphStorage.get();
-        paint.setTextEncoding(SkPaint::kGlyphID_TextEncoding);
-=======
     int glyphCount = paint.textToGlyphs(sourceText, sourceByteCount, nullptr);
     if (glyphCount <= 0) {
         return;
@@ -1381,7 +1285,6 @@
         clusterator = make_clusterator(sourceText, sourceByteCount, srcPaint,
                                        &storage, glyphCount);
         glyphs = storage.fGlyphStorage;
->>>>>>> d207884b
     }
     bool defaultPositioning = (positioning == SkTextBlob::kDefault_Positioning);
     paint.setHinting(SkPaint::kNo_Hinting);
@@ -1404,25 +1307,6 @@
     }
     SkDynamicMemoryWStream* out = &content.entry()->fContent;
     SkScalar textSize = paint.getTextSize();
-<<<<<<< HEAD
-
-    int index = 0;
-    while (glyphs[index] > maxGlyphID) {  // Invalid glyphID for this font.
-        ++index;  // Skip this glyphID
-        if (index == glyphCount) {
-            return;  // all glyphIDs were bad.
-        }
-    }
-
-    out->writeText("BT\n");
-    SK_AT_SCOPE_EXIT(out->writeText("ET\n"));
-
-    SkPDFFont* font = this->updateFont(
-            typeface, textSize, glyphs[index], content.entry());
-    SkASSERT(font);  // All preconditions for SkPDFFont::GetFontResource are met.
-    if (!font) { return; }
-
-=======
     const SkTDArray<SkUnichar>& glyphToUnicode = metrics->fGlyphToUnicode;
 
     out->writeText("BT\n");
@@ -1434,60 +1318,11 @@
         out->writeText("/ReversedChars BMC\n");
     }
     SK_AT_SCOPE_EXIT(if (clusterator.reversedChars()) { out->writeText("EMC\n"); } );
->>>>>>> d207884b
     GlyphPositioner glyphPositioner(out,
                                     paint.getTextSkewX(),
                                     multiByteGlyphs,
                                     defaultPositioning,
                                     offset);
-<<<<<<< HEAD
-
-    while (index < glyphCount) {
-        int stretch = font->countStretch(&glyphs[index], glyphCount - index, maxGlyphID);
-        SkASSERT(index + stretch <= glyphCount);
-        if (stretch < 1) {
-            // The current pdf font cannot encode the next glyph.
-            // Try to get a pdf font which can encode the next glyph.
-            glyphPositioner.flush();
-            // first, validate the next glyph
-            while (glyphs[index] > maxGlyphID) {
-                ++index;  // Skip this glyphID
-                if (index == glyphCount) {
-                    return;  // all remainng glyphIDs were bad.
-                }
-            }
-            SkASSERT(index < glyphCount);
-            font = this->updateFont(typeface, textSize, glyphs[index], content.entry());
-            SkASSERT(font);  // preconditions for SkPDFFont::GetFontResource met.
-            if (!font) { return; }
-            glyphPositioner.setWideChars(font->multiByteGlyphs());
-            // Get stretch for this new font.
-            stretch = font->countStretch(&glyphs[index], glyphCount - index, maxGlyphID);
-            if (stretch < 1) {
-                SkDEBUGFAIL("PDF could not encode glyph.");
-                return;
-            }
-        }
-        while (stretch-- > 0) {
-            SkGlyphID gid = glyphs[index];
-            if (gid <= maxGlyphID) {
-                font->noteGlyphUsage(gid);
-                SkGlyphID encodedGlyph = font->glyphToPDFFontEncoding(gid);
-                if (defaultPositioning) {
-                    glyphPositioner.writeGlyph(SkPoint{0, 0}, 0, encodedGlyph);
-                } else {
-                    SkScalar advance = glyphCache->getGlyphIDAdvance(gid).fAdvanceX;
-                    SkPoint xy = SkTextBlob::kFull_Positioning == positioning
-                               ? SkPoint{pos[2 * index], pos[2 * index + 1]}
-                               : SkPoint{pos[index], 0};
-                    if (alignment != SkPaint::kLeft_Align) {
-                        xy.offset(alignmentFactor * advance, 0);
-                    }
-                    glyphPositioner.writeGlyph(xy, advance, encodedGlyph);
-                }
-            }
-            ++index;
-=======
     SkPDFFont* font = nullptr;
 
     while (Clusterator::Cluster c = clusterator.next()) {
@@ -1556,7 +1391,6 @@
             font->noteGlyphUsage(gid);
             SkGlyphID encodedGlyph = multiByteGlyphs ? gid : font->glyphToPDFFontEncoding(gid);
             glyphPositioner.writeGlyph(xy, advance, encodedGlyph);
->>>>>>> d207884b
         }
     }
 }
@@ -2255,33 +2089,6 @@
     return result;
 }
 
-<<<<<<< HEAD
-SkPDFFont* SkPDFDevice::updateFont(SkTypeface* typeface,
-                                   SkScalar textSize,
-                                   uint16_t glyphID,
-                                   SkPDFDevice::ContentEntry* contentEntry) {
-    if (contentEntry->fState.fFont == nullptr ||
-            contentEntry->fState.fTextSize != textSize ||
-            !contentEntry->fState.fFont->hasGlyph(glyphID)) {
-        int fontIndex = getFontResourceIndex(typeface, glyphID);
-        if (fontIndex < 0) {
-            SkDebugf("SkPDF: Font error.");
-            return nullptr;
-        }
-        contentEntry->fContent.writeText("/");
-        contentEntry->fContent.writeText(SkPDFResourceDict::getResourceName(
-                SkPDFResourceDict::kFont_ResourceType,
-                fontIndex).c_str());
-        contentEntry->fContent.writeText(" ");
-        SkPDFUtils::AppendScalar(textSize, &contentEntry->fContent);
-        contentEntry->fContent.writeText(" Tf\n");
-        contentEntry->fState.fFont = fFontResources[fontIndex];
-    }
-    return contentEntry->fState.fFont;
-}
-
-=======
->>>>>>> d207884b
 int SkPDFDevice::getFontResourceIndex(SkTypeface* typeface, uint16_t glyphID) {
     sk_sp<SkPDFFont> newFont(
             SkPDFFont::GetFontResource(fDocument->canon(), typeface, glyphID));
