/*
 * Copyright 2015 Google Inc.
 *
 * Use of this source code is governed by a BSD-style license that can be
 * found in the LICENSE file.
 */

#include "GrPipeline.h"

#include "GrAppliedClip.h"
#include "GrCaps.h"
#include "GrGpu.h"
#include "GrPipelineBuilder.h"
#include "GrProcOptInfo.h"
#include "GrRenderTargetContext.h"
#include "GrRenderTargetOpList.h"
#include "GrRenderTargetPriv.h"
#include "GrXferProcessor.h"

#include "ops/GrOp.h"

GrPipeline* GrPipeline::CreateAt(void* memory, const CreateArgs& args,
                                 GrPipelineOptimizations* optimizations) {
    const GrPipelineBuilder& builder = *args.fPipelineBuilder;
    const GrUserStencilSettings* userStencil = builder.getUserStencil();
    GrRenderTarget* rt = args.fRenderTargetContext->accessRenderTarget();
    if (!rt) {
        return nullptr;
    }
<<<<<<< HEAD
    
=======

>>>>>>> ae9cc5d3
    GrPipeline* pipeline = new (memory) GrPipeline;
    pipeline->fRenderTarget.reset(rt);
    SkASSERT(pipeline->fRenderTarget);
    pipeline->fScissorState = args.fAppliedClip->scissorState();
    pipeline->fWindowRectsState = args.fAppliedClip->windowRectsState();
    pipeline->fUserStencilSettings = userStencil;
    pipeline->fDrawFace = builder.getDrawFace();

    pipeline->fFlags = 0;
    if (builder.isHWAntialias()) {
        pipeline->fFlags |= kHWAA_Flag;
    }
    if (builder.snapVerticesToPixelCenters()) {
        pipeline->fFlags |= kSnapVertices_Flag;
    }
    if (builder.getDisableOutputConversionToSRGB()) {
        pipeline->fFlags |= kDisableOutputConversionToSRGB_Flag;
    }
    if (builder.getAllowSRGBInputs()) {
        pipeline->fFlags |= kAllowSRGBInputs_Flag;
    }
    if (builder.getUsesDistanceVectorField()) {
        pipeline->fFlags |= kUsesDistanceVectorField_Flag;
    }
    if (args.fAppliedClip->hasStencilClip()) {
        pipeline->fFlags |= kHasStencilClip_Flag;
    }
    if (!userStencil->isDisabled(args.fAppliedClip->hasStencilClip())) {
        pipeline->fFlags |= kStencilEnabled_Flag;
    }

    // Create XferProcessor from DS's XPFactory
    bool hasMixedSamples = args.fRenderTargetContext->hasMixedSamples() &&
                           (builder.isHWAntialias() || pipeline->isStencilEnabled());
    const GrXPFactory* xpFactory = builder.getXPFactory();
    sk_sp<GrXferProcessor> xferProcessor;
    if (xpFactory) {
        xferProcessor.reset(xpFactory->createXferProcessor(
                args.fAnalysis, hasMixedSamples, &args.fDstTexture, *args.fCaps));
        if (!xferProcessor) {
            pipeline->~GrPipeline();
            return nullptr;
        }
    } else {
        // This may return nullptr in the common case of src-over implemented using hw blending.
        xferProcessor.reset(GrPorterDuffXPFactory::CreateSrcOverXferProcessor(
                *args.fCaps, args.fAnalysis, hasMixedSamples, &args.fDstTexture));
    }
    GrColor overrideColor = GrColor_ILLEGAL;
    if (args.fAnalysis.fColorPOI.firstEffectiveProcessorIndex() != 0) {
        overrideColor = args.fAnalysis.fColorPOI.inputColorToFirstEffectiveProccesor();
    }

    GrXferProcessor::OptFlags optFlags = GrXferProcessor::kNone_OptFlags;

    const GrXferProcessor* xpForOpts = xferProcessor ? xferProcessor.get() :
                                                       &GrPorterDuffXPFactory::SimpleSrcOverXP();
    optFlags = xpForOpts->getOptimizations(
            args.fAnalysis, userStencil->doesWrite(args.fAppliedClip->hasStencilClip()),
            &overrideColor, *args.fCaps);

    // When path rendering the stencil settings are not always set on the GrPipelineBuilder
    // so we must check the draw type. In cases where we will skip drawing we simply return a
    // null GrPipeline.
    if (GrXferProcessor::kSkipDraw_OptFlag & optFlags) {
        pipeline->~GrPipeline();
        return nullptr;
    }

    // No need to have an override color if it isn't even going to be used.
    if (SkToBool(GrXferProcessor::kIgnoreColor_OptFlag & optFlags)) {
        overrideColor = GrColor_ILLEGAL;
    }

    pipeline->fXferProcessor.reset(xferProcessor.get());

    int firstColorProcessorIdx = args.fAnalysis.fColorPOI.firstEffectiveProcessorIndex();

    // TODO: Once we can handle single or four channel input into coverage GrFragmentProcessors
    // then we can use GrPipelineBuilder's coverageProcInfo (like color above) to set this initial
    // information.
    int firstCoverageProcessorIdx = 0;

    if ((optFlags & GrXferProcessor::kIgnoreColor_OptFlag) ||
        (optFlags & GrXferProcessor::kOverrideColor_OptFlag)) {
        firstColorProcessorIdx = builder.numColorFragmentProcessors();
    }

    bool usesLocalCoords = false;

    // Copy GrFragmentProcessors from GrPipelineBuilder to Pipeline
    pipeline->fNumColorProcessors = builder.numColorFragmentProcessors() - firstColorProcessorIdx;
    int numTotalProcessors = pipeline->fNumColorProcessors +
                             builder.numCoverageFragmentProcessors() - firstCoverageProcessorIdx;
    if (args.fAppliedClip->clipCoverageFragmentProcessor()) {
        ++numTotalProcessors;
    }
    pipeline->fFragmentProcessors.reset(numTotalProcessors);
    int currFPIdx = 0;
    for (int i = firstColorProcessorIdx; i < builder.numColorFragmentProcessors();
         ++i, ++currFPIdx) {
        const GrFragmentProcessor* fp = builder.getColorFragmentProcessor(i);
        pipeline->fFragmentProcessors[currFPIdx].reset(fp);
        usesLocalCoords = usesLocalCoords || fp->usesLocalCoords();
    }

    for (int i = firstCoverageProcessorIdx; i < builder.numCoverageFragmentProcessors();
         ++i, ++currFPIdx) {
        const GrFragmentProcessor* fp = builder.getCoverageFragmentProcessor(i);
        pipeline->fFragmentProcessors[currFPIdx].reset(fp);
        usesLocalCoords = usesLocalCoords || fp->usesLocalCoords();
    }
    if (const GrFragmentProcessor* fp = args.fAppliedClip->clipCoverageFragmentProcessor()) {
        pipeline->fFragmentProcessors[currFPIdx].reset(fp);
        usesLocalCoords = usesLocalCoords || fp->usesLocalCoords();
    }

    // Setup info we need to pass to GrPrimitiveProcessors that are used with this GrPipeline.
    optimizations->fFlags = 0;
    if (GrColor_ILLEGAL != overrideColor) {
        optimizations->fFlags |= GrPipelineOptimizations::kUseOverrideColor_Flag;
        optimizations->fOverrideColor = overrideColor;
    }
    if (usesLocalCoords) {
        optimizations->fFlags |= GrPipelineOptimizations::kReadsLocalCoords_Flag;
    }
    if (SkToBool(optFlags & GrXferProcessor::kCanTweakAlphaForCoverage_OptFlag)) {
        optimizations->fFlags |= GrPipelineOptimizations::kCanTweakAlphaForCoverage_Flag;
    }

    GrXPFactory::InvariantBlendedColor blendedColor;
    if (xpFactory) {
        xpFactory->getInvariantBlendedColor(args.fAnalysis.fColorPOI, &blendedColor);
    } else {
        GrPorterDuffXPFactory::SrcOverInvariantBlendedColor(args.fAnalysis.fColorPOI.color(),
                                                            args.fAnalysis.fColorPOI.validFlags(),
                                                            args.fAnalysis.fColorPOI.isOpaque(),
                                                            &blendedColor);
    }
    if (blendedColor.fWillBlendWithDst) {
        optimizations->fFlags |= GrPipelineOptimizations::kWillColorBlendWithDst_Flag;
    }

    return pipeline;
}

static void add_dependencies_for_processor(const GrFragmentProcessor* proc, GrRenderTarget* rt) {
    GrFragmentProcessor::TextureAccessIter iter(proc);
    while (const GrProcessor::TextureSampler* sampler = iter.next()) {
        SkASSERT(rt->getLastOpList());
        rt->getLastOpList()->addDependency(sampler->texture());
    }
}

void GrPipeline::addDependenciesTo(GrRenderTarget* rt) const {
    for (int i = 0; i < fFragmentProcessors.count(); ++i) {
        add_dependencies_for_processor(fFragmentProcessors[i].get(), rt);
    }

    const GrXferProcessor& xfer = this->getXferProcessor();

    for (int i = 0; i < xfer.numTextureSamplers(); ++i) {
        GrTexture* texture = xfer.textureSampler(i).texture();
        SkASSERT(rt->getLastOpList());
        rt->getLastOpList()->addDependency(texture);
    }
}

////////////////////////////////////////////////////////////////////////////////

bool GrPipeline::AreEqual(const GrPipeline& a, const GrPipeline& b) {
    SkASSERT(&a != &b);

    if (a.getRenderTarget() != b.getRenderTarget() ||
        a.fFragmentProcessors.count() != b.fFragmentProcessors.count() ||
        a.fNumColorProcessors != b.fNumColorProcessors ||
        a.fScissorState != b.fScissorState ||
        !a.fWindowRectsState.cheapEqualTo(b.fWindowRectsState) ||
        a.fFlags != b.fFlags ||
        a.fUserStencilSettings != b.fUserStencilSettings ||
        a.fDrawFace != b.fDrawFace) {
        return false;
    }

    // Most of the time both are nullptr
    if (a.fXferProcessor.get() || b.fXferProcessor.get()) {
        if (!a.getXferProcessor().isEqual(b.getXferProcessor())) {
            return false;
        }
    }

    for (int i = 0; i < a.numFragmentProcessors(); i++) {
        if (!a.getFragmentProcessor(i).isEqual(b.getFragmentProcessor(i))) {
            return false;
        }
    }
    return true;
}<|MERGE_RESOLUTION|>--- conflicted
+++ resolved
@@ -27,11 +27,7 @@
     if (!rt) {
         return nullptr;
     }
-<<<<<<< HEAD
-    
-=======
-
->>>>>>> ae9cc5d3
+
     GrPipeline* pipeline = new (memory) GrPipeline;
     pipeline->fRenderTarget.reset(rt);
     SkASSERT(pipeline->fRenderTarget);
