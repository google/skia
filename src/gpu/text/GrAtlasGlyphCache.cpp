/*
 * Copyright 2015 Google Inc.
 *
 * Use of this source code is governed by a BSD-style license that can be
 * found in the LICENSE file.
 */

#include "GrAtlasGlyphCache.h"
#include "GrContext.h"
#include "GrDistanceFieldGenFromVector.h"
#include "GrGpu.h"
#include "GrRectanizer.h"
<<<<<<< HEAD
#include "GrResourceProvider.h"
#include "GrSurfacePriv.h"
#include "SkAutoMalloc.h"
#include "SkMathPriv.h"
#include "SkString.h"
=======
>>>>>>> 773868fd

#include "SkAutoMalloc.h"
#include "SkDistanceFieldGen.h"
#include "SkMathPriv.h"
#include "SkString.h"

bool GrAtlasGlyphCache::initAtlas(GrMaskFormat format) {
    int index = MaskFormatToAtlasIndex(format);
    if (!fAtlases[index]) {
        GrPixelConfig config = MaskFormatToPixelConfig(format, *fContext->caps());
        int width = fAtlasConfigs[index].fWidth;
        int height = fAtlasConfigs[index].fHeight;
        int numPlotsX = fAtlasConfigs[index].numPlotsX();
        int numPlotsY = fAtlasConfigs[index].numPlotsY();

        fAtlases[index] = GrDrawOpAtlas::Make(fContext, config, width, height, numPlotsX, numPlotsY,
                                              fAllowMultitexturing,
                                              &GrAtlasGlyphCache::HandleEviction, (void*)this);
        if (!fAtlases[index]) {
            return false;
        }
    }
    return true;
}

<<<<<<< HEAD
GrAtlasGlyphCache::GrAtlasGlyphCache(GrContext* context, float maxTextureBytes)
        : fContext(context), fPreserveStrike(nullptr) {
    // Calculate RGBA size. Must be between 1024 x 512 and MaxTextureSize x MaxTextureSize / 2
    int log2MaxTextureSize = SkPrevLog2(context->caps()->maxTextureSize());
    int log2MaxDim = 10;
=======
GrAtlasGlyphCache::GrAtlasGlyphCache(GrContext* context, float maxTextureBytes,
                                     GrDrawOpAtlas::AllowMultitexturing allowMultitexturing)
        : fContext(context), fAllowMultitexturing(allowMultitexturing), fPreserveStrike(nullptr) {
    // Calculate RGBA size. Must be between 512 x 256 and MaxTextureSize x MaxTextureSize / 2
    int log2MaxTextureSize = SkPrevLog2(context->caps()->maxTextureSize());
    int log2MaxDim = 9;
>>>>>>> 773868fd
    for (; log2MaxDim <= log2MaxTextureSize; ++log2MaxDim) {
        int maxDim = 1 << log2MaxDim;
        int minDim = 1 << (log2MaxDim - 1);

        if (maxDim * minDim * 4 >= maxTextureBytes) break;
    }

    int log2MinDim = log2MaxDim - 1;
    int maxDim = 1 << log2MaxDim;
    int minDim = 1 << log2MinDim;
    // Plots are either 256 or 512.
    int maxPlot = SkTMin(512, SkTMax(256, 1 << (log2MaxDim - 2)));
    int minPlot = SkTMin(512, SkTMax(256, 1 << (log2MaxDim - 3)));

    // Setup default atlas configs. The A8 atlas uses maxDim for both width and height, as the A8
    // format is already very compact.
    fAtlasConfigs[kA8_GrMaskFormat].fWidth = maxDim;
    fAtlasConfigs[kA8_GrMaskFormat].fHeight = maxDim;
    fAtlasConfigs[kA8_GrMaskFormat].fPlotWidth = maxPlot;
    fAtlasConfigs[kA8_GrMaskFormat].fPlotHeight = minPlot;

    // A565 and ARGB use maxDim x minDim.
    fAtlasConfigs[kA565_GrMaskFormat].fWidth = minDim;
    fAtlasConfigs[kA565_GrMaskFormat].fHeight = maxDim;
    fAtlasConfigs[kA565_GrMaskFormat].fPlotWidth = minPlot;
    fAtlasConfigs[kA565_GrMaskFormat].fPlotHeight = minPlot;

    fAtlasConfigs[kARGB_GrMaskFormat].fWidth = minDim;
    fAtlasConfigs[kARGB_GrMaskFormat].fHeight = maxDim;
    fAtlasConfigs[kARGB_GrMaskFormat].fPlotWidth = minPlot;
    fAtlasConfigs[kARGB_GrMaskFormat].fPlotHeight = minPlot;

    fGlyphSizeLimit = minPlot;
}

GrAtlasGlyphCache::~GrAtlasGlyphCache() {
    StrikeHash::Iter iter(&fCache);
    while (!iter.done()) {
        (*iter).fIsAbandoned = true;
        (*iter).unref();
        ++iter;
    }
}

void GrAtlasGlyphCache::freeAll() {
    StrikeHash::Iter iter(&fCache);
    while (!iter.done()) {
        (*iter).fIsAbandoned = true;
        (*iter).unref();
        ++iter;
    }
    fCache.rewind();
    for (int i = 0; i < kMaskFormatCount; ++i) {
        fAtlases[i] = nullptr;
    }
}

void GrAtlasGlyphCache::HandleEviction(GrDrawOpAtlas::AtlasID id, void* ptr) {
    GrAtlasGlyphCache* fontCache = reinterpret_cast<GrAtlasGlyphCache*>(ptr);

    StrikeHash::Iter iter(&fontCache->fCache);
    for (; !iter.done(); ++iter) {
        GrAtlasTextStrike* strike = &*iter;
        strike->removeID(id);

        // clear out any empty strikes.  We will preserve the strike whose call to addToAtlas
        // triggered the eviction
        if (strike != fontCache->fPreserveStrike && 0 == strike->fAtlasedGlyphs) {
            fontCache->fCache.remove(GrAtlasTextStrike::GetKey(*strike));
            strike->fIsAbandoned = true;
            strike->unref();
        }
    }
}

#ifdef SK_DEBUG
#include "GrContextPriv.h"
#include "GrSurfaceProxy.h"
#include "GrSurfaceContext.h"
#include "GrTextureProxy.h"

#include "SkBitmap.h"
#include "SkImageEncoder.h"
#include "SkStream.h"
#include <stdio.h>

/**
  * Write the contents of the surface proxy to a PNG. Returns true if successful.
  * @param filename      Full path to desired file
  */
static bool save_pixels(GrContext* context, GrSurfaceProxy* sProxy, const char* filename) {
    if (!sProxy) {
        return false;
    }

    SkImageInfo ii = SkImageInfo::Make(sProxy->width(), sProxy->height(),
                                       kRGBA_8888_SkColorType, kPremul_SkAlphaType);
    SkBitmap bm;
    if (!bm.tryAllocPixels(ii)) {
        return false;
    }

    sk_sp<GrSurfaceContext> sContext(context->contextPriv().makeWrappedSurfaceContext(
                                                                                sk_ref_sp(sProxy)));
    if (!sContext || !sContext->asTextureProxy()) {
        return false;
    }

    bool result = sContext->readPixels(ii, bm.getPixels(), bm.rowBytes(), 0, 0);
    if (!result) {
        SkDebugf("------ failed to read pixels for %s\n", filename);
        return false;
    }

    // remove any previous version of this file
    remove(filename);

    SkFILEWStream file(filename);
    if (!file.isValid()) {
        SkDebugf("------ failed to create file: %s\n", filename);
        remove(filename);   // remove any partial file
        return false;
    }

    if (!SkEncodeImage(&file, bm, SkEncodedImageFormat::kPNG, 100)) {
        SkDebugf("------ failed to encode %s\n", filename);
        remove(filename);   // remove any partial file
        return false;
    }

    return true;
}

void GrAtlasGlyphCache::dump() const {
    static int gDumpCount = 0;
    for (int i = 0; i < kMaskFormatCount; ++i) {
        if (fAtlases[i]) {
            const sk_sp<GrTextureProxy>* proxies = fAtlases[i]->getProxies();
            for (uint32_t pageIdx = 0; pageIdx < fAtlases[i]->pageCount(); ++pageIdx) {
                SkASSERT(proxies[pageIdx]);
                SkString filename;
#ifdef SK_BUILD_FOR_ANDROID
                filename.printf("/sdcard/fontcache_%d%d%d.png", gDumpCount, i, pageIdx);
#else
                filename.printf("fontcache_%d%d%d.png", gDumpCount, i, pageIdx);
#endif

                save_pixels(fContext, proxies[pageIdx].get(), filename.c_str());
            }
        }
    }
    ++gDumpCount;
}
#endif

void GrAtlasGlyphCache::setAtlasSizes_ForTesting(const GrDrawOpAtlasConfig configs[3]) {
    // Delete any old atlases.
    // This should be safe to do as long as we are not in the middle of a flush.
    for (int i = 0; i < kMaskFormatCount; i++) {
        fAtlases[i] = nullptr;
    }
    memcpy(fAtlasConfigs, configs, sizeof(fAtlasConfigs));
}

///////////////////////////////////////////////////////////////////////////////

static inline GrMaskFormat get_packed_glyph_mask_format(const SkGlyph& glyph) {
    SkMask::Format format = static_cast<SkMask::Format>(glyph.fMaskFormat);
    switch (format) {
        case SkMask::kBW_Format:
            // fall through to kA8 -- we store BW glyphs in our 8-bit cache
        case SkMask::kA8_Format:
            return kA8_GrMaskFormat;
        case SkMask::k3D_Format:
            return kA8_GrMaskFormat; // ignore the mul and add planes, just use the mask
        case SkMask::kLCD16_Format:
            return kA565_GrMaskFormat;
        case SkMask::kARGB32_Format:
            return kARGB_GrMaskFormat;
        default:
            SkDEBUGFAIL("unsupported SkMask::Format");
            return kA8_GrMaskFormat;
    }
}

static inline bool get_packed_glyph_bounds(SkGlyphCache* cache, const SkGlyph& glyph,
                                           SkIRect* bounds) {
#if 1
    // crbug:510931
    // Retrieving the image from the cache can actually change the mask format.
    cache->findImage(glyph);
#endif
    bounds->setXYWH(glyph.fLeft, glyph.fTop, glyph.fWidth, glyph.fHeight);

    return true;
}

static inline bool get_packed_glyph_df_bounds(SkGlyphCache* cache, const SkGlyph& glyph,
                                              SkIRect* bounds) {
#if 1
    // crbug:510931
    // Retrieving the image from the cache can actually change the mask format.
    cache->findImage(glyph);
#endif
    bounds->setXYWH(glyph.fLeft, glyph.fTop, glyph.fWidth, glyph.fHeight);
    bounds->outset(SK_DistanceFieldPad, SK_DistanceFieldPad);

    return true;
}

// expands each bit in a bitmask to 0 or ~0 of type INT_TYPE. Used to expand a BW glyph mask to
// A8, RGB565, or RGBA8888.
template <typename INT_TYPE>
static void expand_bits(INT_TYPE* dst,
                        const uint8_t* src,
                        int width,
                        int height,
                        int dstRowBytes,
                        int srcRowBytes) {
    for (int i = 0; i < height; ++i) {
        int rowWritesLeft = width;
        const uint8_t* s = src;
        INT_TYPE* d = dst;
        while (rowWritesLeft > 0) {
            unsigned mask = *s++;
            for (int i = 7; i >= 0 && rowWritesLeft; --i, --rowWritesLeft) {
                *d++ = (mask & (1 << i)) ? (INT_TYPE)(~0UL) : 0;
            }
        }
        dst = reinterpret_cast<INT_TYPE*>(reinterpret_cast<intptr_t>(dst) + dstRowBytes);
        src += srcRowBytes;
    }
}

static bool get_packed_glyph_image(SkGlyphCache* cache, const SkGlyph& glyph, int width,
                                   int height, int dstRB, GrMaskFormat expectedMaskFormat,
                                   void* dst) {
    SkASSERT(glyph.fWidth == width);
    SkASSERT(glyph.fHeight == height);
    const void* src = cache->findImage(glyph);
    if (nullptr == src) {
        return false;
    }

    // crbug:510931
    // Retrieving the image from the cache can actually change the mask format.  This case is very
    // uncommon so for now we just draw a clear box for these glyphs.
    if (get_packed_glyph_mask_format(glyph) != expectedMaskFormat) {
        const int bpp = GrMaskFormatBytesPerPixel(expectedMaskFormat);
        for (int y = 0; y < height; y++) {
            sk_bzero(dst, width * bpp);
            dst = (char*)dst + dstRB;
        }
        return true;
    }

    int srcRB = glyph.rowBytes();
    // The windows font host sometimes has BW glyphs in a non-BW strike. So it is important here to
    // check the glyph's format, not the strike's format, and to be able to convert to any of the
    // GrMaskFormats.
    if (SkMask::kBW_Format == glyph.fMaskFormat) {
        // expand bits to our mask type
        const uint8_t* bits = reinterpret_cast<const uint8_t*>(src);
        switch (expectedMaskFormat) {
            case kA8_GrMaskFormat:{
                uint8_t* bytes = reinterpret_cast<uint8_t*>(dst);
                expand_bits(bytes, bits, width, height, dstRB, srcRB);
                break;
            }
            case kA565_GrMaskFormat: {
                uint16_t* rgb565 = reinterpret_cast<uint16_t*>(dst);
                expand_bits(rgb565, bits, width, height, dstRB, srcRB);
                break;
            }
            default:
                SK_ABORT("Invalid GrMaskFormat");
        }
    } else if (srcRB == dstRB) {
        memcpy(dst, src, dstRB * height);
    } else {
        const int bbp = GrMaskFormatBytesPerPixel(expectedMaskFormat);
        for (int y = 0; y < height; y++) {
            memcpy(dst, src, width * bbp);
            src = (const char*)src + srcRB;
            dst = (char*)dst + dstRB;
        }
    }
    return true;
}

static bool get_packed_glyph_df_image(SkGlyphCache* cache, const SkGlyph& glyph,
                                      int width, int height, void* dst) {
    SkASSERT(glyph.fWidth + 2*SK_DistanceFieldPad == width);
    SkASSERT(glyph.fHeight + 2*SK_DistanceFieldPad == height);

#ifndef SK_USE_LEGACY_DISTANCE_FIELDS
    const SkPath* path = cache->findPath(glyph);
    if (nullptr == path) {
        return false;
    }

    SkDEBUGCODE(SkRect glyphBounds = SkRect::MakeXYWH(glyph.fLeft,
                                                      glyph.fTop,
                                                      glyph.fWidth,
                                                      glyph.fHeight));
    SkASSERT(glyphBounds.contains(path->getBounds()));

    // now generate the distance field
    SkASSERT(dst);
    SkMatrix drawMatrix;
    drawMatrix.setTranslate((SkScalar)-glyph.fLeft, (SkScalar)-glyph.fTop);

    // Generate signed distance field directly from SkPath
    bool succeed = GrGenerateDistanceFieldFromPath((unsigned char*)dst,
                                           *path, drawMatrix,
                                           width, height, width * sizeof(unsigned char));

    if (!succeed) {
#endif
        const void* image = cache->findImage(glyph);
        if (nullptr == image) {
            return false;
        }

        // now generate the distance field
        SkASSERT(dst);
        SkMask::Format maskFormat = static_cast<SkMask::Format>(glyph.fMaskFormat);
        if (SkMask::kA8_Format == maskFormat) {
            // make the distance field from the image
            SkGenerateDistanceFieldFromA8Image((unsigned char*)dst,
                                               (unsigned char*)image,
                                               glyph.fWidth, glyph.fHeight,
                                               glyph.rowBytes());
        } else if (SkMask::kBW_Format == maskFormat) {
            // make the distance field from the image
            SkGenerateDistanceFieldFromBWImage((unsigned char*)dst,
                                               (unsigned char*)image,
                                               glyph.fWidth, glyph.fHeight,
                                               glyph.rowBytes());
        } else {
            return false;
        }
#ifndef SK_USE_LEGACY_DISTANCE_FIELDS
    }
#endif
    return true;
}

///////////////////////////////////////////////////////////////////////////////

/*
    The text strike is specific to a given font/style/matrix setup, which is
    represented by the GrHostFontScaler object we are given in getGlyph().

    We map a 32bit glyphID to a GrGlyph record, which in turn points to a
    atlas and a position within that texture.
 */

GrAtlasTextStrike::GrAtlasTextStrike(const SkDescriptor& key)
    : fFontScalerKey(key)
    , fPool(9/*start allocations at 512 bytes*/)
    , fAtlasedGlyphs(0)
    , fIsAbandoned(false) {}

GrAtlasTextStrike::~GrAtlasTextStrike() {
    SkTDynamicHash<GrGlyph, GrGlyph::PackedID>::Iter iter(&fCache);
    while (!iter.done()) {
        (*iter).reset();
        ++iter;
    }
}

GrGlyph* GrAtlasTextStrike::generateGlyph(const SkGlyph& skGlyph, GrGlyph::PackedID packed,
                                          SkGlyphCache* cache) {
    SkIRect bounds;
    if (GrGlyph::kDistance_MaskStyle == GrGlyph::UnpackMaskStyle(packed)) {
        if (!get_packed_glyph_df_bounds(cache, skGlyph, &bounds)) {
            return nullptr;
        }
    } else {
        if (!get_packed_glyph_bounds(cache, skGlyph, &bounds)) {
            return nullptr;
        }
    }
    GrMaskFormat format = get_packed_glyph_mask_format(skGlyph);

    GrGlyph* glyph = fPool.make<GrGlyph>();
    glyph->init(packed, bounds, format);
    fCache.add(glyph);
    return glyph;
}

void GrAtlasTextStrike::removeID(GrDrawOpAtlas::AtlasID id) {
    SkTDynamicHash<GrGlyph, GrGlyph::PackedID>::Iter iter(&fCache);
    while (!iter.done()) {
        if (id == (*iter).fID) {
            (*iter).fID = GrDrawOpAtlas::kInvalidAtlasID;
            fAtlasedGlyphs--;
            SkASSERT(fAtlasedGlyphs >= 0);
        }
        ++iter;
    }
}

bool GrAtlasTextStrike::addGlyphToAtlas(GrDeferredUploadTarget* target,
                                        GrAtlasGlyphCache* atlasGlyphCache,
                                        GrGlyph* glyph,
                                        SkGlyphCache* cache,
                                        GrMaskFormat expectedMaskFormat) {
    SkASSERT(glyph);
    SkASSERT(cache);
    SkASSERT(fCache.find(glyph->fPackedID));

    int bytesPerPixel = GrMaskFormatBytesPerPixel(expectedMaskFormat);

    size_t size = glyph->fBounds.area() * bytesPerPixel;
    SkAutoSMalloc<1024> storage(size);

    const SkGlyph& skGlyph = GrToSkGlyph(cache, glyph->fPackedID);
    if (GrGlyph::kDistance_MaskStyle == GrGlyph::UnpackMaskStyle(glyph->fPackedID)) {
        if (!get_packed_glyph_df_image(cache, skGlyph, glyph->width(), glyph->height(),
                                       storage.get())) {
            return false;
        }
    } else {
        if (!get_packed_glyph_image(cache, skGlyph, glyph->width(), glyph->height(),
                                    glyph->width() * bytesPerPixel, expectedMaskFormat,
                                    storage.get())) {
            return false;
        }
    }

    bool success = atlasGlyphCache->addToAtlas(this, &glyph->fID, target, expectedMaskFormat,
                                               glyph->width(), glyph->height(),
                                               storage.get(), &glyph->fAtlasLocation);
    if (success) {
        SkASSERT(GrDrawOpAtlas::kInvalidAtlasID != glyph->fID);
        fAtlasedGlyphs++;
    }
    return success;
}<|MERGE_RESOLUTION|>--- conflicted
+++ resolved
@@ -10,14 +10,6 @@
 #include "GrDistanceFieldGenFromVector.h"
 #include "GrGpu.h"
 #include "GrRectanizer.h"
-<<<<<<< HEAD
-#include "GrResourceProvider.h"
-#include "GrSurfacePriv.h"
-#include "SkAutoMalloc.h"
-#include "SkMathPriv.h"
-#include "SkString.h"
-=======
->>>>>>> 773868fd
 
 #include "SkAutoMalloc.h"
 #include "SkDistanceFieldGen.h"
@@ -43,20 +35,12 @@
     return true;
 }
 
-<<<<<<< HEAD
-GrAtlasGlyphCache::GrAtlasGlyphCache(GrContext* context, float maxTextureBytes)
-        : fContext(context), fPreserveStrike(nullptr) {
-    // Calculate RGBA size. Must be between 1024 x 512 and MaxTextureSize x MaxTextureSize / 2
-    int log2MaxTextureSize = SkPrevLog2(context->caps()->maxTextureSize());
-    int log2MaxDim = 10;
-=======
 GrAtlasGlyphCache::GrAtlasGlyphCache(GrContext* context, float maxTextureBytes,
                                      GrDrawOpAtlas::AllowMultitexturing allowMultitexturing)
         : fContext(context), fAllowMultitexturing(allowMultitexturing), fPreserveStrike(nullptr) {
     // Calculate RGBA size. Must be between 512 x 256 and MaxTextureSize x MaxTextureSize / 2
     int log2MaxTextureSize = SkPrevLog2(context->caps()->maxTextureSize());
     int log2MaxDim = 9;
->>>>>>> 773868fd
     for (; log2MaxDim <= log2MaxTextureSize; ++log2MaxDim) {
         int maxDim = 1 << log2MaxDim;
         int minDim = 1 << (log2MaxDim - 1);
