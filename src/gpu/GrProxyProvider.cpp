--- conflicted
+++ resolved
@@ -104,10 +104,6 @@
 
     GrTextureProxy* proxy = fUniquelyKeyedProxies.find(key);
     if (proxy) {
-<<<<<<< HEAD
-        SkASSERT(proxy->refCnt() >= 1);
-=======
->>>>>>> f2d47bda
         SkASSERT(proxy->origin() == origin);
         return sk_ref_sp(proxy);
     }
