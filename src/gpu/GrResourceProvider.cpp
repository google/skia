--- conflicted
+++ resolved
@@ -240,31 +240,12 @@
     copyDesc.fHeight = MakeApprox(desc.fHeight);
 
     if (auto tex = this->refScratchTexture(copyDesc, format, renderable, renderTargetSampleCnt,
-<<<<<<< HEAD
-                                           isProtected, flags)) {
-        return tex;
-    }
-
-    if (this->caps()->createTextureMustSpecifyAllLevels()) {
-        size_t rowBytes = GrBytesPerPixel(copyDesc.fConfig) * copyDesc.fWidth;
-        size_t size = rowBytes * copyDesc.fHeight;
-        std::unique_ptr<char[]> zeros(new char[size]());
-        GrMipLevel level;
-        level.fRowBytes = rowBytes;
-        level.fPixels = zeros.get();
-        return fGpu->createTexture(copyDesc, format, renderable, renderTargetSampleCnt,
-                                   SkBudgeted::kYes, isProtected, &level, 1);
-    }
-    return fGpu->createTexture(copyDesc, format, renderable, renderTargetSampleCnt,
-                               SkBudgeted::kYes, isProtected);
-=======
                                            GrMipMapped::kNo, isProtected)) {
         return tex;
     }
 
     return fGpu->createTexture(copyDesc, format, renderable, renderTargetSampleCnt,
                                GrMipMapped::kNo, SkBudgeted::kYes, isProtected);
->>>>>>> 0df76972
 }
 
 sk_sp<GrTexture> GrResourceProvider::refScratchTexture(const GrSurfaceDesc& desc,
