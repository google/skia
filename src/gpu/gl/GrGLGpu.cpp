--- conflicted
+++ resolved
@@ -3592,11 +3592,7 @@
 
     GrSurfaceOrigin originForBlitFramebuffer = kDefault_GrSurfaceOrigin;
     if (this->glCaps().blitFramebufferSupport() ==
-<<<<<<< HEAD
-	GrGLCaps::kNoScalingNoMirroring_BlitFramebufferSupport) {
-=======
         GrGLCaps::kNoScalingNoMirroring_BlitFramebufferSupport) {
->>>>>>> 74fa0579
         originForBlitFramebuffer = src->origin();
     }
 
