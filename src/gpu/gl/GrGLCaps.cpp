--- conflicted
+++ resolved
@@ -509,9 +509,9 @@
 
     fGpuTracingSupport = ctxInfo.hasExtension("GL_EXT_debug_marker");
 
-#ifdef SK_BUILD_FOR_TIZEN
-    fReuseScratchTextures = true;
-#else
+#ifdef SK_BUILD_FOR_TIZEN 
+    fReuseScratchTextures = true; 
+#else 
     // Disable scratch texture reuse on Mali and Adreno devices
     fReuseScratchTextures = kARM_GrGLVendor != ctxInfo.vendor();
 #endif
@@ -1859,12 +1859,8 @@
         }
     }
 
-<<<<<<< HEAD
     // ES2 Command Buffer does not allow TexStorage with R8_EXT (so Alpha_8 and Gray_8)
     if (texStorageSupported && !isCommandBufferES2) {
-=======
-    if (texStorageSupported) {
->>>>>>> ebb49711
         fConfigTable[kAlpha_8_GrPixelConfig].fFlags |= ConfigInfo::kCanUseTexStorage_Flag;
     }
 
