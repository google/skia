--- conflicted
+++ resolved
@@ -378,21 +378,10 @@
         this->drawRect(clip, std::move(paint), GrAA::kNo, SkMatrix::I(), SkRect::Make(clearRect));
     } else if (isFull) {
         if (this->accessRenderTarget()) {
-<<<<<<< HEAD
-            this->getOpList()->fullClear(this->accessRenderTarget(), color);
+            this->getOpList()->fullClear(this, color);
         }
     } else {
         if (!this->accessRenderTarget()) {
-            return;
-        }
-        sk_sp<GrBatch> batch(GrClearBatch::Make(clip, color, this->accessRenderTarget()));
-        if (!batch) {
-=======
-            this->getOpList()->fullClear(this, color);
-        }
-    } else {
-        if (!this->accessRenderTarget()) {
->>>>>>> ae9cc5d3
             return;
         }
         std::unique_ptr<GrOp> op(GrClearOp::Make(clip, color, this->accessRenderTarget()));
@@ -701,10 +690,7 @@
                               "GrRenderTargetContextPriv::clearStencilClip");
 
     AutoCheckFlush acf(fRenderTargetContext->fDrawingManager);
-<<<<<<< HEAD
-=======
     // TODO: This needs to be fixed up since it ends the deferral of the GrRenderTarget.
->>>>>>> ae9cc5d3
     if (!fRenderTargetContext->accessRenderTarget()) {
         return;
     }
@@ -1326,58 +1312,7 @@
     if (ss) {
         pipelineBuilder.setUserStencil(ss);
     }
-<<<<<<< HEAD
-    this->getOpList()->drawBatch(pipelineBuilder, this, clip, batch.get());
-}
-
-bool GrRenderTargetContext::readPixels(const SkImageInfo& dstInfo, void* dstBuffer,
-                                       size_t dstRowBytes, int x, int y) {
-    // TODO: teach fRenderTarget to take ImageInfo directly to specify the src pixels
-    GrPixelConfig config = SkImageInfo2GrPixelConfig(dstInfo, *fContext->caps());
-    if (kUnknown_GrPixelConfig == config) {
-        return false;
-    }
-
-    uint32_t flags = 0;
-    if (kUnpremul_SkAlphaType == dstInfo.alphaType()) {
-        flags = GrContext::kUnpremul_PixelOpsFlag;
-    }
-
-    // Deferral of the VRAM resources must end in this instance anyway
-    sk_sp<GrRenderTarget> rt(
-                        sk_ref_sp(fRenderTargetProxy->instantiate(fContext->textureProvider())));
-    if (!rt) {
-        return false;
-    }
-
-    return rt->readPixels(x, y, dstInfo.width(), dstInfo.height(),
-                          config, dstBuffer, dstRowBytes, flags);
-}
-
-bool GrRenderTargetContext::writePixels(const SkImageInfo& srcInfo, const void* srcBuffer,
-                                        size_t srcRowBytes, int x, int y) {
-    // TODO: teach fRenderTarget to take ImageInfo directly to specify the src pixels
-    GrPixelConfig config = SkImageInfo2GrPixelConfig(srcInfo, *fContext->caps());
-    if (kUnknown_GrPixelConfig == config) {
-        return false;
-    }
-    uint32_t flags = 0;
-    if (kUnpremul_SkAlphaType == srcInfo.alphaType()) {
-        flags = GrContext::kUnpremul_PixelOpsFlag;
-    }
-
-    // Deferral of the VRAM resources must end in this instance anyway
-    sk_sp<GrRenderTarget> rt(
-                        sk_ref_sp(fRenderTargetProxy->instantiate(fContext->textureProvider())));
-    if (!rt) {
-        return false;
-    }
-
-    return rt->writePixels(x, y, srcInfo.width(), srcInfo.height(),
-                           config, srcBuffer, srcRowBytes, flags);
-=======
     this->getOpList()->addDrawOp(pipelineBuilder, this, clip, std::move(op));
->>>>>>> ae9cc5d3
 }
 
 // Can 'path' be drawn as a pair of filled nested rectangles?
