--- conflicted
+++ resolved
@@ -29,11 +29,6 @@
     GrGeometryProcessor(ClassID classID) : INHERITED(classID) {}
 
 protected:
-<<<<<<< HEAD
-    void setWillUseGeoShader() { fWillUseGeoShader = true; }
-
-=======
->>>>>>> 21ebdec5
     // GPs that need to use either float or ubyte colors can just call this to get a correctly
     // configured Attribute struct
     static Attribute MakeColorAttribute(const char* name, bool wideColor) {
