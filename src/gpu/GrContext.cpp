--- conflicted
+++ resolved
@@ -434,167 +434,10 @@
     return result;
 }
 
-<<<<<<< HEAD
-bool GrContextPriv::readSurfacePixels2(GrSurfaceContext* src, int left, int top, int width,
-                                       int height, GrColorType dstColorType,
-                                       SkColorSpace* dstColorSpace, void* buffer, size_t rowBytes,
-                                       uint32_t pixelOpsFlags) {
-    ASSERT_SINGLE_OWNER_PRIV
-    RETURN_FALSE_IF_ABANDONED_PRIV
-    SkASSERT(src);
-    SkASSERT(buffer);
-    ASSERT_OWNED_PROXY_PRIV(src->asSurfaceProxy());
-    GR_CREATE_TRACE_MARKER_CONTEXT("GrContextPriv", "readSurfacePixels2", fContext);
-
-    SkASSERT(!(pixelOpsFlags & kDontFlush_PixelOpsFlag));
-    if (pixelOpsFlags & kDontFlush_PixelOpsFlag) {
-        return false;
-    }
-
-    // MDB TODO: delay this instantiation until later in the method
-    if (!src->asSurfaceProxy()->instantiate(this->resourceProvider())) {
-        return false;
-    }
-
-    GrSurfaceProxy* srcProxy = src->asSurfaceProxy();
-    GrSurface* srcSurface = srcProxy->priv().peekSurface();
-
-    if (!GrSurfacePriv::AdjustReadPixelParams(srcSurface->width(), srcSurface->height(),
-                                              GrColorTypeBytesPerPixel(dstColorType), &left, &top,
-                                              &width, &height, &buffer, &rowBytes)) {
-        return false;
-    }
-
-    // TODO: Make GrSurfaceContext know its alpha type and pass dst buffer's alpha type.
-    bool unpremul = SkToBool(kUnpremul_PixelOpsFlag & pixelOpsFlags);
-
-    if (!valid_pixel_conversion(dstColorType, srcProxy->config(), unpremul)) {
-        return false;
-    }
-
-    // This is the getImageData equivalent to the canvas2D putImageData fast path. We probably don't
-    // care so much about getImageData performance. However, in order to ensure putImageData/
-    // getImageData in "legacy" mode are round-trippable we use the GPU to do the complementary
-    // unpremul step to writeSurfacePixels2's premul step (which is determined empirically in
-    // fContext->vaildaPMUPMConversionExists()).
-    bool canvas2DFastPath =
-            unpremul &&
-            !src->colorSpaceInfo().isGammaCorrect() &&
-            (GrColorType::kRGBA_8888 == dstColorType || GrColorType::kBGRA_8888 == dstColorType) &&
-            SkToBool(srcProxy->asTextureProxy()) &&
-            (srcProxy->config() == kRGBA_8888_GrPixelConfig ||
-             srcProxy->config() == kBGRA_8888_GrPixelConfig) &&
-            fContext->contextPriv().caps()->isConfigRenderable(kRGBA_8888_GrPixelConfig) &&
-            fContext->validPMUPMConversionExists();
-
-    if (!fContext->contextPriv().caps()->surfaceSupportsReadPixels(srcSurface) ||
-        canvas2DFastPath) {
-        GrSurfaceDesc desc;
-        desc.fFlags = canvas2DFastPath ? kRenderTarget_GrSurfaceFlag : kNone_GrSurfaceFlags;
-        desc.fConfig = canvas2DFastPath ? kRGBA_8888_GrPixelConfig : srcProxy->config();
-        desc.fWidth = width;
-        desc.fHeight = height;
-        desc.fSampleCnt = 1;
-        auto tempProxy = this->proxyProvider()->createProxy(
-                desc, kTopLeft_GrSurfaceOrigin, SkBackingFit::kApprox, SkBudgeted::kYes);
-        if (!tempProxy) {
-            return false;
-        }
-        sk_sp<GrSurfaceContext> tempCtx;
-        if (canvas2DFastPath) {
-            tempCtx = this->drawingManager()->makeRenderTargetContext(std::move(tempProxy), nullptr,
-                                                                      nullptr);
-            SkASSERT(tempCtx->asRenderTargetContext());
-            tempCtx->asRenderTargetContext()->discard();
-        } else {
-            tempCtx = this->drawingManager()->makeTextureContext(
-                    std::move(tempProxy), src->colorSpaceInfo().refColorSpace());
-        }
-        if (!tempCtx) {
-            return false;
-        }
-        if (canvas2DFastPath) {
-            GrPaint paint;
-            paint.setPorterDuffXPFactory(SkBlendMode::kSrc);
-            auto fp = fContext->createPMToUPMEffect(
-                    GrSimpleTextureEffect::Make(sk_ref_sp(srcProxy->asTextureProxy()),
-                                                SkMatrix::I()),
-                    true);
-            if (dstColorType == GrColorType::kBGRA_8888) {
-                fp = GrFragmentProcessor::SwizzleOutput(std::move(fp), GrSwizzle::BGRA());
-                dstColorType = GrColorType::kRGBA_8888;
-            }
-            if (!fp) {
-                return false;
-            }
-            paint.addColorFragmentProcessor(std::move(fp));
-            tempCtx->asRenderTargetContext()->fillRectToRect(
-                    GrNoClip(), std::move(paint), GrAA::kNo, SkMatrix::I(),
-                    SkRect::MakeWH(width, height), SkRect::MakeXYWH(left, top, width, height));
-        } else if (!tempCtx->copy(srcProxy, SkIRect::MakeXYWH(left, top, width, height), {0, 0})) {
-            return false;
-        }
-        uint32_t flags = canvas2DFastPath ? 0 : pixelOpsFlags;
-        return this->readSurfacePixels2(tempCtx.get(), 0, 0, width, height, dstColorType,
-                                        dstColorSpace, buffer, rowBytes, flags);
-    }
-
-    bool convert = unpremul;
-
-    bool flip = srcProxy->origin() == kBottomLeft_GrSurfaceOrigin;
-    if (flip) {
-        top = srcSurface->height() - top - height;
-    }
-
-    GrColorType allowedColorType = fContext->contextPriv().caps()->supportedReadPixelsColorType(
-            srcProxy->config(), dstColorType);
-    convert = convert || (dstColorType != allowedColorType);
-
-    if (!src->colorSpaceInfo().colorSpace()) {
-        // "Legacy" mode - no color space conversions.
-        dstColorSpace = nullptr;
-    }
-    convert = convert || !SkColorSpace::Equals(dstColorSpace, src->colorSpaceInfo().colorSpace());
-
-    SkAutoPixmapStorage tempPixmap;
-    SkPixmap finalPixmap;
-    if (convert) {
-        SkColorType srcSkColorType = GrColorTypeToSkColorType(allowedColorType);
-        SkColorType dstSkColorType = GrColorTypeToSkColorType(dstColorType);
-        if (kUnknown_SkColorType == srcSkColorType || kUnknown_SkColorType == dstSkColorType) {
-            return false;
-        }
-        auto tempAT = SkColorTypeIsAlwaysOpaque(srcSkColorType) ? kOpaque_SkAlphaType
-                                                                : kPremul_SkAlphaType;
-        auto tempII = SkImageInfo::Make(width, height, srcSkColorType, tempAT,
-                                        src->colorSpaceInfo().refColorSpace());
-        SkASSERT(!unpremul || !SkColorTypeIsAlwaysOpaque(dstSkColorType));
-        auto finalAT = SkColorTypeIsAlwaysOpaque(srcSkColorType)
-                               ? kOpaque_SkAlphaType
-                               : unpremul ? kUnpremul_SkAlphaType : kPremul_SkAlphaType;
-        auto finalII =
-                SkImageInfo::Make(width, height, dstSkColorType, finalAT, sk_ref_sp(dstColorSpace));
-        if (!SkImageInfoValidConversion(finalII, tempII)) {
-            return false;
-        }
-        if (!tempPixmap.tryAlloc(tempII)) {
-            return false;
-        }
-        finalPixmap.reset(finalII, buffer, rowBytes);
-        buffer = tempPixmap.writable_addr();
-        rowBytes = tempPixmap.rowBytes();
-        // Chrome msan bots require this.
-        sk_bzero(buffer, tempPixmap.computeByteSize());
-    }
-
-    if (srcSurface->surfacePriv().hasPendingWrite()) {
-        this->flush(nullptr);  // MDB TODO: tighten this
-=======
 GrBackendTexture GrContext::createBackendTexture(const SkSurfaceCharacterization& c,
                                                  const SkColor4f& color) {
     if (!this->asDirectContext() || !c.isValid()) {
         return GrBackendTexture();
->>>>>>> 0df76972
     }
 
     if (this->abandoned()) {
