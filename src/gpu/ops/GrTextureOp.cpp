/*
 * Copyright 2017 Google Inc.
 *
 * Use of this source code is governed by a BSD-style license that can be
 * found in the LICENSE file.
 */

#include <new>

#include "include/core/SkPoint.h"
#include "include/core/SkPoint3.h"
#include "include/gpu/GrRecordingContext.h"
#include "include/private/SkFloatingPoint.h"
#include "include/private/SkTo.h"
#include "src/core/SkMathPriv.h"
#include "src/core/SkMatrixPriv.h"
#include "src/core/SkRectPriv.h"
#include "src/gpu/GrAppliedClip.h"
#include "src/gpu/GrCaps.h"
#include "src/gpu/GrDrawOpTest.h"
#include "src/gpu/GrGeometryProcessor.h"
#include "src/gpu/GrGpu.h"
#include "src/gpu/GrMemoryPool.h"
#include "src/gpu/GrOpFlushState.h"
#include "src/gpu/GrRecordingContextPriv.h"
#include "src/gpu/GrResourceProvider.h"
#include "src/gpu/GrResourceProviderPriv.h"
#include "src/gpu/GrShaderCaps.h"
#include "src/gpu/GrTexture.h"
#include "src/gpu/GrTextureProxy.h"
#include "src/gpu/SkGr.h"
#include "src/gpu/effects/GrBlendFragmentProcessor.h"
#include "src/gpu/effects/generated/GrClampFragmentProcessor.h"
#include "src/gpu/geometry/GrQuad.h"
#include "src/gpu/geometry/GrQuadBuffer.h"
#include "src/gpu/geometry/GrQuadUtils.h"
#include "src/gpu/glsl/GrGLSLVarying.h"
#include "src/gpu/ops/GrFillRectOp.h"
#include "src/gpu/ops/GrMeshDrawOp.h"
#include "src/gpu/ops/GrQuadPerEdgeAA.h"
#include "src/gpu/ops/GrSimpleMeshDrawOpHelper.h"
#include "src/gpu/ops/GrTextureOp.h"

namespace {

using Subset = GrQuadPerEdgeAA::Subset;
using VertexSpec = GrQuadPerEdgeAA::VertexSpec;
using ColorType = GrQuadPerEdgeAA::ColorType;

// Extracts lengths of vertical and horizontal edges of axis-aligned quad. "width" is the edge
// between v0 and v2 (or v1 and v3), "height" is the edge between v0 and v1 (or v2 and v3).
static SkSize axis_aligned_quad_size(const GrQuad& quad) {
    SkASSERT(quad.quadType() == GrQuad::Type::kAxisAligned);
    // Simplification of regular edge length equation, since it's axis aligned and can avoid sqrt
    float dw = sk_float_abs(quad.x(2) - quad.x(0)) + sk_float_abs(quad.y(2) - quad.y(0));
    float dh = sk_float_abs(quad.x(1) - quad.x(0)) + sk_float_abs(quad.y(1) - quad.y(0));
    return {dw, dh};
}

static std::tuple<bool /* filter */,
                  bool /* mipmap */>
filter_and_mm_have_effect(const GrQuad& srcQuad, const GrQuad& dstQuad) {
    // If not axis-aligned in src or dst, then always say it has an effect
    if (srcQuad.quadType() != GrQuad::Type::kAxisAligned ||
        dstQuad.quadType() != GrQuad::Type::kAxisAligned) {
        return {true, true};
    }

    SkRect srcRect;
    SkRect dstRect;
    if (srcQuad.asRect(&srcRect) && dstQuad.asRect(&dstRect)) {
        // Disable filtering when there is no scaling (width and height are the same), and the
        // top-left corners have the same fraction (so src and dst snap to the pixel grid
        // identically).
        SkASSERT(srcRect.isSorted());
        bool filter = srcRect.width() != dstRect.width() || srcRect.height() != dstRect.height() ||
                      SkScalarFraction(srcRect.fLeft) != SkScalarFraction(dstRect.fLeft) ||
                      SkScalarFraction(srcRect.fTop)  != SkScalarFraction(dstRect.fTop);
        bool mm = srcRect.width() > dstRect.width() || srcRect.height() > dstRect.height();
        return {filter, mm};
    }
    // Extract edge lengths
    SkSize srcSize = axis_aligned_quad_size(srcQuad);
    SkSize dstSize = axis_aligned_quad_size(dstQuad);
    // Although the quads are axis-aligned, the local coordinate system is transformed such
    // that fractionally-aligned sample centers will not align with the device coordinate system
    // So disable filtering when edges are the same length and both srcQuad and dstQuad
    // 0th vertex is integer aligned.
    bool filter = srcSize != dstSize ||
                  !SkScalarIsInt(srcQuad.x(0)) ||
                  !SkScalarIsInt(srcQuad.y(0)) ||
                  !SkScalarIsInt(dstQuad.x(0)) ||
                  !SkScalarIsInt(dstQuad.y(0));
    bool mm = srcSize.fWidth > dstSize.fWidth || srcSize.fHeight > dstSize.fHeight;
    return {filter, mm};
}

// Describes function for normalizing src coords: [x * iw, y * ih + yOffset] can represent
// regular and rectangular textures, w/ or w/o origin correction.
struct NormalizationParams {
    float fIW; // 1 / width of texture, or 1.0 for texture rectangles
    float fInvH; // 1 / height of texture, or 1.0 for tex rects, X -1 if bottom-left origin
    float fYOffset; // 0 for top-left origin, height of [normalized] tex if bottom-left
};
static NormalizationParams proxy_normalization_params(const GrSurfaceProxy* proxy,
                                                      GrSurfaceOrigin origin) {
    // Whether or not the proxy is instantiated, this is the size its texture will be, so we can
    // normalize the src coordinates up front.
    SkISize dimensions = proxy->backingStoreDimensions();
    float iw, ih, h;
    if (proxy->backendFormat().textureType() == GrTextureType::kRectangle) {
        iw = ih = 1.f;
        h = dimensions.height();
    } else {
        iw = 1.f / dimensions.width();
        ih = 1.f / dimensions.height();
        h = 1.f;
    }

    if (origin == kBottomLeft_GrSurfaceOrigin) {
        return {iw, -ih, h};
    } else {
        return {iw, ih, 0.0f};
    }
}

// Normalize the subset. If 'subsetRect' is null, it is assumed no subset constraint is desired,
// so a sufficiently large rect is returned even if the quad ends up batched with an op that uses
// subsets overall. When there is a subset it will be inset based on the filter mode. Normalization
// and y-flipping are applied as indicated by NormalizationParams.
static SkRect normalize_and_inset_subset(GrSamplerState::Filter filter,
                                         const NormalizationParams& params,
                                         const SkRect* subsetRect) {
    static constexpr SkRect kLargeRect = {-100000, -100000, 1000000, 1000000};
    if (!subsetRect) {
        // Either the quad has no subset constraint and is batched with a subset constrained op
        // (in which case we want a subset that doesn't restrict normalized tex coords), or the
        // entire op doesn't use the subset, in which case the returned value is ignored.
        return kLargeRect;
    }

    auto ltrb = skvx::Vec<4, float>::Load(subsetRect);
    auto flipHi = skvx::Vec<4, float>({1.f, 1.f, -1.f, -1.f});
    if (filter == GrSamplerState::Filter::kNearest) {
        // Make sure our insetting puts us at pixel centers.
        ltrb = skvx::floor(ltrb*flipHi)*flipHi;
    }
    // Inset with pin to the rect center.
    ltrb += skvx::Vec<4, float>({.5f, .5f, -.5f, -.5f});
    auto mid = (skvx::shuffle<2, 3, 0, 1>(ltrb) + ltrb)*0.5f;
    ltrb = skvx::min(ltrb*flipHi, mid*flipHi)*flipHi;

    // Normalize and offset
    ltrb = ltrb * skvx::Vec<4, float>{params.fIW, params.fInvH, params.fIW, params.fInvH} +
               skvx::Vec<4, float>{0.f, params.fYOffset, 0.f, params.fYOffset};
    if (params.fInvH < 0.f) {
        // Flip top and bottom to keep the rect sorted when loaded back to SkRect.
        ltrb = skvx::shuffle<0, 3, 2, 1>(ltrb);
    }

    SkRect out;
    ltrb.store(&out);
    return out;
}

// Normalizes logical src coords and corrects for origin
static void normalize_src_quad(const NormalizationParams& params,
                               GrQuad* srcQuad) {
    // The src quad should not have any perspective
    SkASSERT(!srcQuad->hasPerspective());
    skvx::Vec<4, float> xs = srcQuad->x4f() * params.fIW;
    skvx::Vec<4, float> ys = srcQuad->y4f() * params.fInvH + params.fYOffset;
    xs.store(srcQuad->xs());
    ys.store(srcQuad->ys());
}

// Count the number of proxy runs in the entry set. This usually is already computed by
// SkGpuDevice, but when the BatchLengthLimiter chops the set up it must determine a new proxy count
// for each split.
static int proxy_run_count(const GrRenderTargetContext::TextureSetEntry set[], int count) {
    int actualProxyRunCount = 0;
    const GrSurfaceProxy* lastProxy = nullptr;
    for (int i = 0; i < count; ++i) {
        if (set[i].fProxyView.proxy() != lastProxy) {
            actualProxyRunCount++;
            lastProxy = set[i].fProxyView.proxy();
        }
    }
    return actualProxyRunCount;
}

static bool safe_to_ignore_subset_rect(GrAAType aaType, GrSamplerState::Filter filter,
                                       const DrawQuad& quad, const SkRect& subsetRect) {
    // If both the device and local quad are both axis-aligned, and filtering is off, the local quad
    // can push all the way up to the edges of the the subset rect and the sampler shouldn't
    // overshoot. Unfortunately, antialiasing adds enough jitter that we can only rely on this in
    // the non-antialiased case.
    SkRect localBounds = quad.fLocal.bounds();
    if (aaType == GrAAType::kNone &&
        filter == GrSamplerState::Filter::kNearest &&
        quad.fDevice.quadType() == GrQuad::Type::kAxisAligned &&
        quad.fLocal.quadType() == GrQuad::Type::kAxisAligned &&
        subsetRect.contains(localBounds)) {

        return true;
    }

    // If the subset rect is inset by at least 0.5 pixels into the local quad's bounds, the
    // sampler shouldn't overshoot, even when antialiasing and filtering is taken into account.
    if (subsetRect.makeInset(0.5f, 0.5f).contains(localBounds)) {
        return true;
    }

    // The subset rect cannot be ignored safely.
    return false;
}

/**
 * Op that implements GrTextureOp::Make. It draws textured quads. Each quad can modulate against a
 * the texture by color. The blend with the destination is always src-over. The edges are non-AA.
 */
class TextureOp final : public GrMeshDrawOp {
public:
    static GrOp::Owner Make(GrRecordingContext* context,
                            GrSurfaceProxyView proxyView,
                            sk_sp<GrColorSpaceXform> textureXform,
                            GrSamplerState::Filter filter,
                            GrSamplerState::MipmapMode mm,
                            const SkPMColor4f& color,
                            GrTextureOp::Saturate saturate,
                            GrAAType aaType,
                            DrawQuad* quad,
                            const SkRect* subset) {

        return GrOp::Make<TextureOp>(context, std::move(proxyView), std::move(textureXform),
                                     filter, mm, color, saturate, aaType, quad, subset);
    }

    static GrOp::Owner Make(GrRecordingContext* context,
                            GrRenderTargetContext::TextureSetEntry set[],
                            int cnt,
                            int proxyRunCnt,
                            GrSamplerState::Filter filter,
                            GrSamplerState::MipmapMode mm,
                            GrTextureOp::Saturate saturate,
                            GrAAType aaType,
                            SkCanvas::SrcRectConstraint constraint,
                            const SkMatrix& viewMatrix,
                            sk_sp<GrColorSpaceXform> textureColorSpaceXform) {
        // Allocate size based on proxyRunCnt, since that determines number of ViewCountPairs.
        SkASSERT(proxyRunCnt <= cnt);
        return GrOp::MakeWithExtraMemory<TextureOp>(
                context, sizeof(ViewCountPair) * (proxyRunCnt - 1),
                set, cnt, proxyRunCnt, filter, mm, saturate, aaType, constraint,
                viewMatrix, std::move(textureColorSpaceXform));
    }

    ~TextureOp() override {
        for (unsigned p = 1; p < fMetadata.fProxyCount; ++p) {
            fViewCountPairs[p].~ViewCountPair();
        }
    }

    const char* name() const override { return "TextureOp"; }

    void visitProxies(const VisitProxyFunc& func) const override {
        bool mipped = (fMetadata.mipmapMode() != GrSamplerState::MipmapMode::kNone);
        for (unsigned p = 0; p <  fMetadata.fProxyCount; ++p) {
            func(fViewCountPairs[p].fProxy.get(), GrMipmapped(mipped));
        }
        if (fDesc && fDesc->fProgramInfo) {
            fDesc->fProgramInfo->visitFPProxies(func);
        }
    }

#ifdef SK_DEBUG
    static void ValidateResourceLimits() {
        // The op implementation has an upper bound on the number of quads that it can represent.
        // However, the resource manager imposes its own limit on the number of quads, which should
        // always be lower than the numerical limit this op can hold.
        using CountStorage = decltype(Metadata::fTotalQuadCount);
        CountStorage maxQuadCount = std::numeric_limits<CountStorage>::max();
        // GrResourceProvider::Max...() is typed as int, so don't compare across signed/unsigned.
        int resourceLimit = SkTo<int>(maxQuadCount);
        SkASSERT(GrResourceProvider::MaxNumAAQuads() <= resourceLimit &&
                 GrResourceProvider::MaxNumNonAAQuads() <= resourceLimit);
    }
#endif

    GrProcessorSet::Analysis finalize(
            const GrCaps& caps, const GrAppliedClip*, bool hasMixedSampledCoverage,
            GrClampType clampType) override {
        SkASSERT(fMetadata.colorType() == ColorType::kNone);
        auto iter = fQuads.metadata();
        while(iter.next()) {
            auto colorType = GrQuadPerEdgeAA::MinColorType(iter->fColor);
<<<<<<< HEAD
            fMetadata.fColorType = SkTMax(fMetadata.fColorType, static_cast<unsigned>(colorType));
=======
            fMetadata.fColorType = std::max(fMetadata.fColorType, static_cast<uint16_t>(colorType));
>>>>>>> 21ebdec5
        }
        return GrProcessorSet::EmptySetAnalysis();
    }

    FixedFunctionFlags fixedFunctionFlags() const override {
        return fMetadata.aaType() == GrAAType::kMSAA ? FixedFunctionFlags::kUsesHWAA
                                                     : FixedFunctionFlags::kNone;
    }

    DEFINE_OP_CLASS_ID

private:
    friend class ::GrOp;

    struct ColorSubsetAndAA {
        ColorSubsetAndAA(const SkPMColor4f& color, const SkRect& subsetRect, GrQuadAAFlags aaFlags)
                : fColor(color)
                , fSubsetRect(subsetRect)
                , fAAFlags(static_cast<uint16_t>(aaFlags)) {
            SkASSERT(fAAFlags == static_cast<uint16_t>(aaFlags));
        }

        SkPMColor4f fColor;
        // If the op doesn't use subsets, this is ignored. If the op uses subsets and the specific
        // entry does not, this rect will equal kLargeRect, so it automatically has no effect.
        SkRect fSubsetRect;
        unsigned fAAFlags : 4;

        GrQuadAAFlags aaFlags() const { return static_cast<GrQuadAAFlags>(fAAFlags); }
    };

    struct ViewCountPair {
        // Normally this would be a GrSurfaceProxyView, but GrTextureOp applies the GrOrigin right
        // away so it doesn't need to be stored, and all ViewCountPairs in an op have the same
        // swizzle so that is stored in the op metadata.
        sk_sp<GrSurfaceProxy> fProxy;
        int fQuadCnt;
    };

    // TextureOp and ViewCountPair are 8 byte aligned. This is packed into 8 bytes to minimally
    // increase the size of the op; increasing the op size can have a surprising impact on
    // performance (since texture ops are one of the most commonly used in an app).
    struct Metadata {
        // AAType must be filled after initialization; ColorType is determined in finalize()
        Metadata(const GrSwizzle& swizzle,
                 GrSamplerState::Filter filter,
                 GrSamplerState::MipmapMode mm,
                 GrQuadPerEdgeAA::Subset subset,
                 GrTextureOp::Saturate saturate)
                : fSwizzle(swizzle)
                , fProxyCount(1)
                , fTotalQuadCount(1)
                , fFilter(static_cast<uint16_t>(filter))
                , fMipmapMode(static_cast<uint16_t>(mm))
                , fAAType(static_cast<uint16_t>(GrAAType::kNone))
                , fColorType(static_cast<uint16_t>(ColorType::kNone))
                , fSubset(static_cast<uint16_t>(subset))
                , fSaturate(static_cast<uint16_t>(saturate)) {}

        GrSwizzle fSwizzle; // sizeof(GrSwizzle) == uint16_t
        uint16_t  fProxyCount;
        // This will be >= fProxyCount, since a proxy may be drawn multiple times
        uint16_t  fTotalQuadCount;

        // These must be based on uint16_t to help MSVC's pack bitfields optimally
        uint16_t  fFilter     : 2; // GrSamplerState::Filter
        uint16_t  fMipmapMode : 2; // GrSamplerState::MipmapMode
        uint16_t  fAAType     : 2; // GrAAType
        uint16_t  fColorType  : 2; // GrQuadPerEdgeAA::ColorType
        uint16_t  fSubset     : 1; // bool
        uint16_t  fSaturate   : 1; // bool
        uint16_t  fUnused     : 6; // # of bits left before Metadata exceeds 8 bytes

        GrSamplerState::Filter filter() const {
            return static_cast<GrSamplerState::Filter>(fFilter);
        }
        GrSamplerState::MipmapMode mipmapMode() const {
            return static_cast<GrSamplerState::MipmapMode>(fMipmapMode);
        }
        GrAAType aaType() const { return static_cast<GrAAType>(fAAType); }
        ColorType colorType() const { return static_cast<ColorType>(fColorType); }
        Subset subset() const { return static_cast<Subset>(fSubset); }
        GrTextureOp::Saturate saturate() const {
            return static_cast<GrTextureOp::Saturate>(fSaturate);
        }

        static_assert(GrSamplerState::kFilterCount <= 4);
        static_assert(kGrAATypeCount <= 4);
        static_assert(GrQuadPerEdgeAA::kColorTypeCount <= 4);
    };
    static_assert(sizeof(Metadata) == 8);

    // This descriptor is used to store the draw info we decide on during on(Pre)PrepareDraws. We
    // store the data in a separate struct in order to minimize the size of the TextureOp.
    // Historically, increasing the TextureOp's size has caused surprising perf regressions, but we
    // may want to re-evaluate whether this is still necessary.
    //
    // In the onPrePrepareDraws case it is allocated in the creation-time opData arena, and
    // allocatePrePreparedVertices is also called.
    //
    // In the onPrepareDraws case this descriptor is allocated in the flush-time arena (i.e., as
    // part of the flushState).
    struct Desc {
        VertexSpec fVertexSpec;
        int fNumProxies = 0;
        int fNumTotalQuads = 0;

        // This member variable is only used by 'onPrePrepareDraws'.
        char* fPrePreparedVertices = nullptr;

        GrProgramInfo* fProgramInfo = nullptr;

        sk_sp<const GrBuffer> fIndexBuffer;
        sk_sp<const GrBuffer> fVertexBuffer;
        int fBaseVertex;

        // How big should 'fVertices' be to hold all the vertex data?
        size_t totalSizeInBytes() const {
            return this->totalNumVertices() * fVertexSpec.vertexSize();
        }

        int totalNumVertices() const {
            return fNumTotalQuads * fVertexSpec.verticesPerQuad();
        }

        void allocatePrePreparedVertices(SkArenaAlloc* arena) {
            fPrePreparedVertices = arena->makeArrayDefault<char>(this->totalSizeInBytes());
        }
    };
    // If subsetRect is not null it will be used to apply a strict src rect-style constraint.
    TextureOp(GrSurfaceProxyView proxyView,
              sk_sp<GrColorSpaceXform> textureColorSpaceXform,
              GrSamplerState::Filter filter,
              GrSamplerState::MipmapMode mm,
              const SkPMColor4f& color,
              GrTextureOp::Saturate saturate,
              GrAAType aaType,
              DrawQuad* quad,
              const SkRect* subsetRect)
            : INHERITED(ClassID())
            , fQuads(1, true /* includes locals */)
            , fTextureColorSpaceXform(std::move(textureColorSpaceXform))
            , fDesc(nullptr)
            , fMetadata(proxyView.swizzle(), filter, mm, Subset(!!subsetRect), saturate) {
        // Clean up disparities between the overall aa type and edge configuration and apply
        // optimizations based on the rect and matrix when appropriate
        GrQuadUtils::ResolveAAType(aaType, quad->fEdgeFlags, quad->fDevice,
                                   &aaType, &quad->fEdgeFlags);
        fMetadata.fAAType = static_cast<uint16_t>(aaType);

        // We expect our caller to have already caught this optimization.
        SkASSERT(!subsetRect ||
                 !subsetRect->contains(proxyView.proxy()->backingStoreBoundsRect()));

        // We may have had a strict constraint with nearest filter solely due to possible AA bloat.
        // Try to identify cases where the subsetting isn't actually necessary, and skip it.
        if (subsetRect) {
            if (safe_to_ignore_subset_rect(aaType, filter, *quad, *subsetRect)) {
                subsetRect = nullptr;
                fMetadata.fSubset = static_cast<uint16_t>(Subset::kNo);
            }
        }

        // Normalize src coordinates and the subset (if set)
        NormalizationParams params = proxy_normalization_params(proxyView.proxy(),
                                                                proxyView.origin());
        normalize_src_quad(params, &quad->fLocal);
        SkRect subset = normalize_and_inset_subset(filter, params, subsetRect);

        // Set bounds before clipping so we don't have to worry about unioning the bounds of
        // the two potential quads (GrQuad::bounds() is perspective-safe).
        this->setBounds(quad->fDevice.bounds(), HasAABloat(aaType == GrAAType::kCoverage),
                        IsHairline::kNo);

        int quadCount = this->appendQuad(quad, color, subset);
        fViewCountPairs[0] = {proxyView.detachProxy(), quadCount};
    }

    TextureOp(GrRenderTargetContext::TextureSetEntry set[],
              int cnt,
              int proxyRunCnt,
              GrSamplerState::Filter filter,
              GrSamplerState::MipmapMode mm,
              GrTextureOp::Saturate saturate,
              GrAAType aaType,
              SkCanvas::SrcRectConstraint constraint,
              const SkMatrix& viewMatrix,
              sk_sp<GrColorSpaceXform> textureColorSpaceXform)
            : INHERITED(ClassID())
            , fQuads(cnt, true /* includes locals */)
            , fTextureColorSpaceXform(std::move(textureColorSpaceXform))
            , fDesc(nullptr)
            , fMetadata(set[0].fProxyView.swizzle(),
                        GrSamplerState::Filter::kNearest,
                        GrSamplerState::MipmapMode::kNone,
                        Subset::kNo,
                        saturate) {
        // Update counts to reflect the batch op
        fMetadata.fProxyCount = SkToUInt(proxyRunCnt);
        fMetadata.fTotalQuadCount = SkToUInt(cnt);

        SkRect bounds = SkRectPriv::MakeLargestInverted();

        GrAAType netAAType = GrAAType::kNone; // aa type maximally compatible with all dst rects
        Subset netSubset = Subset::kNo;
        GrSamplerState::Filter netFilter = GrSamplerState::Filter::kNearest;
        GrSamplerState::MipmapMode netMM = GrSamplerState::MipmapMode::kNone;

        const GrSurfaceProxy* curProxy = nullptr;

        // 'q' is the index in 'set' and fQuadBuffer; 'p' is the index in fViewCountPairs and only
        // increases when set[q]'s proxy changes.
        int p = 0;
        for (int q = 0; q < cnt; ++q) {
            SkASSERT(mm == GrSamplerState::MipmapMode::kNone ||
                     (set[0].fProxyView.proxy()->asTextureProxy()->mipmapped() ==
                      GrMipmapped::kYes));
            if (q == 0) {
                // We do not placement new the first ViewCountPair since that one is allocated and
                // initialized as part of the GrTextureOp creation.
                fViewCountPairs[0].fProxy = set[0].fProxyView.detachProxy();
                fViewCountPairs[0].fQuadCnt = 0;
                curProxy = fViewCountPairs[0].fProxy.get();
            } else if (set[q].fProxyView.proxy() != curProxy) {
                // We must placement new the ViewCountPairs here so that the sk_sps in the
                // GrSurfaceProxyView get initialized properly.
                new(&fViewCountPairs[++p])ViewCountPair({set[q].fProxyView.detachProxy(), 0});

                curProxy = fViewCountPairs[p].fProxy.get();
                SkASSERT(GrTextureProxy::ProxiesAreCompatibleAsDynamicState(
                        curProxy, fViewCountPairs[0].fProxy.get()));
                SkASSERT(fMetadata.fSwizzle == set[q].fProxyView.swizzle());
            } // else another quad referencing the same proxy

            SkMatrix ctm = viewMatrix;
            if (set[q].fPreViewMatrix) {
                ctm.preConcat(*set[q].fPreViewMatrix);
            }

            // Use dstRect/srcRect unless dstClip is provided, in which case derive new source
            // coordinates by mapping dstClipQuad by the dstRect to srcRect transform.
            DrawQuad quad;
            if (set[q].fDstClipQuad) {
                quad.fDevice = GrQuad::MakeFromSkQuad(set[q].fDstClipQuad, ctm);

                SkPoint srcPts[4];
                GrMapRectPoints(set[q].fDstRect, set[q].fSrcRect, set[q].fDstClipQuad, srcPts, 4);
                quad.fLocal = GrQuad::MakeFromSkQuad(srcPts, SkMatrix::I());
            } else {
                quad.fDevice = GrQuad::MakeFromRect(set[q].fDstRect, ctm);
                quad.fLocal = GrQuad(set[q].fSrcRect);
            }

            if (netFilter != filter || netMM != mm) {
                // The only way netFilter != filter is if linear is requested and we haven't yet
                // found a quad that requires linear (so net is still nearest). Similar for mip
                // mapping.
                SkASSERT(filter == netFilter ||
                         (netFilter == GrSamplerState::Filter::kNearest && filter > netFilter));
                SkASSERT(mm == netMM ||
                         (netMM == GrSamplerState::MipmapMode::kNone && mm > netMM));
                auto [mustFilter, mustMM] = filter_and_mm_have_effect(quad.fLocal, quad.fDevice);
                if (mustFilter && filter != GrSamplerState::Filter::kNearest) {
                    netFilter = filter;
                }
                if (mustMM && mm != GrSamplerState::MipmapMode::kNone) {
                    netMM = mm;
                }
            }

            // Update overall bounds of the op as the union of all quads
            bounds.joinPossiblyEmptyRect(quad.fDevice.bounds());

            // Determine the AA type for the quad, then merge with net AA type
            GrAAType aaForQuad;
            GrQuadUtils::ResolveAAType(aaType, set[q].fAAFlags, quad.fDevice,
                                       &aaForQuad, &quad.fEdgeFlags);

            // Resolve sets aaForQuad to aaType or None, there is never a change between aa methods
            SkASSERT(aaForQuad == GrAAType::kNone || aaForQuad == aaType);
            if (netAAType == GrAAType::kNone && aaForQuad != GrAAType::kNone) {
                netAAType = aaType;
            }

            // Calculate metadata for the entry
            const SkRect* subsetForQuad = nullptr;
            if (constraint == SkCanvas::kStrict_SrcRectConstraint) {
                // Check (briefly) if the subset rect is actually needed for this set entry.
                SkRect* subsetRect = &set[q].fSrcRect;
                if (!subsetRect->contains(curProxy->backingStoreBoundsRect())) {
                    if (!safe_to_ignore_subset_rect(aaForQuad, filter, quad, *subsetRect)) {
                        netSubset = Subset::kYes;
                        subsetForQuad = subsetRect;
                    }
                }
            }

            // Normalize the src quads and apply origin
            NormalizationParams proxyParams = proxy_normalization_params(
                    curProxy, set[q].fProxyView.origin());
            normalize_src_quad(proxyParams, &quad.fLocal);

            // This subset may represent a no-op, otherwise it will have the origin and dimensions
            // of the texture applied to it. Insetting for bilinear filtering is deferred until
            // on[Pre]Prepare so that the overall filter can be lazily determined.
            SkRect subset = normalize_and_inset_subset(filter, proxyParams, subsetForQuad);

            // Always append a quad (or 2 if perspective clipped), it just may refer back to a prior
            // ViewCountPair (this frequently happens when Chrome draws 9-patches).
            fViewCountPairs[p].fQuadCnt += this->appendQuad(&quad, set[q].fColor, subset);
        }
        // The # of proxy switches should match what was provided (+1 because we incremented p
        // when a new proxy was encountered).
        SkASSERT((p + 1) == fMetadata.fProxyCount);
        SkASSERT(fQuads.count() == fMetadata.fTotalQuadCount);

        fMetadata.fAAType = static_cast<uint16_t>(netAAType);
        fMetadata.fFilter = static_cast<uint16_t>(netFilter);
        fMetadata.fSubset = static_cast<uint16_t>(netSubset);

        this->setBounds(bounds, HasAABloat(netAAType == GrAAType::kCoverage), IsHairline::kNo);
    }

    int appendQuad(DrawQuad* quad, const SkPMColor4f& color, const SkRect& subset) {
        DrawQuad extra;
        // Only clip when there's anti-aliasing. When non-aa, the GPU clips just fine and there's
        // no inset/outset math that requires w > 0.
        int quadCount = quad->fEdgeFlags != GrQuadAAFlags::kNone ?
                GrQuadUtils::ClipToW0(quad, &extra) : 1;
        if (quadCount == 0) {
            // We can't discard the op at this point, but disable AA flags so it won't go through
            // inset/outset processing
            quad->fEdgeFlags = GrQuadAAFlags::kNone;
            quadCount = 1;
        }
        fQuads.append(quad->fDevice, {color, subset, quad->fEdgeFlags},  &quad->fLocal);
        if (quadCount > 1) {
            fQuads.append(extra.fDevice, {color, subset, extra.fEdgeFlags}, &extra.fLocal);
            fMetadata.fTotalQuadCount++;
        }
        return quadCount;
    }

    GrProgramInfo* programInfo() override {
        // Although this Op implements its own onPrePrepareDraws it calls GrMeshDrawOps' version so
        // this entry point will be called.
        return (fDesc) ? fDesc->fProgramInfo : nullptr;
    }

    void onCreateProgramInfo(const GrCaps* caps,
                             SkArenaAlloc* arena,
                             const GrSurfaceProxyView* writeView,
                             GrAppliedClip&& appliedClip,
                             const GrXferProcessor::DstProxyView& dstProxyView,
                             GrXferBarrierFlags renderPassXferBarriers) override {
        SkASSERT(fDesc);

        GrGeometryProcessor* gp;

        {
            const GrBackendFormat& backendFormat =
                    fViewCountPairs[0].fProxy->backendFormat();

            GrSamplerState samplerState = GrSamplerState(GrSamplerState::WrapMode::kClamp,
                                                         fMetadata.filter());

            gp = GrQuadPerEdgeAA::MakeTexturedProcessor(
                    arena, fDesc->fVertexSpec, *caps->shaderCaps(), backendFormat, samplerState,
                    fMetadata.fSwizzle, std::move(fTextureColorSpaceXform), fMetadata.saturate());

            SkASSERT(fDesc->fVertexSpec.vertexSize() == gp->vertexStride());
        }

        auto pipelineFlags = (GrAAType::kMSAA == fMetadata.aaType()) ?
                GrPipeline::InputFlags::kHWAntialias : GrPipeline::InputFlags::kNone;

        fDesc->fProgramInfo = GrSimpleMeshDrawOpHelper::CreateProgramInfo(
                caps, arena, writeView, std::move(appliedClip), dstProxyView, gp,
                GrProcessorSet::MakeEmptySet(), fDesc->fVertexSpec.primitiveType(),
                renderPassXferBarriers, pipelineFlags);
    }

    void onPrePrepareDraws(GrRecordingContext* context,
                           const GrSurfaceProxyView* writeView,
                           GrAppliedClip* clip,
                           const GrXferProcessor::DstProxyView& dstProxyView,
                           GrXferBarrierFlags renderPassXferBarriers) override {
        TRACE_EVENT0("skia.gpu", TRACE_FUNC);

        SkDEBUGCODE(this->validate();)
        SkASSERT(!fDesc);

        SkArenaAlloc* arena = context->priv().recordTimeAllocator();

        fDesc = arena->make<Desc>();
        this->characterize(fDesc);
        fDesc->allocatePrePreparedVertices(arena);
        FillInVertices(*context->priv().caps(), this, fDesc, fDesc->fPrePreparedVertices);

        // This will call onCreateProgramInfo and register the created program with the DDL.
        this->INHERITED::onPrePrepareDraws(context, writeView, clip, dstProxyView,
                                           renderPassXferBarriers);
    }

    static void FillInVertices(const GrCaps& caps, TextureOp* texOp, Desc* desc, char* vertexData) {
        SkASSERT(vertexData);

        int totQuadsSeen = 0;
        SkDEBUGCODE(int totVerticesSeen = 0;)
        SkDEBUGCODE(const size_t vertexSize = desc->fVertexSpec.vertexSize());

        GrQuadPerEdgeAA::Tessellator tessellator(desc->fVertexSpec, vertexData);
        for (const auto& op : ChainRange<TextureOp>(texOp)) {
            auto iter = op.fQuads.iterator();
            for (unsigned p = 0; p < op.fMetadata.fProxyCount; ++p) {
                const int quadCnt = op.fViewCountPairs[p].fQuadCnt;
                SkDEBUGCODE(int meshVertexCnt = quadCnt * desc->fVertexSpec.verticesPerQuad());

                for (int i = 0; i < quadCnt && iter.next(); ++i) {
                    SkASSERT(iter.isLocalValid());
                    const ColorSubsetAndAA& info = iter.metadata();

                    tessellator.append(iter.deviceQuad(), iter.localQuad(), info.fColor,
                                       info.fSubsetRect, info.aaFlags());
                }

                SkASSERT((totVerticesSeen + meshVertexCnt) * vertexSize
                         == (size_t)(tessellator.vertices() - vertexData));

                totQuadsSeen += quadCnt;
                SkDEBUGCODE(totVerticesSeen += meshVertexCnt);
                SkASSERT(totQuadsSeen * desc->fVertexSpec.verticesPerQuad() == totVerticesSeen);
            }

            // If quad counts per proxy were calculated correctly, the entire iterator
            // should have been consumed.
            SkASSERT(!iter.next());
        }

        SkASSERT(desc->totalSizeInBytes() == (size_t)(tessellator.vertices() - vertexData));
        SkASSERT(totQuadsSeen == desc->fNumTotalQuads);
        SkASSERT(totVerticesSeen == desc->totalNumVertices());
    }

#ifdef SK_DEBUG
    static int validate_op(GrTextureType textureType,
                           GrAAType aaType,
                           GrSwizzle swizzle,
                           const TextureOp* op) {
        SkASSERT(op->fMetadata.fSwizzle == swizzle);

        int quadCount = 0;
        for (unsigned p = 0; p < op->fMetadata.fProxyCount; ++p) {
            auto* proxy = op->fViewCountPairs[p].fProxy->asTextureProxy();
            quadCount += op->fViewCountPairs[p].fQuadCnt;
            SkASSERT(proxy);
            SkASSERT(proxy->textureType() == textureType);
        }

        SkASSERT(aaType == op->fMetadata.aaType());
        return quadCount;
    }

    void validate() const override {
        // NOTE: Since this is debug-only code, we use the virtual asTextureProxy()
        auto textureType = fViewCountPairs[0].fProxy->asTextureProxy()->textureType();
        GrAAType aaType = fMetadata.aaType();
        GrSwizzle swizzle = fMetadata.fSwizzle;

        int quadCount = validate_op(textureType, aaType, swizzle, this);

        for (const GrOp* tmp = this->prevInChain(); tmp; tmp = tmp->prevInChain()) {
            quadCount += validate_op(textureType, aaType, swizzle,
                                     static_cast<const TextureOp*>(tmp));
        }

        for (const GrOp* tmp = this->nextInChain(); tmp; tmp = tmp->nextInChain()) {
            quadCount += validate_op(textureType, aaType, swizzle,
                                     static_cast<const TextureOp*>(tmp));
        }

        SkASSERT(quadCount == this->numChainedQuads());
    }

#endif

#if GR_TEST_UTILS
    int numQuads() const final { return this->totNumQuads(); }
#endif

    void characterize(Desc* desc) const {
        SkDEBUGCODE(this->validate();)

        GrQuad::Type quadType = GrQuad::Type::kAxisAligned;
        ColorType colorType = ColorType::kNone;
        GrQuad::Type srcQuadType = GrQuad::Type::kAxisAligned;
        Subset subset = Subset::kNo;
        GrAAType overallAAType = fMetadata.aaType();

        desc->fNumProxies = 0;
        desc->fNumTotalQuads = 0;
        int maxQuadsPerMesh = 0;

        for (const auto& op : ChainRange<TextureOp>(this)) {
            if (op.fQuads.deviceQuadType() > quadType) {
                quadType = op.fQuads.deviceQuadType();
            }
            if (op.fQuads.localQuadType() > srcQuadType) {
                srcQuadType = op.fQuads.localQuadType();
            }
            if (op.fMetadata.subset() == Subset::kYes) {
                subset = Subset::kYes;
            }
            colorType = std::max(colorType, op.fMetadata.colorType());
            desc->fNumProxies += op.fMetadata.fProxyCount;

            for (unsigned p = 0; p < op.fMetadata.fProxyCount; ++p) {
                maxQuadsPerMesh = std::max(op.fViewCountPairs[p].fQuadCnt, maxQuadsPerMesh);
            }
            desc->fNumTotalQuads += op.totNumQuads();

            if (op.fMetadata.aaType() == GrAAType::kCoverage) {
                overallAAType = GrAAType::kCoverage;
            }
        }

        SkASSERT(desc->fNumTotalQuads == this->numChainedQuads());

        SkASSERT(!CombinedQuadCountWillOverflow(overallAAType, false, desc->fNumTotalQuads));

        auto indexBufferOption = GrQuadPerEdgeAA::CalcIndexBufferOption(overallAAType,
                                                                        maxQuadsPerMesh);

        desc->fVertexSpec = VertexSpec(quadType, colorType, srcQuadType, /* hasLocal */ true,
                                       subset, overallAAType, /* alpha as coverage */ true,
                                       indexBufferOption);

        SkASSERT(desc->fNumTotalQuads <= GrQuadPerEdgeAA::QuadLimit(indexBufferOption));
    }

    int totNumQuads() const {
#ifdef SK_DEBUG
        int tmp = 0;
        for (unsigned p = 0; p < fMetadata.fProxyCount; ++p) {
            tmp += fViewCountPairs[p].fQuadCnt;
        }
        SkASSERT(tmp == fMetadata.fTotalQuadCount);
#endif

        return fMetadata.fTotalQuadCount;
    }

    int numChainedQuads() const {
        int numChainedQuads = this->totNumQuads();

        for (const GrOp* tmp = this->prevInChain(); tmp; tmp = tmp->prevInChain()) {
            numChainedQuads += ((const TextureOp*)tmp)->totNumQuads();
        }

        for (const GrOp* tmp = this->nextInChain(); tmp; tmp = tmp->nextInChain()) {
            numChainedQuads += ((const TextureOp*)tmp)->totNumQuads();
        }

        return numChainedQuads;
    }

    // onPrePrepareDraws may or may not have been called at this point
    void onPrepareDraws(Target* target) override {
        TRACE_EVENT0("skia.gpu", TRACE_FUNC);

        SkDEBUGCODE(this->validate();)

        SkASSERT(!fDesc || fDesc->fPrePreparedVertices);

        if (!fDesc) {
            SkArenaAlloc* arena = target->allocator();
            fDesc = arena->make<Desc>();
            this->characterize(fDesc);
            SkASSERT(!fDesc->fPrePreparedVertices);
        }

        size_t vertexSize = fDesc->fVertexSpec.vertexSize();

        void* vdata = target->makeVertexSpace(vertexSize, fDesc->totalNumVertices(),
                                              &fDesc->fVertexBuffer, &fDesc->fBaseVertex);
        if (!vdata) {
            SkDebugf("Could not allocate vertices\n");
            return;
        }

        if (fDesc->fVertexSpec.needsIndexBuffer()) {
            fDesc->fIndexBuffer = GrQuadPerEdgeAA::GetIndexBuffer(
                    target, fDesc->fVertexSpec.indexBufferOption());
            if (!fDesc->fIndexBuffer) {
                SkDebugf("Could not allocate indices\n");
                return;
            }
        }

        if (fDesc->fPrePreparedVertices) {
            memcpy(vdata, fDesc->fPrePreparedVertices, fDesc->totalSizeInBytes());
        } else {
            FillInVertices(target->caps(), this, fDesc, (char*) vdata);
        }
    }

    void onExecute(GrOpFlushState* flushState, const SkRect& chainBounds) override {
        if (!fDesc->fVertexBuffer) {
            return;
        }

        if (fDesc->fVertexSpec.needsIndexBuffer() && !fDesc->fIndexBuffer) {
            return;
        }

        if (!fDesc->fProgramInfo) {
            this->createProgramInfo(flushState);
            SkASSERT(fDesc->fProgramInfo);
        }

        flushState->bindPipelineAndScissorClip(*fDesc->fProgramInfo, chainBounds);
        flushState->bindBuffers(std::move(fDesc->fIndexBuffer), nullptr,
                                std::move(fDesc->fVertexBuffer));

        int totQuadsSeen = 0;
        SkDEBUGCODE(int numDraws = 0;)
        for (const auto& op : ChainRange<TextureOp>(this)) {
            for (unsigned p = 0; p < op.fMetadata.fProxyCount; ++p) {
                const int quadCnt = op.fViewCountPairs[p].fQuadCnt;
                SkASSERT(numDraws < fDesc->fNumProxies);
                flushState->bindTextures(fDesc->fProgramInfo->primProc(),
                                         *op.fViewCountPairs[p].fProxy,
                                         fDesc->fProgramInfo->pipeline());
                GrQuadPerEdgeAA::IssueDraw(flushState->caps(), flushState->opsRenderPass(),
                                           fDesc->fVertexSpec, totQuadsSeen, quadCnt,
                                           fDesc->totalNumVertices(), fDesc->fBaseVertex);
                totQuadsSeen += quadCnt;
                SkDEBUGCODE(++numDraws;)
            }
        }

        SkASSERT(totQuadsSeen == fDesc->fNumTotalQuads);
        SkASSERT(numDraws == fDesc->fNumProxies);
    }

    void propagateCoverageAAThroughoutChain() {
        fMetadata.fAAType = static_cast<uint16_t>(GrAAType::kCoverage);

        for (GrOp* tmp = this->prevInChain(); tmp; tmp = tmp->prevInChain()) {
            TextureOp* tex = static_cast<TextureOp*>(tmp);
            SkASSERT(tex->fMetadata.aaType() == GrAAType::kCoverage ||
                     tex->fMetadata.aaType() == GrAAType::kNone);
            tex->fMetadata.fAAType = static_cast<uint16_t>(GrAAType::kCoverage);
        }

        for (GrOp* tmp = this->nextInChain(); tmp; tmp = tmp->nextInChain()) {
            TextureOp* tex = static_cast<TextureOp*>(tmp);
            SkASSERT(tex->fMetadata.aaType() == GrAAType::kCoverage ||
                     tex->fMetadata.aaType() == GrAAType::kNone);
            tex->fMetadata.fAAType = static_cast<uint16_t>(GrAAType::kCoverage);
        }
    }

    CombineResult onCombineIfPossible(GrOp* t, SkArenaAlloc*, const GrCaps& caps) override {
        TRACE_EVENT0("skia.gpu", TRACE_FUNC);
        auto* that = t->cast<TextureOp>();

        SkDEBUGCODE(this->validate();)
        SkDEBUGCODE(that->validate();)

        if (fDesc || that->fDesc) {
            // This should never happen (since only DDL recorded ops should be prePrepared)
            // but, in any case, we should never combine ops that that been prePrepared
            return CombineResult::kCannotCombine;
        }

        if (fMetadata.subset() != that->fMetadata.subset()) {
            // It is technically possible to combine operations across subset modes, but performance
            // testing suggests it's better to make more draw calls where some take advantage of
            // the more optimal shader path without coordinate clamping.
            return CombineResult::kCannotCombine;
        }
        if (!GrColorSpaceXform::Equals(fTextureColorSpaceXform.get(),
                                       that->fTextureColorSpaceXform.get())) {
            return CombineResult::kCannotCombine;
        }

        bool upgradeToCoverageAAOnMerge = false;
        if (fMetadata.aaType() != that->fMetadata.aaType()) {
            if (!CanUpgradeAAOnMerge(fMetadata.aaType(), that->fMetadata.aaType())) {
                return CombineResult::kCannotCombine;
            }
            upgradeToCoverageAAOnMerge = true;
        }

        if (CombinedQuadCountWillOverflow(fMetadata.aaType(), upgradeToCoverageAAOnMerge,
                                          this->numChainedQuads() + that->numChainedQuads())) {
            return CombineResult::kCannotCombine;
        }

        if (fMetadata.saturate() != that->fMetadata.saturate()) {
            return CombineResult::kCannotCombine;
        }
        if (fMetadata.filter() != that->fMetadata.filter()) {
            return CombineResult::kCannotCombine;
        }
        if (fMetadata.mipmapMode() != that->fMetadata.mipmapMode()) {
            return CombineResult::kCannotCombine;
        }
        if (fMetadata.fSwizzle != that->fMetadata.fSwizzle) {
            return CombineResult::kCannotCombine;
        }
        const auto* thisProxy = fViewCountPairs[0].fProxy.get();
        const auto* thatProxy = that->fViewCountPairs[0].fProxy.get();
        if (fMetadata.fProxyCount > 1 || that->fMetadata.fProxyCount > 1 ||
            thisProxy != thatProxy) {
            // We can't merge across different proxies. Check if 'this' can be chained with 'that'.
            if (GrTextureProxy::ProxiesAreCompatibleAsDynamicState(thisProxy, thatProxy) &&
                caps.dynamicStateArrayGeometryProcessorTextureSupport() &&
                fMetadata.aaType() == that->fMetadata.aaType()) {
                // We only allow chaining when the aaTypes match bc otherwise the AA type
                // reported by the chain can be inconsistent. That is, since chaining doesn't
                // propagate revised AA information throughout the chain, the head of the chain
                // could have an AA setting of kNone while the chain as a whole could have a
                // setting of kCoverage. This inconsistency would then interfere with the validity
                // of the CombinedQuadCountWillOverflow calls.
                // This problem doesn't occur w/ merging bc we do propagate the AA information
                // (in propagateCoverageAAThroughoutChain) below.
                return CombineResult::kMayChain;
            }
            return CombineResult::kCannotCombine;
        }

        fMetadata.fSubset |= that->fMetadata.fSubset;
        fMetadata.fColorType = std::max(fMetadata.fColorType, that->fMetadata.fColorType);

        // Concatenate quad lists together
        fQuads.concat(that->fQuads);
        fViewCountPairs[0].fQuadCnt += that->fQuads.count();
        fMetadata.fTotalQuadCount += that->fQuads.count();

        if (upgradeToCoverageAAOnMerge) {
            // This merger may be the start of a concatenation of two chains. When one
            // of the chains mutates its AA the other must follow suit or else the above AA
            // check may prevent later ops from chaining together. A specific example of this is
            // when chain2 is prepended onto chain1:
            //  chain1 (that): opA (non-AA/mergeable) opB (non-AA/non-mergeable)
            //  chain2 (this): opC (cov-AA/non-mergeable) opD (cov-AA/mergeable)
            // W/o this propagation, after opD & opA merge, opB and opC would say they couldn't
            // chain - which would stop the concatenation process.
            this->propagateCoverageAAThroughoutChain();
            that->propagateCoverageAAThroughoutChain();
        }

        SkDEBUGCODE(this->validate();)

        return CombineResult::kMerged;
    }

#if GR_TEST_UTILS
    SkString onDumpInfo() const override {
        SkString str = SkStringPrintf("# draws: %d\n", fQuads.count());
        auto iter = fQuads.iterator();
        for (unsigned p = 0; p < fMetadata.fProxyCount; ++p) {
            str.appendf("Proxy ID: %d, Filter: %d, MM: %d\n",
                        fViewCountPairs[p].fProxy->uniqueID().asUInt(),
                        static_cast<int>(fMetadata.fFilter),
                        static_cast<int>(fMetadata.fMipmapMode));
            int i = 0;
            while(i < fViewCountPairs[p].fQuadCnt && iter.next()) {
                const GrQuad* quad = iter.deviceQuad();
                GrQuad uv = iter.isLocalValid() ? *(iter.localQuad()) : GrQuad();
                const ColorSubsetAndAA& info = iter.metadata();
                str.appendf(
                        "%d: Color: 0x%08x, Subset(%d): [L: %.2f, T: %.2f, R: %.2f, B: %.2f]\n"
                        "  UVs  [(%.2f, %.2f), (%.2f, %.2f), (%.2f, %.2f), (%.2f, %.2f)]\n"
                        "  Quad [(%.2f, %.2f), (%.2f, %.2f), (%.2f, %.2f), (%.2f, %.2f)]\n",
                        i, info.fColor.toBytes_RGBA(), fMetadata.fSubset, info.fSubsetRect.fLeft,
                        info.fSubsetRect.fTop, info.fSubsetRect.fRight, info.fSubsetRect.fBottom,
                        quad->point(0).fX, quad->point(0).fY, quad->point(1).fX, quad->point(1).fY,
                        quad->point(2).fX, quad->point(2).fY, quad->point(3).fX, quad->point(3).fY,
                        uv.point(0).fX, uv.point(0).fY, uv.point(1).fX, uv.point(1).fY,
                        uv.point(2).fX, uv.point(2).fY, uv.point(3).fX, uv.point(3).fY);

                i++;
            }
        }
        return str;
    }
#endif

    GrQuadBuffer<ColorSubsetAndAA> fQuads;
    sk_sp<GrColorSpaceXform> fTextureColorSpaceXform;
    // Most state of TextureOp is packed into these two field to minimize the op's size.
    // Historically, increasing the size of TextureOp has caused surprising perf regressions, so
    // consider/measure changes with care.
    Desc* fDesc;
    Metadata fMetadata;

    // This field must go last. When allocating this op, we will allocate extra space to hold
    // additional ViewCountPairs immediately after the op's allocation so we can treat this
    // as an fProxyCnt-length array.
    ViewCountPair fViewCountPairs[1];

    using INHERITED = GrMeshDrawOp;
};

}  // anonymous namespace

#if GR_TEST_UTILS
uint32_t GrTextureOp::ClassID() {
    return TextureOp::ClassID();
}
#endif

GrOp::Owner GrTextureOp::Make(GrRecordingContext* context,
                              GrSurfaceProxyView proxyView,
                              SkAlphaType alphaType,
                              sk_sp<GrColorSpaceXform> textureXform,
                              GrSamplerState::Filter filter,
                              GrSamplerState::MipmapMode mm,
                              const SkPMColor4f& color,
                              Saturate saturate,
                              SkBlendMode blendMode,
                              GrAAType aaType,
                              DrawQuad* quad,
                              const SkRect* subset) {
    // Apply optimizations that are valid whether or not using GrTextureOp or GrFillRectOp
    if (subset && subset->contains(proxyView.proxy()->backingStoreBoundsRect())) {
        // No need for a shader-based subset if hardware clamping achieves the same effect
        subset = nullptr;
    }

    if (filter != GrSamplerState::Filter::kNearest || mm != GrSamplerState::MipmapMode::kNone) {
        auto [mustFilter, mustMM] = filter_and_mm_have_effect(quad->fLocal, quad->fDevice);
        if (!mustFilter) {
            filter = GrSamplerState::Filter::kNearest;
        }
        if (!mustMM) {
            mm = GrSamplerState::MipmapMode::kNone;
        }
    }

    if (blendMode == SkBlendMode::kSrcOver) {
        return TextureOp::Make(context, std::move(proxyView), std::move(textureXform), filter, mm,
                               color, saturate, aaType, std::move(quad), subset);
    } else {
        // Emulate complex blending using GrFillRectOp
        GrPaint paint;
        paint.setColor4f(color);
        paint.setXPFactory(SkBlendMode_AsXPFactory(blendMode));

        std::unique_ptr<GrFragmentProcessor> fp;
        if (subset) {
            const auto& caps = *context->priv().caps();
            SkRect localRect;
            if (quad->fLocal.asRect(&localRect)) {
                fp = GrTextureEffect::MakeSubset(std::move(proxyView), alphaType, SkMatrix::I(),
                                                 filter, *subset, localRect, caps);
            } else {
                fp = GrTextureEffect::MakeSubset(std::move(proxyView), alphaType, SkMatrix::I(),
                                                 filter, *subset, caps);
            }
        } else {
            fp = GrTextureEffect::Make(std::move(proxyView), alphaType, SkMatrix::I(), filter);
        }
        fp = GrColorSpaceXformEffect::Make(std::move(fp), std::move(textureXform));
        fp = GrBlendFragmentProcessor::Make(std::move(fp), nullptr, SkBlendMode::kModulate);
        if (saturate == GrTextureOp::Saturate::kYes) {
            fp = GrClampFragmentProcessor::Make(std::move(fp), /*clampToPremul=*/false);
        }
        paint.setColorFragmentProcessor(std::move(fp));
        return GrFillRectOp::Make(context, std::move(paint), aaType, quad);
    }
}

// A helper class that assists in breaking up bulk API quad draws into manageable chunks.
class GrTextureOp::BatchSizeLimiter {
public:
    BatchSizeLimiter(GrRenderTargetContext* rtc,
                     const GrClip* clip,
                     GrRecordingContext* context,
                     int numEntries,
                     GrSamplerState::Filter filter,
                     GrSamplerState::MipmapMode mm,
                     GrTextureOp::Saturate saturate,
                     SkCanvas::SrcRectConstraint constraint,
                     const SkMatrix& viewMatrix,
                     sk_sp<GrColorSpaceXform> textureColorSpaceXform)
            : fRTC(rtc)
            , fClip(clip)
            , fContext(context)
            , fFilter(filter)
            , fMipmapMode(mm)
            , fSaturate(saturate)
            , fConstraint(constraint)
            , fViewMatrix(viewMatrix)
            , fTextureColorSpaceXform(textureColorSpaceXform)
            , fNumLeft(numEntries) {}

    void createOp(GrRenderTargetContext::TextureSetEntry set[],
                  int clumpSize,
                  GrAAType aaType) {
        int clumpProxyCount = proxy_run_count(&set[fNumClumped], clumpSize);
        GrOp::Owner op = TextureOp::Make(fContext,
                                         &set[fNumClumped],
                                         clumpSize,
                                         clumpProxyCount,
                                         fFilter,
                                         fMipmapMode,
                                         fSaturate,
                                         aaType,
                                         fConstraint,
                                         fViewMatrix,
                                         fTextureColorSpaceXform);
        fRTC->addDrawOp(fClip, std::move(op));

        fNumLeft -= clumpSize;
        fNumClumped += clumpSize;
    }

    int numLeft() const { return fNumLeft;  }
    int baseIndex() const { return fNumClumped; }

private:
    GrRenderTargetContext*      fRTC;
    const GrClip*               fClip;
    GrRecordingContext*         fContext;
    GrSamplerState::Filter      fFilter;
    GrSamplerState::MipmapMode  fMipmapMode;
    GrTextureOp::Saturate       fSaturate;
    SkCanvas::SrcRectConstraint fConstraint;
    const SkMatrix&             fViewMatrix;
    sk_sp<GrColorSpaceXform>    fTextureColorSpaceXform;

    int                         fNumLeft;
    int                         fNumClumped = 0; // also the offset for the start of the next clump
};

// Greedily clump quad draws together until the index buffer limit is exceeded.
void GrTextureOp::AddTextureSetOps(GrRenderTargetContext* rtc,
                                   const GrClip* clip,
                                   GrRecordingContext* context,
                                   GrRenderTargetContext::TextureSetEntry set[],
                                   int cnt,
                                   int proxyRunCnt,
                                   GrSamplerState::Filter filter,
                                   GrSamplerState::MipmapMode mm,
                                   Saturate saturate,
                                   SkBlendMode blendMode,
                                   GrAAType aaType,
                                   SkCanvas::SrcRectConstraint constraint,
                                   const SkMatrix& viewMatrix,
                                   sk_sp<GrColorSpaceXform> textureColorSpaceXform) {
    // Ensure that the index buffer limits are lower than the proxy and quad count limits of
    // the op's metadata so we don't need to worry about overflow.
    SkDEBUGCODE(TextureOp::ValidateResourceLimits();)
    SkASSERT(proxy_run_count(set, cnt) == proxyRunCnt);

    // First check if we can support batches as a single op
    if (blendMode != SkBlendMode::kSrcOver ||
        !context->priv().caps()->dynamicStateArrayGeometryProcessorTextureSupport()) {
        // Append each entry as its own op; these may still be GrTextureOps if the blend mode is
        // src-over but the backend doesn't support dynamic state changes. Otherwise Make()
        // automatically creates the appropriate GrFillRectOp to emulate GrTextureOp.
        SkMatrix ctm;
        for (int i = 0; i < cnt; ++i) {
            ctm = viewMatrix;
            if (set[i].fPreViewMatrix) {
                ctm.preConcat(*set[i].fPreViewMatrix);
            }

            DrawQuad quad;
            quad.fEdgeFlags = set[i].fAAFlags;
            if (set[i].fDstClipQuad) {
                quad.fDevice = GrQuad::MakeFromSkQuad(set[i].fDstClipQuad, ctm);

                SkPoint srcPts[4];
                GrMapRectPoints(set[i].fDstRect, set[i].fSrcRect, set[i].fDstClipQuad, srcPts, 4);
                quad.fLocal = GrQuad::MakeFromSkQuad(srcPts, SkMatrix::I());
            } else {
                quad.fDevice = GrQuad::MakeFromRect(set[i].fDstRect, ctm);
                quad.fLocal = GrQuad(set[i].fSrcRect);
            }

            const SkRect* subset = constraint == SkCanvas::kStrict_SrcRectConstraint
                    ? &set[i].fSrcRect : nullptr;

            auto op = Make(context, set[i].fProxyView, set[i].fSrcAlphaType, textureColorSpaceXform,
                           filter, mm, set[i].fColor, saturate, blendMode, aaType, &quad, subset);
            rtc->addDrawOp(clip, std::move(op));
        }
        return;
    }

    // Second check if we can always just make a single op and avoid the extra iteration
    // needed to clump things together.
    if (cnt <= std::min(GrResourceProvider::MaxNumNonAAQuads(),
                      GrResourceProvider::MaxNumAAQuads())) {
        auto op = TextureOp::Make(context, set, cnt, proxyRunCnt, filter, mm, saturate, aaType,
                                  constraint, viewMatrix, std::move(textureColorSpaceXform));
        rtc->addDrawOp(clip, std::move(op));
        return;
    }

    BatchSizeLimiter state(rtc, clip, context, cnt, filter, mm, saturate, constraint, viewMatrix,
                           std::move(textureColorSpaceXform));

    // kNone and kMSAA never get altered
    if (aaType == GrAAType::kNone || aaType == GrAAType::kMSAA) {
        // Clump these into series of MaxNumNonAAQuads-sized GrTextureOps
        while (state.numLeft() > 0) {
            int clumpSize = std::min(state.numLeft(), GrResourceProvider::MaxNumNonAAQuads());

            state.createOp(set, clumpSize, aaType);
        }
    } else {
        // kCoverage can be downgraded to kNone. Note that the following is conservative. kCoverage
        // can also get downgraded to kNone if all the quads are on integer coordinates and
        // axis-aligned.
        SkASSERT(aaType == GrAAType::kCoverage);

        while (state.numLeft() > 0) {
            GrAAType runningAA = GrAAType::kNone;
            bool clumped = false;

            for (int i = 0; i < state.numLeft(); ++i) {
                int absIndex = state.baseIndex() + i;

                if (set[absIndex].fAAFlags != GrQuadAAFlags::kNone ||
                    runningAA == GrAAType::kCoverage) {

                    if (i >= GrResourceProvider::MaxNumAAQuads()) {
                        // Here we either need to boost the AA type to kCoverage, but doing so with
                        // all the accumulated quads would overflow, or we have a set of AA quads
                        // that has just gotten too large. In either case, calve off the existing
                        // quads as their own TextureOp.
                        state.createOp(
                            set,
                            runningAA == GrAAType::kNone ? i : GrResourceProvider::MaxNumAAQuads(),
                            runningAA); // maybe downgrading AA here
                        clumped = true;
                        break;
                    }

                    runningAA = GrAAType::kCoverage;
                } else if (runningAA == GrAAType::kNone) {

                    if (i >= GrResourceProvider::MaxNumNonAAQuads()) {
                        // Here we've found a consistent batch of non-AA quads that has gotten too
                        // large. Calve it off as its own GrTextureOp.
                        state.createOp(set, GrResourceProvider::MaxNumNonAAQuads(),
                                       GrAAType::kNone); // definitely downgrading AA here
                        clumped = true;
                        break;
                    }
                }
            }

            if (!clumped) {
                // We ran through the above loop w/o hitting a limit. Spit out this last clump of
                // quads and call it a day.
                state.createOp(set, state.numLeft(), runningAA); // maybe downgrading AA here
            }
        }
    }
}

#if GR_TEST_UTILS
#include "include/gpu/GrRecordingContext.h"
#include "src/gpu/GrProxyProvider.h"
#include "src/gpu/GrRecordingContextPriv.h"

GR_DRAW_OP_TEST_DEFINE(TextureOp) {
    SkISize dims;
    dims.fHeight = random->nextULessThan(90) + 10;
    dims.fWidth = random->nextULessThan(90) + 10;
    auto origin = random->nextBool() ? kTopLeft_GrSurfaceOrigin : kBottomLeft_GrSurfaceOrigin;
    GrMipmapped mipMapped = random->nextBool() ? GrMipmapped::kYes : GrMipmapped::kNo;
    SkBackingFit fit = SkBackingFit::kExact;
    if (mipMapped == GrMipmapped::kNo) {
        fit = random->nextBool() ? SkBackingFit::kApprox : SkBackingFit::kExact;
    }
    const GrBackendFormat format =
            context->priv().caps()->getDefaultBackendFormat(GrColorType::kRGBA_8888,
                                                            GrRenderable::kNo);
    GrProxyProvider* proxyProvider = context->priv().proxyProvider();
    sk_sp<GrTextureProxy> proxy = proxyProvider->createProxy(
            format, dims, GrRenderable::kNo, 1, mipMapped, fit, SkBudgeted::kNo, GrProtected::kNo,
            GrInternalSurfaceFlags::kNone);

    SkRect rect = GrTest::TestRect(random);
    SkRect srcRect;
    srcRect.fLeft = random->nextRangeScalar(0.f, proxy->width() / 2.f);
    srcRect.fRight = random->nextRangeScalar(0.f, proxy->width()) + proxy->width() / 2.f;
    srcRect.fTop = random->nextRangeScalar(0.f, proxy->height() / 2.f);
    srcRect.fBottom = random->nextRangeScalar(0.f, proxy->height()) + proxy->height() / 2.f;
    SkMatrix viewMatrix = GrTest::TestMatrixPreservesRightAngles(random);
    SkPMColor4f color = SkPMColor4f::FromBytes_RGBA(SkColorToPremulGrColor(random->nextU()));
    GrSamplerState::Filter filter = (GrSamplerState::Filter)random->nextULessThan(
            static_cast<uint32_t>(GrSamplerState::Filter::kLast) + 1);
    GrSamplerState::MipmapMode mm = GrSamplerState::MipmapMode::kNone;
    if (mipMapped == GrMipmapped::kYes) {
        mm = (GrSamplerState::MipmapMode)random->nextULessThan(
                static_cast<uint32_t>(GrSamplerState::MipmapMode::kLast) + 1);
    }

    auto texXform = GrTest::TestColorXform(random);
    GrAAType aaType = GrAAType::kNone;
    if (random->nextBool()) {
        aaType = (numSamples > 1) ? GrAAType::kMSAA : GrAAType::kCoverage;
    }
    GrQuadAAFlags aaFlags = GrQuadAAFlags::kNone;
    aaFlags |= random->nextBool() ? GrQuadAAFlags::kLeft : GrQuadAAFlags::kNone;
    aaFlags |= random->nextBool() ? GrQuadAAFlags::kTop : GrQuadAAFlags::kNone;
    aaFlags |= random->nextBool() ? GrQuadAAFlags::kRight : GrQuadAAFlags::kNone;
    aaFlags |= random->nextBool() ? GrQuadAAFlags::kBottom : GrQuadAAFlags::kNone;
    bool useSubset = random->nextBool();
    auto saturate = random->nextBool() ? GrTextureOp::Saturate::kYes : GrTextureOp::Saturate::kNo;
    GrSurfaceProxyView proxyView(
            std::move(proxy), origin,
            context->priv().caps()->getReadSwizzle(format, GrColorType::kRGBA_8888));
    auto alphaType = static_cast<SkAlphaType>(
            random->nextRangeU(kUnknown_SkAlphaType + 1, kLastEnum_SkAlphaType));

    DrawQuad quad = {GrQuad::MakeFromRect(rect, viewMatrix), GrQuad(srcRect), aaFlags};
    return GrTextureOp::Make(context, std::move(proxyView), alphaType, std::move(texXform), filter,
                             mm, color, saturate, SkBlendMode::kSrcOver, aaType, &quad,
                             useSubset ? &srcRect : nullptr);
}

#endif<|MERGE_RESOLUTION|>--- conflicted
+++ resolved
@@ -294,11 +294,7 @@
         auto iter = fQuads.metadata();
         while(iter.next()) {
             auto colorType = GrQuadPerEdgeAA::MinColorType(iter->fColor);
-<<<<<<< HEAD
-            fMetadata.fColorType = SkTMax(fMetadata.fColorType, static_cast<unsigned>(colorType));
-=======
             fMetadata.fColorType = std::max(fMetadata.fColorType, static_cast<uint16_t>(colorType));
->>>>>>> 21ebdec5
         }
         return GrProcessorSet::EmptySetAnalysis();
     }
