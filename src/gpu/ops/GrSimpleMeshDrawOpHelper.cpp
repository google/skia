--- conflicted
+++ resolved
@@ -271,61 +271,4 @@
     dump_pipeline_flags(fPipelineFlags, &result);
     return result;
 }
-<<<<<<< HEAD
-#endif
-
-GrSimpleMeshDrawOpHelperWithStencil::GrSimpleMeshDrawOpHelperWithStencil(
-        const MakeArgs& args, GrAAType aaType, const GrUserStencilSettings* stencilSettings,
-        InputFlags inputFlags)
-        : INHERITED(args, aaType, inputFlags)
-        , fStencilSettings(stencilSettings ? stencilSettings : &GrUserStencilSettings::kUnused) {}
-
-GrDrawOp::FixedFunctionFlags GrSimpleMeshDrawOpHelperWithStencil::fixedFunctionFlags() const {
-    GrDrawOp::FixedFunctionFlags flags = INHERITED::fixedFunctionFlags();
-    if (fStencilSettings != &GrUserStencilSettings::kUnused) {
-        flags |= GrDrawOp::FixedFunctionFlags::kUsesStencil;
-    }
-    return flags;
-}
-
-GrProcessorSet::Analysis GrSimpleMeshDrawOpHelperWithStencil::finalizeProcessors(
-        const GrCaps& caps, const GrAppliedClip* clip, bool hasMixedSampledCoverage,
-        GrClampType clampType, GrProcessorAnalysisCoverage geometryCoverage,
-        SkPMColor4f* geometryColor, bool* wideColor) {
-    GrProcessorAnalysisColor color = *geometryColor;
-    auto result = this->finalizeProcessors(
-            caps, clip, hasMixedSampledCoverage, clampType, geometryCoverage, &color);
-    color.isConstant(geometryColor);
-    if (wideColor) {
-        *wideColor = !geometryColor->fitsInBytes();
-    }
-    return result;
-}
-
-bool GrSimpleMeshDrawOpHelperWithStencil::isCompatible(
-        const GrSimpleMeshDrawOpHelperWithStencil& that, const GrCaps& caps,
-        const SkRect& thisBounds, const SkRect& thatBounds, bool ignoreAAType) const {
-    return INHERITED::isCompatible(that, caps, thisBounds, thatBounds, ignoreAAType) &&
-           fStencilSettings == that.fStencilSettings;
-}
-
-void GrSimpleMeshDrawOpHelperWithStencil::executeDrawsAndUploads(
-        const GrOp* op, GrOpFlushState* flushState, const SkRect& chainBounds) {
-    if (fProcessors) {
-        flushState->executeDrawsAndUploadsForMeshDrawOp(
-                op, chainBounds, std::move(*fProcessors), fPipelineFlags, fStencilSettings);
-    } else {
-        flushState->executeDrawsAndUploadsForMeshDrawOp(
-                op, chainBounds, GrProcessorSet::MakeEmptySet(), fPipelineFlags, fStencilSettings);
-    }
-}
-
-#ifdef SK_DEBUG
-SkString GrSimpleMeshDrawOpHelperWithStencil::dumpInfo() const {
-    SkString result = INHERITED::dumpInfo();
-    result.appendf("Stencil settings: %s\n", (fStencilSettings ? "yes" : "no"));
-    return result;
-}
-=======
->>>>>>> 21ebdec5
 #endif