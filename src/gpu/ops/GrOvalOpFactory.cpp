/*
 * Copyright 2013 Google Inc.
 *
 * Use of this source code is governed by a BSD-style license that can be
 * found in the LICENSE file.
 */

#include "GrOvalOpFactory.h"

#include "GrDrawOpTest.h"
#include "GrGeometryProcessor.h"
#include "GrOpFlushState.h"
#include "GrProcessor.h"
#include "GrResourceProvider.h"
#include "GrShaderCaps.h"
#include "GrStyle.h"
#include "SkRRect.h"
#include "SkStrokeRec.h"
#include "glsl/GrGLSLFragmentShaderBuilder.h"
#include "glsl/GrGLSLGeometryProcessor.h"
#include "glsl/GrGLSLProgramDataManager.h"
#include "glsl/GrGLSLUniformHandler.h"
#include "glsl/GrGLSLUtil.h"
#include "glsl/GrGLSLVarying.h"
#include "glsl/GrGLSLVertexShaderBuilder.h"
#include "ops/GrMeshDrawOp.h"

// TODO(joshualitt) - Break this file up during GrOp post implementation cleanup

namespace {

struct EllipseVertex {
    SkPoint fPos;
    GrColor fColor;
    SkPoint fOffset;
    SkPoint fOuterRadii;
    SkPoint fInnerRadii;
};

struct DIEllipseVertex {
    SkPoint fPos;
    GrColor fColor;
    SkPoint fOuterOffset;
    SkPoint fInnerOffset;
};

static inline bool circle_stays_circle(const SkMatrix& m) { return m.isSimilarity(); }
}

///////////////////////////////////////////////////////////////////////////////

/**
 * The output of this effect is a modulation of the input color and coverage for a circle. It
 * operates in a space normalized by the circle radius (outer radius in the case of a stroke)
 * with origin at the circle center. Three vertex attributes are used:
 *    vec2f : position in device space of the bounding geometry vertices
 *    vec4ub: color
 *    vec4f : (p.xy, outerRad, innerRad)
 *             p is the position in the normalized space.
 *             outerRad is the outerRadius in device space.
 *             innerRad is the innerRadius in normalized space (ignored if not stroking).
 * If fUsesDistanceVectorField is set in fragment processors in the same program, then
 * an additional vertex attribute is available via args.fFragBuilder->distanceVectorName():
 *    vec4f : (v.xy, outerDistance, innerDistance)
 *             v is a normalized vector pointing to the outer edge
 *             outerDistance is the distance to the outer edge, < 0 if we are outside of the shape
 *             if stroking, innerDistance is the distance to the inner edge, < 0 if outside
 * Additional clip planes are supported for rendering circular arcs. The additional planes are
 * either intersected or unioned together. Up to three planes are supported (an initial plane,
 * a plane intersected with the initial plane, and a plane unioned with the first two). Only two
 * are useful for any given arc, but having all three in one instance allows combining different
 * types of arcs.
 */

class CircleGeometryProcessor : public GrGeometryProcessor {
public:
    CircleGeometryProcessor(bool stroke, bool clipPlane, bool isectPlane, bool unionPlane,
                            const SkMatrix& localMatrix)
            : fLocalMatrix(localMatrix) {
        this->initClassID<CircleGeometryProcessor>();
        fInPosition = &this->addVertexAttrib("inPosition", kVec2f_GrVertexAttribType,
                                             kHigh_GrSLPrecision);
        fInColor = &this->addVertexAttrib("inColor", kVec4ub_GrVertexAttribType);
        fInCircleEdge = &this->addVertexAttrib("inCircleEdge", kVec4f_GrVertexAttribType,
                                               kHigh_GrSLPrecision);
        if (clipPlane) {
            fInClipPlane = &this->addVertexAttrib("inClipPlane", kVec3f_GrVertexAttribType);
        } else {
            fInClipPlane = nullptr;
        }
        if (isectPlane) {
            fInIsectPlane = &this->addVertexAttrib("inIsectPlane", kVec3f_GrVertexAttribType);
        } else {
            fInIsectPlane = nullptr;
        }
        if (unionPlane) {
            fInUnionPlane = &this->addVertexAttrib("inUnionPlane", kVec3f_GrVertexAttribType);
        } else {
            fInUnionPlane = nullptr;
        }
        fStroke = stroke;
    }

    bool implementsDistanceVector() const override { return !fInClipPlane; }

    virtual ~CircleGeometryProcessor() {}

    const char* name() const override { return "CircleEdge"; }

    void getGLSLProcessorKey(const GrShaderCaps& caps, GrProcessorKeyBuilder* b) const override {
        GLSLProcessor::GenKey(*this, caps, b);
    }

    GrGLSLPrimitiveProcessor* createGLSLInstance(const GrShaderCaps&) const override {
        return new GLSLProcessor();
    }

private:
    class GLSLProcessor : public GrGLSLGeometryProcessor {
    public:
        GLSLProcessor() {}

        void onEmitCode(EmitArgs& args, GrGPArgs* gpArgs) override {
            const CircleGeometryProcessor& cgp = args.fGP.cast<CircleGeometryProcessor>();
            GrGLSLVertexBuilder* vertBuilder = args.fVertBuilder;
            GrGLSLVaryingHandler* varyingHandler = args.fVaryingHandler;
            GrGLSLUniformHandler* uniformHandler = args.fUniformHandler;
            GrGLSLPPFragmentBuilder* fragBuilder = args.fFragBuilder;

            // emit attributes
            varyingHandler->emitAttributes(cgp);
            fragBuilder->codeAppend("highp vec4 circleEdge;");
            varyingHandler->addPassThroughAttribute(cgp.fInCircleEdge, "circleEdge",
                                                    kHigh_GrSLPrecision);
            if (cgp.fInClipPlane) {
                fragBuilder->codeAppend("vec3 clipPlane;");
                varyingHandler->addPassThroughAttribute(cgp.fInClipPlane, "clipPlane");
            }
            if (cgp.fInIsectPlane) {
                SkASSERT(cgp.fInClipPlane);
                fragBuilder->codeAppend("vec3 isectPlane;");
                varyingHandler->addPassThroughAttribute(cgp.fInIsectPlane, "isectPlane");
            }
            if (cgp.fInUnionPlane) {
                SkASSERT(cgp.fInClipPlane);
                fragBuilder->codeAppend("vec3 unionPlane;");
                varyingHandler->addPassThroughAttribute(cgp.fInUnionPlane, "unionPlane");
            }

            // setup pass through color
            varyingHandler->addPassThroughAttribute(cgp.fInColor, args.fOutputColor);

            // Setup position
            this->setupPosition(vertBuilder, gpArgs, cgp.fInPosition->fName);

            // emit transforms
            this->emitTransforms(vertBuilder,
                                 varyingHandler,
                                 uniformHandler,
                                 gpArgs->fPositionVar,
                                 cgp.fInPosition->fName,
                                 cgp.fLocalMatrix,
                                 args.fFPCoordTransformHandler);

            fragBuilder->codeAppend("highp float d = length(circleEdge.xy);");
            fragBuilder->codeAppend("float distanceToOuterEdge = circleEdge.z * (1.0 - d);");
            fragBuilder->codeAppend("float edgeAlpha = clamp(distanceToOuterEdge, 0.0, 1.0);");
            if (cgp.fStroke) {
                fragBuilder->codeAppend(
                        "float distanceToInnerEdge = circleEdge.z * (d - circleEdge.w);");
                fragBuilder->codeAppend("float innerAlpha = clamp(distanceToInnerEdge, 0.0, 1.0);");
                fragBuilder->codeAppend("edgeAlpha *= innerAlpha;");
            }

            if (args.fDistanceVectorName) {
                const char* innerEdgeDistance = cgp.fStroke ? "distanceToInnerEdge" : "0.0";
                fragBuilder->codeAppendf(
                        "if (d == 0.0) {"  // if on the center of the circle
                        "    %s = vec4(1.0, 0.0, distanceToOuterEdge, "
                        "              %s);",  // no normalize
                        args.fDistanceVectorName,
                        innerEdgeDistance);
                fragBuilder->codeAppendf(
                        "} else {"
                        "    %s = vec4(normalize(circleEdge.xy),"
                        "              distanceToOuterEdge, %s);"
                        "}",
                        args.fDistanceVectorName, innerEdgeDistance);
            }
            if (cgp.fInClipPlane) {
                fragBuilder->codeAppend(
                        "float clip = clamp(circleEdge.z * dot(circleEdge.xy, clipPlane.xy) + "
                        "clipPlane.z, 0.0, 1.0);");
                if (cgp.fInIsectPlane) {
                    fragBuilder->codeAppend(
                            "clip *= clamp(circleEdge.z * dot(circleEdge.xy, isectPlane.xy) + "
                            "isectPlane.z, 0.0, 1.0);");
                }
                if (cgp.fInUnionPlane) {
                    fragBuilder->codeAppend(
                            "clip += (1.0 - clip)*clamp(circleEdge.z * dot(circleEdge.xy, "
                            "unionPlane.xy) + unionPlane.z, 0.0, 1.0);");
                }
                fragBuilder->codeAppend("edgeAlpha *= clip;");
            }
            fragBuilder->codeAppendf("%s = vec4(edgeAlpha);", args.fOutputCoverage);
        }

        static void GenKey(const GrGeometryProcessor& gp,
                           const GrShaderCaps&,
                           GrProcessorKeyBuilder* b) {
            const CircleGeometryProcessor& cgp = gp.cast<CircleGeometryProcessor>();
            uint16_t key;
            key = cgp.fStroke ? 0x01 : 0x0;
            key |= cgp.fLocalMatrix.hasPerspective() ? 0x02 : 0x0;
            key |= cgp.fInClipPlane ? 0x04 : 0x0;
            key |= cgp.fInIsectPlane ? 0x08 : 0x0;
            key |= cgp.fInUnionPlane ? 0x10 : 0x0;
            b->add32(key);
        }

        void setData(const GrGLSLProgramDataManager& pdman, const GrPrimitiveProcessor& primProc,
                     FPCoordTransformIter&& transformIter) override {
            this->setTransformDataHelper(primProc.cast<CircleGeometryProcessor>().fLocalMatrix,
                                         pdman, &transformIter);
        }

    private:
        typedef GrGLSLGeometryProcessor INHERITED;
    };

    SkMatrix fLocalMatrix;
    const Attribute* fInPosition;
    const Attribute* fInColor;
    const Attribute* fInCircleEdge;
    const Attribute* fInClipPlane;
    const Attribute* fInIsectPlane;
    const Attribute* fInUnionPlane;
    bool fStroke;

    GR_DECLARE_GEOMETRY_PROCESSOR_TEST;

    typedef GrGeometryProcessor INHERITED;
};

GR_DEFINE_GEOMETRY_PROCESSOR_TEST(CircleGeometryProcessor);

#if GR_TEST_UTILS
sk_sp<GrGeometryProcessor> CircleGeometryProcessor::TestCreate(GrProcessorTestData* d) {
    return sk_sp<GrGeometryProcessor>(new CircleGeometryProcessor(
            d->fRandom->nextBool(), d->fRandom->nextBool(), d->fRandom->nextBool(),
            d->fRandom->nextBool(), GrTest::TestMatrix(d->fRandom)));
}
#endif

///////////////////////////////////////////////////////////////////////////////

/**
 * The output of this effect is a modulation of the input color and coverage for an axis-aligned
 * ellipse, specified as a 2D offset from center, and the reciprocals of the outer and inner radii,
 * in both x and y directions.
 *
 * We are using an implicit function of x^2/a^2 + y^2/b^2 - 1 = 0.
 */

class EllipseGeometryProcessor : public GrGeometryProcessor {
public:
    EllipseGeometryProcessor(bool stroke, const SkMatrix& localMatrix) : fLocalMatrix(localMatrix) {
        this->initClassID<EllipseGeometryProcessor>();
        fInPosition = &this->addVertexAttrib("inPosition", kVec2f_GrVertexAttribType);
        fInColor = &this->addVertexAttrib("inColor", kVec4ub_GrVertexAttribType);
        fInEllipseOffset = &this->addVertexAttrib("inEllipseOffset", kVec2f_GrVertexAttribType);
        fInEllipseRadii = &this->addVertexAttrib("inEllipseRadii", kVec4f_GrVertexAttribType);
        fStroke = stroke;
    }

    virtual ~EllipseGeometryProcessor() {}

    const char* name() const override { return "EllipseEdge"; }

    void getGLSLProcessorKey(const GrShaderCaps& caps, GrProcessorKeyBuilder* b) const override {
        GLSLProcessor::GenKey(*this, caps, b);
    }

    GrGLSLPrimitiveProcessor* createGLSLInstance(const GrShaderCaps&) const override {
        return new GLSLProcessor();
    }

private:
    class GLSLProcessor : public GrGLSLGeometryProcessor {
    public:
        GLSLProcessor() {}

        void onEmitCode(EmitArgs& args, GrGPArgs* gpArgs) override {
            const EllipseGeometryProcessor& egp = args.fGP.cast<EllipseGeometryProcessor>();
            GrGLSLVertexBuilder* vertBuilder = args.fVertBuilder;
            GrGLSLVaryingHandler* varyingHandler = args.fVaryingHandler;
            GrGLSLUniformHandler* uniformHandler = args.fUniformHandler;

            // emit attributes
            varyingHandler->emitAttributes(egp);

            GrGLSLVertToFrag ellipseOffsets(kVec2f_GrSLType);
            varyingHandler->addVarying("EllipseOffsets", &ellipseOffsets);
            vertBuilder->codeAppendf("%s = %s;", ellipseOffsets.vsOut(),
                                     egp.fInEllipseOffset->fName);

            GrGLSLVertToFrag ellipseRadii(kVec4f_GrSLType);
            varyingHandler->addVarying("EllipseRadii", &ellipseRadii);
            vertBuilder->codeAppendf("%s = %s;", ellipseRadii.vsOut(), egp.fInEllipseRadii->fName);

            GrGLSLPPFragmentBuilder* fragBuilder = args.fFragBuilder;
            // setup pass through color
            varyingHandler->addPassThroughAttribute(egp.fInColor, args.fOutputColor);

            // Setup position
            this->setupPosition(vertBuilder, gpArgs, egp.fInPosition->fName);

            // emit transforms
            this->emitTransforms(vertBuilder,
                                 varyingHandler,
                                 uniformHandler,
                                 gpArgs->fPositionVar,
                                 egp.fInPosition->fName,
                                 egp.fLocalMatrix,
                                 args.fFPCoordTransformHandler);

            // for outer curve
            fragBuilder->codeAppendf("vec2 scaledOffset = %s*%s.xy;", ellipseOffsets.fsIn(),
                                     ellipseRadii.fsIn());
            fragBuilder->codeAppend("float test = dot(scaledOffset, scaledOffset) - 1.0;");
            fragBuilder->codeAppendf("vec2 grad = 2.0*scaledOffset*%s.xy;", ellipseRadii.fsIn());
            fragBuilder->codeAppend("float grad_dot = dot(grad, grad);");

            // avoid calling inversesqrt on zero.
            fragBuilder->codeAppend("grad_dot = max(grad_dot, 1.0e-4);");
            fragBuilder->codeAppend("float invlen = inversesqrt(grad_dot);");
            fragBuilder->codeAppend("float edgeAlpha = clamp(0.5-test*invlen, 0.0, 1.0);");

            // for inner curve
            if (egp.fStroke) {
                fragBuilder->codeAppendf("scaledOffset = %s*%s.zw;", ellipseOffsets.fsIn(),
                                         ellipseRadii.fsIn());
                fragBuilder->codeAppend("test = dot(scaledOffset, scaledOffset) - 1.0;");
                fragBuilder->codeAppendf("grad = 2.0*scaledOffset*%s.zw;", ellipseRadii.fsIn());
                fragBuilder->codeAppend("invlen = inversesqrt(dot(grad, grad));");
                fragBuilder->codeAppend("edgeAlpha *= clamp(0.5+test*invlen, 0.0, 1.0);");
            }

            fragBuilder->codeAppendf("%s = vec4(edgeAlpha);", args.fOutputCoverage);
        }

        static void GenKey(const GrGeometryProcessor& gp,
                           const GrShaderCaps&,
                           GrProcessorKeyBuilder* b) {
            const EllipseGeometryProcessor& egp = gp.cast<EllipseGeometryProcessor>();
            uint16_t key = egp.fStroke ? 0x1 : 0x0;
            key |= egp.fLocalMatrix.hasPerspective() ? 0x2 : 0x0;
            b->add32(key);
        }

        void setData(const GrGLSLProgramDataManager& pdman, const GrPrimitiveProcessor& primProc,
                     FPCoordTransformIter&& transformIter) override {
            const EllipseGeometryProcessor& egp = primProc.cast<EllipseGeometryProcessor>();
            this->setTransformDataHelper(egp.fLocalMatrix, pdman, &transformIter);
        }

    private:
        typedef GrGLSLGeometryProcessor INHERITED;
    };

    const Attribute* fInPosition;
    const Attribute* fInColor;
    const Attribute* fInEllipseOffset;
    const Attribute* fInEllipseRadii;
    SkMatrix fLocalMatrix;
    bool fStroke;

    GR_DECLARE_GEOMETRY_PROCESSOR_TEST;

    typedef GrGeometryProcessor INHERITED;
};

GR_DEFINE_GEOMETRY_PROCESSOR_TEST(EllipseGeometryProcessor);

#if GR_TEST_UTILS
sk_sp<GrGeometryProcessor> EllipseGeometryProcessor::TestCreate(GrProcessorTestData* d) {
    return sk_sp<GrGeometryProcessor>(
            new EllipseGeometryProcessor(d->fRandom->nextBool(), GrTest::TestMatrix(d->fRandom)));
}
#endif

///////////////////////////////////////////////////////////////////////////////

/**
 * The output of this effect is a modulation of the input color and coverage for an ellipse,
 * specified as a 2D offset from center for both the outer and inner paths (if stroked). The
 * implict equation used is for a unit circle (x^2 + y^2 - 1 = 0) and the edge corrected by
 * using differentials.
 *
 * The result is device-independent and can be used with any affine matrix.
 */

enum class DIEllipseStyle { kStroke = 0, kHairline, kFill };

class DIEllipseGeometryProcessor : public GrGeometryProcessor {
public:
    DIEllipseGeometryProcessor(const SkMatrix& viewMatrix, DIEllipseStyle style)
            : fViewMatrix(viewMatrix) {
        this->initClassID<DIEllipseGeometryProcessor>();
        fInPosition = &this->addVertexAttrib("inPosition", kVec2f_GrVertexAttribType,
                                             kHigh_GrSLPrecision);
        fInColor = &this->addVertexAttrib("inColor", kVec4ub_GrVertexAttribType);
        fInEllipseOffsets0 = &this->addVertexAttrib("inEllipseOffsets0", kVec2f_GrVertexAttribType);
        fInEllipseOffsets1 = &this->addVertexAttrib("inEllipseOffsets1", kVec2f_GrVertexAttribType);
        fStyle = style;
    }

    virtual ~DIEllipseGeometryProcessor() {}

    const char* name() const override { return "DIEllipseEdge"; }

    void getGLSLProcessorKey(const GrShaderCaps& caps, GrProcessorKeyBuilder* b) const override {
        GLSLProcessor::GenKey(*this, caps, b);
    }

    GrGLSLPrimitiveProcessor* createGLSLInstance(const GrShaderCaps&) const override {
        return new GLSLProcessor();
    }

private:
    class GLSLProcessor : public GrGLSLGeometryProcessor {
    public:
        GLSLProcessor() : fViewMatrix(SkMatrix::InvalidMatrix()) {}

        void onEmitCode(EmitArgs& args, GrGPArgs* gpArgs) override {
            const DIEllipseGeometryProcessor& diegp = args.fGP.cast<DIEllipseGeometryProcessor>();
            GrGLSLVertexBuilder* vertBuilder = args.fVertBuilder;
            GrGLSLVaryingHandler* varyingHandler = args.fVaryingHandler;
            GrGLSLUniformHandler* uniformHandler = args.fUniformHandler;

            // emit attributes
            varyingHandler->emitAttributes(diegp);

            GrGLSLVertToFrag offsets0(kVec2f_GrSLType);
            varyingHandler->addVarying("EllipseOffsets0", &offsets0);
            vertBuilder->codeAppendf("%s = %s;", offsets0.vsOut(), diegp.fInEllipseOffsets0->fName);

            GrGLSLVertToFrag offsets1(kVec2f_GrSLType);
            varyingHandler->addVarying("EllipseOffsets1", &offsets1);
            vertBuilder->codeAppendf("%s = %s;", offsets1.vsOut(), diegp.fInEllipseOffsets1->fName);

            GrGLSLPPFragmentBuilder* fragBuilder = args.fFragBuilder;
            varyingHandler->addPassThroughAttribute(diegp.fInColor, args.fOutputColor);

            // Setup position
            this->setupPosition(vertBuilder,
                                uniformHandler,
                                gpArgs,
                                diegp.fInPosition->fName,
                                diegp.fViewMatrix,
                                &fViewMatrixUniform);

            // emit transforms
            this->emitTransforms(vertBuilder,
                                 varyingHandler,
                                 uniformHandler,
                                 gpArgs->fPositionVar,
                                 diegp.fInPosition->fName,
                                 args.fFPCoordTransformHandler);

            // for outer curve
            fragBuilder->codeAppendf("vec2 scaledOffset = %s.xy;", offsets0.fsIn());
            fragBuilder->codeAppend("float test = dot(scaledOffset, scaledOffset) - 1.0;");
            fragBuilder->codeAppendf("vec2 duvdx = dFdx(%s);", offsets0.fsIn());
            fragBuilder->codeAppendf("vec2 duvdy = dFdy(%s);", offsets0.fsIn());
            fragBuilder->codeAppendf(
                    "vec2 grad = vec2(2.0*%s.x*duvdx.x + 2.0*%s.y*duvdx.y,"
                    "                 2.0*%s.x*duvdy.x + 2.0*%s.y*duvdy.y);",
                    offsets0.fsIn(), offsets0.fsIn(), offsets0.fsIn(), offsets0.fsIn());

            fragBuilder->codeAppend("float grad_dot = dot(grad, grad);");
            // avoid calling inversesqrt on zero.
            fragBuilder->codeAppend("grad_dot = max(grad_dot, 1.0e-4);");
            fragBuilder->codeAppend("float invlen = inversesqrt(grad_dot);");
            if (DIEllipseStyle::kHairline == diegp.fStyle) {
                // can probably do this with one step
                fragBuilder->codeAppend("float edgeAlpha = clamp(1.0-test*invlen, 0.0, 1.0);");
                fragBuilder->codeAppend("edgeAlpha *= clamp(1.0+test*invlen, 0.0, 1.0);");
            } else {
                fragBuilder->codeAppend("float edgeAlpha = clamp(0.5-test*invlen, 0.0, 1.0);");
            }

            // for inner curve
            if (DIEllipseStyle::kStroke == diegp.fStyle) {
                fragBuilder->codeAppendf("scaledOffset = %s.xy;", offsets1.fsIn());
                fragBuilder->codeAppend("test = dot(scaledOffset, scaledOffset) - 1.0;");
                fragBuilder->codeAppendf("duvdx = dFdx(%s);", offsets1.fsIn());
                fragBuilder->codeAppendf("duvdy = dFdy(%s);", offsets1.fsIn());
                fragBuilder->codeAppendf(
                        "grad = vec2(2.0*%s.x*duvdx.x + 2.0*%s.y*duvdx.y,"
                        "            2.0*%s.x*duvdy.x + 2.0*%s.y*duvdy.y);",
                        offsets1.fsIn(), offsets1.fsIn(), offsets1.fsIn(), offsets1.fsIn());
                fragBuilder->codeAppend("invlen = inversesqrt(dot(grad, grad));");
                fragBuilder->codeAppend("edgeAlpha *= clamp(0.5+test*invlen, 0.0, 1.0);");
            }

            fragBuilder->codeAppendf("%s = vec4(edgeAlpha);", args.fOutputCoverage);
        }

        static void GenKey(const GrGeometryProcessor& gp,
                           const GrShaderCaps&,
                           GrProcessorKeyBuilder* b) {
            const DIEllipseGeometryProcessor& diegp = gp.cast<DIEllipseGeometryProcessor>();
            uint16_t key = static_cast<uint16_t>(diegp.fStyle);
            key |= ComputePosKey(diegp.fViewMatrix) << 10;
            b->add32(key);
        }

        void setData(const GrGLSLProgramDataManager& pdman, const GrPrimitiveProcessor& gp,
                     FPCoordTransformIter&& transformIter) override {
            const DIEllipseGeometryProcessor& diegp = gp.cast<DIEllipseGeometryProcessor>();

            if (!diegp.fViewMatrix.isIdentity() && !fViewMatrix.cheapEqualTo(diegp.fViewMatrix)) {
                fViewMatrix = diegp.fViewMatrix;
                float viewMatrix[3 * 3];
                GrGLSLGetMatrix<3>(viewMatrix, fViewMatrix);
                pdman.setMatrix3f(fViewMatrixUniform, viewMatrix);
            }
            this->setTransformDataHelper(SkMatrix::I(), pdman, &transformIter);
        }

    private:
        SkMatrix fViewMatrix;
        UniformHandle fViewMatrixUniform;

        typedef GrGLSLGeometryProcessor INHERITED;
    };

    const Attribute* fInPosition;
    const Attribute* fInColor;
    const Attribute* fInEllipseOffsets0;
    const Attribute* fInEllipseOffsets1;
    SkMatrix fViewMatrix;
    DIEllipseStyle fStyle;

    GR_DECLARE_GEOMETRY_PROCESSOR_TEST;

    typedef GrGeometryProcessor INHERITED;
};

GR_DEFINE_GEOMETRY_PROCESSOR_TEST(DIEllipseGeometryProcessor);

#if GR_TEST_UTILS
sk_sp<GrGeometryProcessor> DIEllipseGeometryProcessor::TestCreate(GrProcessorTestData* d) {
    return sk_sp<GrGeometryProcessor>(new DIEllipseGeometryProcessor(
            GrTest::TestMatrix(d->fRandom), (DIEllipseStyle)(d->fRandom->nextRangeU(0, 2))));
}
#endif

///////////////////////////////////////////////////////////////////////////////

// We have two possible cases for geometry for a circle:

// In the case of a normal fill, we draw geometry for the circle as an octagon.
static const uint16_t gFillCircleIndices[] = {
        // enter the octagon
        // clang-format off
        0, 1, 8, 1, 2, 8,
        2, 3, 8, 3, 4, 8,
        4, 5, 8, 5, 6, 8,
        6, 7, 8, 7, 0, 8
        // clang-format on
};

// For stroked circles, we use two nested octagons.
static const uint16_t gStrokeCircleIndices[] = {
        // enter the octagon
        // clang-format off
        0, 1,  9, 0, 9,   8,
        1, 2, 10, 1, 10,  9,
        2, 3, 11, 2, 11, 10,
        3, 4, 12, 3, 12, 11,
        4, 5, 13, 4, 13, 12,
        5, 6, 14, 5, 14, 13,
        6, 7, 15, 6, 15, 14,
        7, 0,  8, 7,  8, 15,
        // clang-format on
};


static const int kIndicesPerFillCircle = SK_ARRAY_COUNT(gFillCircleIndices);
static const int kIndicesPerStrokeCircle = SK_ARRAY_COUNT(gStrokeCircleIndices);
static const int kVertsPerStrokeCircle = 16;
static const int kVertsPerFillCircle = 9;

static int circle_type_to_vert_count(bool stroked) {
    return stroked ? kVertsPerStrokeCircle : kVertsPerFillCircle;
}

static int circle_type_to_index_count(bool stroked) {
    return stroked ? kIndicesPerStrokeCircle : kIndicesPerFillCircle;
}

static const uint16_t* circle_type_to_indices(bool stroked) {
    return stroked ? gStrokeCircleIndices : gFillCircleIndices;
}

///////////////////////////////////////////////////////////////////////////////

class CircleOp final : public GrMeshDrawOp {
public:
    DEFINE_OP_CLASS_ID

    /** Optional extra params to render a partial arc rather than a full circle. */
    struct ArcParams {
        SkScalar fStartAngleRadians;
        SkScalar fSweepAngleRadians;
        bool fUseCenter;
    };
    static std::unique_ptr<GrDrawOp> Make(GrColor color, const SkMatrix& viewMatrix, SkPoint center,
                                          SkScalar radius, const GrStyle& style,
                                          const ArcParams* arcParams = nullptr) {
        SkASSERT(circle_stays_circle(viewMatrix));
        const SkStrokeRec& stroke = style.strokeRec();
        if (style.hasPathEffect()) {
            return nullptr;
        }
        SkStrokeRec::Style recStyle = stroke.getStyle();
        if (arcParams) {
            // Arc support depends on the style.
            switch (recStyle) {
                case SkStrokeRec::kStrokeAndFill_Style:
                    // This produces a strange result that this op doesn't implement.
                    return nullptr;
                case SkStrokeRec::kFill_Style:
                    // This supports all fills.
                    break;
                case SkStrokeRec::kStroke_Style:  // fall through
                case SkStrokeRec::kHairline_Style:
                    // Strokes that don't use the center point are supported with butt cap.
                    if (arcParams->fUseCenter || stroke.getCap() != SkPaint::kButt_Cap) {
                        return nullptr;
                    }
                    break;
            }
        }

        viewMatrix.mapPoints(&center, 1);
        radius = viewMatrix.mapRadius(radius);
        SkScalar strokeWidth = viewMatrix.mapRadius(stroke.getWidth());

        bool isStrokeOnly =
                SkStrokeRec::kStroke_Style == recStyle || SkStrokeRec::kHairline_Style == recStyle;
        bool hasStroke = isStrokeOnly || SkStrokeRec::kStrokeAndFill_Style == recStyle;

        SkScalar innerRadius = -SK_ScalarHalf;
        SkScalar outerRadius = radius;
        SkScalar halfWidth = 0;
        if (hasStroke) {
            if (SkScalarNearlyZero(strokeWidth)) {
                halfWidth = SK_ScalarHalf;
            } else {
                halfWidth = SkScalarHalf(strokeWidth);
            }

            outerRadius += halfWidth;
            if (isStrokeOnly) {
                innerRadius = radius - halfWidth;
            }
        }

        // The radii are outset for two reasons. First, it allows the shader to simply perform
        // simpler computation because the computed alpha is zero, rather than 50%, at the radius.
        // Second, the outer radius is used to compute the verts of the bounding box that is
        // rendered and the outset ensures the box will cover all partially covered by the circle.
        outerRadius += SK_ScalarHalf;
        innerRadius -= SK_ScalarHalf;
        bool stroked = isStrokeOnly && innerRadius > 0.0f;
        std::unique_ptr<CircleOp> op(new CircleOp());
        op->fViewMatrixIfUsingLocalCoords = viewMatrix;

        // This makes every point fully inside the intersection plane.
        static constexpr SkScalar kUnusedIsectPlane[] = {0.f, 0.f, 1.f};
        // This makes every point fully outside the union plane.
        static constexpr SkScalar kUnusedUnionPlane[] = {0.f, 0.f, 0.f};
        SkRect devBounds = SkRect::MakeLTRB(center.fX - outerRadius, center.fY - outerRadius,
                                            center.fX + outerRadius, center.fY + outerRadius);
        if (arcParams) {
            // The shader operates in a space where the circle is translated to be centered at the
            // origin. Here we compute points on the unit circle at the starting and ending angles.
            SkPoint startPoint, stopPoint;
            startPoint.fY = SkScalarSinCos(arcParams->fStartAngleRadians, &startPoint.fX);
            SkScalar endAngle = arcParams->fStartAngleRadians + arcParams->fSweepAngleRadians;
            stopPoint.fY = SkScalarSinCos(endAngle, &stopPoint.fX);
            // Like a fill without useCenter, butt-cap stroke can be implemented by clipping against
            // radial lines. However, in both cases we have to be careful about the half-circle.
            // case. In that case the two radial lines are equal and so that edge gets clipped
            // twice. Since the shared edge goes through the center we fall back on the useCenter
            // case.
            bool useCenter =
                    (arcParams->fUseCenter || isStrokeOnly) &&
                    !SkScalarNearlyEqual(SkScalarAbs(arcParams->fSweepAngleRadians), SK_ScalarPI);
            if (useCenter) {
                SkVector norm0 = {startPoint.fY, -startPoint.fX};
                SkVector norm1 = {stopPoint.fY, -stopPoint.fX};
                if (arcParams->fSweepAngleRadians > 0) {
                    norm0.negate();
                } else {
                    norm1.negate();
                }
                op->fClipPlane = true;
                if (SkScalarAbs(arcParams->fSweepAngleRadians) > SK_ScalarPI) {
                    op->fGeoData.emplace_back(Geometry{
                            color,
                            innerRadius,
                            outerRadius,
                            {norm0.fX, norm0.fY, 0.5f},
                            {kUnusedIsectPlane[0], kUnusedIsectPlane[1], kUnusedIsectPlane[2]},
                            {norm1.fX, norm1.fY, 0.5f},
                            devBounds,
                            stroked});
                    op->fClipPlaneIsect = false;
                    op->fClipPlaneUnion = true;
                } else {
                    op->fGeoData.emplace_back(Geometry{
                            color,
                            innerRadius,
                            outerRadius,
                            {norm0.fX, norm0.fY, 0.5f},
                            {norm1.fX, norm1.fY, 0.5f},
                            {kUnusedUnionPlane[0], kUnusedUnionPlane[1], kUnusedUnionPlane[2]},
                            devBounds,
                            stroked});
                    op->fClipPlaneIsect = true;
                    op->fClipPlaneUnion = false;
                }
            } else {
                // We clip to a secant of the original circle.
                startPoint.scale(radius);
                stopPoint.scale(radius);
                SkVector norm = {startPoint.fY - stopPoint.fY, stopPoint.fX - startPoint.fX};
                norm.normalize();
                if (arcParams->fSweepAngleRadians > 0) {
                    norm.negate();
                }
                SkScalar d = -norm.dot(startPoint) + 0.5f;

                op->fGeoData.emplace_back(
                        Geometry{color,
                                 innerRadius,
                                 outerRadius,
                                 {norm.fX, norm.fY, d},
                                 {kUnusedIsectPlane[0], kUnusedIsectPlane[1], kUnusedIsectPlane[2]},
                                 {kUnusedUnionPlane[0], kUnusedUnionPlane[1], kUnusedUnionPlane[2]},
                                 devBounds,
                                 stroked});
                op->fClipPlane = true;
                op->fClipPlaneIsect = false;
                op->fClipPlaneUnion = false;
            }
        } else {
            op->fGeoData.emplace_back(
                    Geometry{color,
                             innerRadius,
                             outerRadius,
                             {kUnusedIsectPlane[0], kUnusedIsectPlane[1], kUnusedIsectPlane[2]},
                             {kUnusedIsectPlane[0], kUnusedIsectPlane[1], kUnusedIsectPlane[2]},
                             {kUnusedUnionPlane[0], kUnusedUnionPlane[1], kUnusedUnionPlane[2]},
                             devBounds,
                             stroked});
            op->fClipPlane = false;
            op->fClipPlaneIsect = false;
            op->fClipPlaneUnion = false;
        }
        // Use the original radius and stroke radius for the bounds so that it does not include the
        // AA bloat.
        radius += halfWidth;
        op->setBounds(
                {center.fX - radius, center.fY - radius, center.fX + radius, center.fY + radius},
                HasAABloat::kYes, IsZeroArea::kNo);
        op->fVertCount = circle_type_to_vert_count(stroked);
        op->fIndexCount = circle_type_to_index_count(stroked);
        op->fAllFill = !stroked;
        return std::move(op);
    }

    const char* name() const override { return "CircleOp"; }

    SkString dumpInfo() const override {
        SkString string;
        for (int i = 0; i < fGeoData.count(); ++i) {
            string.appendf(
                    "Color: 0x%08x Rect [L: %.2f, T: %.2f, R: %.2f, B: %.2f],"
                    "InnerRad: %.2f, OuterRad: %.2f\n",
                    fGeoData[i].fColor, fGeoData[i].fDevBounds.fLeft, fGeoData[i].fDevBounds.fTop,
                    fGeoData[i].fDevBounds.fRight, fGeoData[i].fDevBounds.fBottom,
                    fGeoData[i].fInnerRadius, fGeoData[i].fOuterRadius);
        }
        string.append(DumpPipelineInfo(*this->pipeline()));
        string.append(INHERITED::dumpInfo());
        return string;
    }

private:
    CircleOp() : INHERITED(ClassID()) {}

    void getFragmentProcessorAnalysisInputs(FragmentProcessorAnalysisInputs* input) const override {
        input->colorInput()->setToConstant(fGeoData[0].fColor);
        input->coverageInput()->setToUnknown();
    }

    void applyPipelineOptimizations(const GrPipelineOptimizations& optimizations) override {
        optimizations.getOverrideColorIfSet(&fGeoData[0].fColor);
        if (!optimizations.readsLocalCoords()) {
            fViewMatrixIfUsingLocalCoords.reset();
        }
    }

    void onPrepareDraws(Target* target) const override {
        SkMatrix localMatrix;
        if (!fViewMatrixIfUsingLocalCoords.invert(&localMatrix)) {
            return;
        }

        // Setup geometry processor
        sk_sp<GrGeometryProcessor> gp(new CircleGeometryProcessor(
                !fAllFill, fClipPlane, fClipPlaneIsect, fClipPlaneUnion, localMatrix));

        struct CircleVertex {
            SkPoint fPos;
            GrColor fColor;
            SkPoint fOffset;
            SkScalar fOuterRadius;
            SkScalar fInnerRadius;
            // These planes may or may not be present in the vertex buffer.
            SkScalar fHalfPlanes[3][3];
        };

        int instanceCount = fGeoData.count();
        size_t vertexStride = gp->getVertexStride();
        SkASSERT(vertexStride ==
                 sizeof(CircleVertex) - (fClipPlane ? 0 : 3 * sizeof(SkScalar)) -
                         (fClipPlaneIsect ? 0 : 3 * sizeof(SkScalar)) -
                         (fClipPlaneUnion ? 0 : 3 * sizeof(SkScalar)));

        const GrBuffer* vertexBuffer;
        int firstVertex;
        char* vertices = (char*)target->makeVertexSpace(vertexStride, fVertCount, &vertexBuffer,
                                                        &firstVertex);
        if (!vertices) {
            SkDebugf("Could not allocate vertices\n");
            return;
        }

        const GrBuffer* indexBuffer = nullptr;
        int firstIndex = 0;
        uint16_t* indices = target->makeIndexSpace(fIndexCount, &indexBuffer, &firstIndex);
        if (!indices) {
            SkDebugf("Could not allocate indices\n");
            return;
        }

        int currStartVertex = 0;
        for (int i = 0; i < instanceCount; i++) {
            const Geometry& geom = fGeoData[i];

            GrColor color = geom.fColor;
            SkScalar innerRadius = geom.fInnerRadius;
            SkScalar outerRadius = geom.fOuterRadius;

            const SkRect& bounds = geom.fDevBounds;
            CircleVertex* v0 = reinterpret_cast<CircleVertex*>(vertices + 0 * vertexStride);
            CircleVertex* v1 = reinterpret_cast<CircleVertex*>(vertices + 1 * vertexStride);
            CircleVertex* v2 = reinterpret_cast<CircleVertex*>(vertices + 2 * vertexStride);
            CircleVertex* v3 = reinterpret_cast<CircleVertex*>(vertices + 3 * vertexStride);
            CircleVertex* v4 = reinterpret_cast<CircleVertex*>(vertices + 4 * vertexStride);
            CircleVertex* v5 = reinterpret_cast<CircleVertex*>(vertices + 5 * vertexStride);
            CircleVertex* v6 = reinterpret_cast<CircleVertex*>(vertices + 6 * vertexStride);
            CircleVertex* v7 = reinterpret_cast<CircleVertex*>(vertices + 7 * vertexStride);

            // The inner radius in the vertex data must be specified in normalized space.
            innerRadius = innerRadius / outerRadius;

            SkPoint center = SkPoint::Make(bounds.centerX(), bounds.centerY());
            SkScalar halfWidth = 0.5f * bounds.width();
            SkScalar octOffset = 0.41421356237f;  // sqrt(2) - 1

            v0->fPos = center + SkPoint::Make(-octOffset * halfWidth, -halfWidth);
            v0->fColor = color;
            v0->fOffset = SkPoint::Make(-octOffset, -1);
            v0->fOuterRadius = outerRadius;
            v0->fInnerRadius = innerRadius;

            v1->fPos = center + SkPoint::Make(octOffset * halfWidth, -halfWidth);
            v1->fColor = color;
            v1->fOffset = SkPoint::Make(octOffset, -1);
            v1->fOuterRadius = outerRadius;
            v1->fInnerRadius = innerRadius;

            v2->fPos = center + SkPoint::Make(halfWidth, -octOffset * halfWidth);
            v2->fColor = color;
            v2->fOffset = SkPoint::Make(1, -octOffset);
            v2->fOuterRadius = outerRadius;
            v2->fInnerRadius = innerRadius;

            v3->fPos = center + SkPoint::Make(halfWidth, octOffset * halfWidth);
            v3->fColor = color;
            v3->fOffset = SkPoint::Make(1, octOffset);
            v3->fOuterRadius = outerRadius;
            v3->fInnerRadius = innerRadius;

            v4->fPos = center + SkPoint::Make(octOffset * halfWidth, halfWidth);
            v4->fColor = color;
            v4->fOffset = SkPoint::Make(octOffset, 1);
            v4->fOuterRadius = outerRadius;
            v4->fInnerRadius = innerRadius;

            v5->fPos = center + SkPoint::Make(-octOffset * halfWidth, halfWidth);
            v5->fColor = color;
            v5->fOffset = SkPoint::Make(-octOffset, 1);
            v5->fOuterRadius = outerRadius;
            v5->fInnerRadius = innerRadius;

            v6->fPos = center + SkPoint::Make(-halfWidth, octOffset * halfWidth);
            v6->fColor = color;
            v6->fOffset = SkPoint::Make(-1, octOffset);
            v6->fOuterRadius = outerRadius;
            v6->fInnerRadius = innerRadius;

            v7->fPos = center + SkPoint::Make(-halfWidth, -octOffset * halfWidth);
            v7->fColor = color;
            v7->fOffset = SkPoint::Make(-1, -octOffset);
            v7->fOuterRadius = outerRadius;
            v7->fInnerRadius = innerRadius;

            if (fClipPlane) {
                memcpy(v0->fHalfPlanes[0], geom.fClipPlane, 3 * sizeof(SkScalar));
                memcpy(v1->fHalfPlanes[0], geom.fClipPlane, 3 * sizeof(SkScalar));
                memcpy(v2->fHalfPlanes[0], geom.fClipPlane, 3 * sizeof(SkScalar));
                memcpy(v3->fHalfPlanes[0], geom.fClipPlane, 3 * sizeof(SkScalar));
                memcpy(v4->fHalfPlanes[0], geom.fClipPlane, 3 * sizeof(SkScalar));
                memcpy(v5->fHalfPlanes[0], geom.fClipPlane, 3 * sizeof(SkScalar));
                memcpy(v6->fHalfPlanes[0], geom.fClipPlane, 3 * sizeof(SkScalar));
                memcpy(v7->fHalfPlanes[0], geom.fClipPlane, 3 * sizeof(SkScalar));
            }
            int unionIdx = 1;
            if (fClipPlaneIsect) {
                memcpy(v0->fHalfPlanes[1], geom.fIsectPlane, 3 * sizeof(SkScalar));
                memcpy(v1->fHalfPlanes[1], geom.fIsectPlane, 3 * sizeof(SkScalar));
                memcpy(v2->fHalfPlanes[1], geom.fIsectPlane, 3 * sizeof(SkScalar));
                memcpy(v3->fHalfPlanes[1], geom.fIsectPlane, 3 * sizeof(SkScalar));
                memcpy(v4->fHalfPlanes[1], geom.fIsectPlane, 3 * sizeof(SkScalar));
                memcpy(v5->fHalfPlanes[1], geom.fIsectPlane, 3 * sizeof(SkScalar));
                memcpy(v6->fHalfPlanes[1], geom.fIsectPlane, 3 * sizeof(SkScalar));
                memcpy(v7->fHalfPlanes[1], geom.fIsectPlane, 3 * sizeof(SkScalar));
                unionIdx = 2;
            }
            if (fClipPlaneUnion) {
                memcpy(v0->fHalfPlanes[unionIdx], geom.fUnionPlane, 3 * sizeof(SkScalar));
                memcpy(v1->fHalfPlanes[unionIdx], geom.fUnionPlane, 3 * sizeof(SkScalar));
                memcpy(v2->fHalfPlanes[unionIdx], geom.fUnionPlane, 3 * sizeof(SkScalar));
                memcpy(v3->fHalfPlanes[unionIdx], geom.fUnionPlane, 3 * sizeof(SkScalar));
                memcpy(v4->fHalfPlanes[unionIdx], geom.fUnionPlane, 3 * sizeof(SkScalar));
                memcpy(v5->fHalfPlanes[unionIdx], geom.fUnionPlane, 3 * sizeof(SkScalar));
                memcpy(v6->fHalfPlanes[unionIdx], geom.fUnionPlane, 3 * sizeof(SkScalar));
                memcpy(v7->fHalfPlanes[unionIdx], geom.fUnionPlane, 3 * sizeof(SkScalar));
            }

            if (geom.fStroked) {
                // compute the inner ring
                CircleVertex* v0 = reinterpret_cast<CircleVertex*>(vertices + 8 * vertexStride);
                CircleVertex* v1 = reinterpret_cast<CircleVertex*>(vertices + 9 * vertexStride);
                CircleVertex* v2 = reinterpret_cast<CircleVertex*>(vertices + 10 * vertexStride);
                CircleVertex* v3 = reinterpret_cast<CircleVertex*>(vertices + 11 * vertexStride);
                CircleVertex* v4 = reinterpret_cast<CircleVertex*>(vertices + 12 * vertexStride);
                CircleVertex* v5 = reinterpret_cast<CircleVertex*>(vertices + 13 * vertexStride);
                CircleVertex* v6 = reinterpret_cast<CircleVertex*>(vertices + 14 * vertexStride);
                CircleVertex* v7 = reinterpret_cast<CircleVertex*>(vertices + 15 * vertexStride);

                // cosine and sine of pi/8
                SkScalar c = 0.923579533f;
                SkScalar s = 0.382683432f;
                SkScalar r = geom.fInnerRadius;

                v0->fPos = center + SkPoint::Make(-s * r, -c * r);
                v0->fColor = color;
                v0->fOffset = SkPoint::Make(-s * innerRadius, -c * innerRadius);
                v0->fOuterRadius = outerRadius;
                v0->fInnerRadius = innerRadius;

                v1->fPos = center + SkPoint::Make(s * r, -c * r);
                v1->fColor = color;
                v1->fOffset = SkPoint::Make(s * innerRadius, -c * innerRadius);
                v1->fOuterRadius = outerRadius;
                v1->fInnerRadius = innerRadius;

                v2->fPos = center + SkPoint::Make(c * r, -s * r);
                v2->fColor = color;
                v2->fOffset = SkPoint::Make(c * innerRadius, -s * innerRadius);
                v2->fOuterRadius = outerRadius;
                v2->fInnerRadius = innerRadius;

                v3->fPos = center + SkPoint::Make(c * r, s * r);
                v3->fColor = color;
                v3->fOffset = SkPoint::Make(c * innerRadius, s * innerRadius);
                v3->fOuterRadius = outerRadius;
                v3->fInnerRadius = innerRadius;

                v4->fPos = center + SkPoint::Make(s * r, c * r);
                v4->fColor = color;
                v4->fOffset = SkPoint::Make(s * innerRadius, c * innerRadius);
                v4->fOuterRadius = outerRadius;
                v4->fInnerRadius = innerRadius;

                v5->fPos = center + SkPoint::Make(-s * r, c * r);
                v5->fColor = color;
                v5->fOffset = SkPoint::Make(-s * innerRadius, c * innerRadius);
                v5->fOuterRadius = outerRadius;
                v5->fInnerRadius = innerRadius;

                v6->fPos = center + SkPoint::Make(-c * r, s * r);
                v6->fColor = color;
                v6->fOffset = SkPoint::Make(-c * innerRadius, s * innerRadius);
                v6->fOuterRadius = outerRadius;
                v6->fInnerRadius = innerRadius;

                v7->fPos = center + SkPoint::Make(-c * r, -s * r);
                v7->fColor = color;
                v7->fOffset = SkPoint::Make(-c * innerRadius, -s * innerRadius);
                v7->fOuterRadius = outerRadius;
                v7->fInnerRadius = innerRadius;

                if (fClipPlane) {
                    memcpy(v0->fHalfPlanes[0], geom.fClipPlane, 3 * sizeof(SkScalar));
                    memcpy(v1->fHalfPlanes[0], geom.fClipPlane, 3 * sizeof(SkScalar));
                    memcpy(v2->fHalfPlanes[0], geom.fClipPlane, 3 * sizeof(SkScalar));
                    memcpy(v3->fHalfPlanes[0], geom.fClipPlane, 3 * sizeof(SkScalar));
                    memcpy(v4->fHalfPlanes[0], geom.fClipPlane, 3 * sizeof(SkScalar));
                    memcpy(v5->fHalfPlanes[0], geom.fClipPlane, 3 * sizeof(SkScalar));
                    memcpy(v6->fHalfPlanes[0], geom.fClipPlane, 3 * sizeof(SkScalar));
                    memcpy(v7->fHalfPlanes[0], geom.fClipPlane, 3 * sizeof(SkScalar));
                }
                int unionIdx = 1;
                if (fClipPlaneIsect) {
                    memcpy(v0->fHalfPlanes[1], geom.fIsectPlane, 3 * sizeof(SkScalar));
                    memcpy(v1->fHalfPlanes[1], geom.fIsectPlane, 3 * sizeof(SkScalar));
                    memcpy(v2->fHalfPlanes[1], geom.fIsectPlane, 3 * sizeof(SkScalar));
                    memcpy(v3->fHalfPlanes[1], geom.fIsectPlane, 3 * sizeof(SkScalar));
                    memcpy(v4->fHalfPlanes[1], geom.fIsectPlane, 3 * sizeof(SkScalar));
                    memcpy(v5->fHalfPlanes[1], geom.fIsectPlane, 3 * sizeof(SkScalar));
                    memcpy(v6->fHalfPlanes[1], geom.fIsectPlane, 3 * sizeof(SkScalar));
                    memcpy(v7->fHalfPlanes[1], geom.fIsectPlane, 3 * sizeof(SkScalar));
                    unionIdx = 2;
                }
                if (fClipPlaneUnion) {
                    memcpy(v0->fHalfPlanes[unionIdx], geom.fUnionPlane, 3 * sizeof(SkScalar));
                    memcpy(v1->fHalfPlanes[unionIdx], geom.fUnionPlane, 3 * sizeof(SkScalar));
                    memcpy(v2->fHalfPlanes[unionIdx], geom.fUnionPlane, 3 * sizeof(SkScalar));
                    memcpy(v3->fHalfPlanes[unionIdx], geom.fUnionPlane, 3 * sizeof(SkScalar));
                    memcpy(v4->fHalfPlanes[unionIdx], geom.fUnionPlane, 3 * sizeof(SkScalar));
                    memcpy(v5->fHalfPlanes[unionIdx], geom.fUnionPlane, 3 * sizeof(SkScalar));
                    memcpy(v6->fHalfPlanes[unionIdx], geom.fUnionPlane, 3 * sizeof(SkScalar));
                    memcpy(v7->fHalfPlanes[unionIdx], geom.fUnionPlane, 3 * sizeof(SkScalar));
                }
            } else {
                // filled
                CircleVertex* v8 = reinterpret_cast<CircleVertex*>(vertices + 8 * vertexStride);
                v8->fPos = center;
                v8->fColor = color;
                v8->fOffset = SkPoint::Make(0, 0);
                v8->fOuterRadius = outerRadius;
                v8->fInnerRadius = innerRadius;
                if (fClipPlane) {
                    memcpy(v8->fHalfPlanes[0], geom.fClipPlane, 3 * sizeof(SkScalar));
                }
                int unionIdx = 1;
                if (fClipPlaneIsect) {
                    memcpy(v8->fHalfPlanes[1], geom.fIsectPlane, 3 * sizeof(SkScalar));
                    unionIdx = 2;
                }
                if (fClipPlaneUnion) {
                    memcpy(v8->fHalfPlanes[unionIdx], geom.fUnionPlane, 3 * sizeof(SkScalar));
                }
            }

            const uint16_t* primIndices = circle_type_to_indices(geom.fStroked);
            const int primIndexCount = circle_type_to_index_count(geom.fStroked);
            for (int i = 0; i < primIndexCount; ++i) {
                *indices++ = primIndices[i] + currStartVertex;
            }

            currStartVertex += circle_type_to_vert_count(geom.fStroked);
            vertices += circle_type_to_vert_count(geom.fStroked) * vertexStride;
        }

        GrMesh mesh;
        mesh.initIndexed(kTriangles_GrPrimitiveType, vertexBuffer, indexBuffer, firstVertex,
                         firstIndex, fVertCount, fIndexCount);
        target->draw(gp.get(), mesh);
    }

    bool onCombineIfPossible(GrOp* t, const GrCaps& caps) override {
        CircleOp* that = t->cast<CircleOp>();

        // can only represent 65535 unique vertices with 16-bit indices
<<<<<<< HEAD
        if (fVertCount + that->fVertCount > 65535) {
=======
        if (fVertCount + that->fVertCount > 65536) {
>>>>>>> 4c81ba6b
            return false;
        }

        if (!GrPipeline::CanCombine(*this->pipeline(), this->bounds(), *that->pipeline(),
                                    that->bounds(), caps)) {
            return false;
        }

        if (!fViewMatrixIfUsingLocalCoords.cheapEqualTo(that->fViewMatrixIfUsingLocalCoords)) {
            return false;
        }

        // Because we've set up the ops that don't use the planes with noop values
        // we can just accumulate used planes by later ops.
        fClipPlane |= that->fClipPlane;
        fClipPlaneIsect |= that->fClipPlaneIsect;
        fClipPlaneUnion |= that->fClipPlaneUnion;

        fGeoData.push_back_n(that->fGeoData.count(), that->fGeoData.begin());
        this->joinBounds(*that);
        fVertCount += that->fVertCount;
        fIndexCount += that->fIndexCount;
        fAllFill = fAllFill && that->fAllFill;
        return true;
    }

    struct Geometry {
        GrColor fColor;
        SkScalar fInnerRadius;
        SkScalar fOuterRadius;
        SkScalar fClipPlane[3];
        SkScalar fIsectPlane[3];
        SkScalar fUnionPlane[3];
        SkRect fDevBounds;
        bool fStroked;
    };

    SkSTArray<1, Geometry, true> fGeoData;
    SkMatrix fViewMatrixIfUsingLocalCoords;
    int fVertCount;
    int fIndexCount;
    bool fAllFill;
    bool fClipPlane;
    bool fClipPlaneIsect;
    bool fClipPlaneUnion;

    typedef GrMeshDrawOp INHERITED;
};

///////////////////////////////////////////////////////////////////////////////

class EllipseOp : public GrMeshDrawOp {
public:
    DEFINE_OP_CLASS_ID
    static std::unique_ptr<GrDrawOp> Make(GrColor color, const SkMatrix& viewMatrix,
                                          const SkRect& ellipse, const SkStrokeRec& stroke) {
        SkASSERT(viewMatrix.rectStaysRect());

        // do any matrix crunching before we reset the draw state for device coords
        SkPoint center = SkPoint::Make(ellipse.centerX(), ellipse.centerY());
        viewMatrix.mapPoints(&center, 1);
        SkScalar ellipseXRadius = SkScalarHalf(ellipse.width());
        SkScalar ellipseYRadius = SkScalarHalf(ellipse.height());
        SkScalar xRadius = SkScalarAbs(viewMatrix[SkMatrix::kMScaleX] * ellipseXRadius +
                                       viewMatrix[SkMatrix::kMSkewY] * ellipseYRadius);
        SkScalar yRadius = SkScalarAbs(viewMatrix[SkMatrix::kMSkewX] * ellipseXRadius +
                                       viewMatrix[SkMatrix::kMScaleY] * ellipseYRadius);

        // do (potentially) anisotropic mapping of stroke
        SkVector scaledStroke;
        SkScalar strokeWidth = stroke.getWidth();
        scaledStroke.fX = SkScalarAbs(
                strokeWidth * (viewMatrix[SkMatrix::kMScaleX] + viewMatrix[SkMatrix::kMSkewY]));
        scaledStroke.fY = SkScalarAbs(
                strokeWidth * (viewMatrix[SkMatrix::kMSkewX] + viewMatrix[SkMatrix::kMScaleY]));

        SkStrokeRec::Style style = stroke.getStyle();
        bool isStrokeOnly =
                SkStrokeRec::kStroke_Style == style || SkStrokeRec::kHairline_Style == style;
        bool hasStroke = isStrokeOnly || SkStrokeRec::kStrokeAndFill_Style == style;

        SkScalar innerXRadius = 0;
        SkScalar innerYRadius = 0;
        if (hasStroke) {
            if (SkScalarNearlyZero(scaledStroke.length())) {
                scaledStroke.set(SK_ScalarHalf, SK_ScalarHalf);
            } else {
                scaledStroke.scale(SK_ScalarHalf);
            }

            // we only handle thick strokes for near-circular ellipses
            if (scaledStroke.length() > SK_ScalarHalf &&
                (SK_ScalarHalf * xRadius > yRadius || SK_ScalarHalf * yRadius > xRadius)) {
                return nullptr;
            }

            // we don't handle it if curvature of the stroke is less than curvature of the ellipse
            if (scaledStroke.fX * (yRadius * yRadius) <
                        (scaledStroke.fY * scaledStroke.fY) * xRadius ||
                scaledStroke.fY * (xRadius * xRadius) <
                        (scaledStroke.fX * scaledStroke.fX) * yRadius) {
                return nullptr;
            }

            // this is legit only if scale & translation (which should be the case at the moment)
            if (isStrokeOnly) {
                innerXRadius = xRadius - scaledStroke.fX;
                innerYRadius = yRadius - scaledStroke.fY;
            }

            xRadius += scaledStroke.fX;
            yRadius += scaledStroke.fY;
        }

        std::unique_ptr<EllipseOp> op(new EllipseOp());
        op->fGeoData.emplace_back(
                Geometry{color, xRadius, yRadius, innerXRadius, innerYRadius,
                         SkRect::MakeLTRB(center.fX - xRadius, center.fY - yRadius,
                                          center.fX + xRadius, center.fY + yRadius)});

        op->setBounds(op->fGeoData.back().fDevBounds, HasAABloat::kYes, IsZeroArea::kNo);

        // Outset bounds to include half-pixel width antialiasing.
        op->fGeoData[0].fDevBounds.outset(SK_ScalarHalf, SK_ScalarHalf);

        op->fStroked = isStrokeOnly && innerXRadius > 0 && innerYRadius > 0;
        op->fViewMatrixIfUsingLocalCoords = viewMatrix;
        return std::move(op);
    }

    const char* name() const override { return "EllipseOp"; }

    SkString dumpInfo() const override {
        SkString string;
        string.appendf("Stroked: %d\n", fStroked);
        for (const auto& geo : fGeoData) {
            string.appendf(
                    "Color: 0x%08x Rect [L: %.2f, T: %.2f, R: %.2f, B: %.2f], "
                    "XRad: %.2f, YRad: %.2f, InnerXRad: %.2f, InnerYRad: %.2f\n",
                    geo.fColor, geo.fDevBounds.fLeft, geo.fDevBounds.fTop, geo.fDevBounds.fRight,
                    geo.fDevBounds.fBottom, geo.fXRadius, geo.fYRadius, geo.fInnerXRadius,
                    geo.fInnerYRadius);
        }
        string.append(DumpPipelineInfo(*this->pipeline()));
        string.append(INHERITED::dumpInfo());
        return string;
    }

private:
    EllipseOp() : INHERITED(ClassID()) {}

    void getFragmentProcessorAnalysisInputs(FragmentProcessorAnalysisInputs* input) const override {
        input->colorInput()->setToConstant(fGeoData[0].fColor);
        input->coverageInput()->setToUnknown();
    }

    void applyPipelineOptimizations(const GrPipelineOptimizations& optimizations) override {
        if (!optimizations.readsLocalCoords()) {
            fViewMatrixIfUsingLocalCoords.reset();
        }
    }

    void onPrepareDraws(Target* target) const override {
        SkMatrix localMatrix;
        if (!fViewMatrixIfUsingLocalCoords.invert(&localMatrix)) {
            return;
        }

        // Setup geometry processor
        sk_sp<GrGeometryProcessor> gp(new EllipseGeometryProcessor(fStroked, localMatrix));

        int instanceCount = fGeoData.count();
        QuadHelper helper;
        size_t vertexStride = gp->getVertexStride();
        SkASSERT(vertexStride == sizeof(EllipseVertex));
        EllipseVertex* verts =
                reinterpret_cast<EllipseVertex*>(helper.init(target, vertexStride, instanceCount));
        if (!verts) {
            return;
        }

        for (int i = 0; i < instanceCount; i++) {
            const Geometry& geom = fGeoData[i];

            GrColor color = geom.fColor;
            SkScalar xRadius = geom.fXRadius;
            SkScalar yRadius = geom.fYRadius;

            // Compute the reciprocals of the radii here to save time in the shader
            SkScalar xRadRecip = SkScalarInvert(xRadius);
            SkScalar yRadRecip = SkScalarInvert(yRadius);
            SkScalar xInnerRadRecip = SkScalarInvert(geom.fInnerXRadius);
            SkScalar yInnerRadRecip = SkScalarInvert(geom.fInnerYRadius);

            const SkRect& bounds = geom.fDevBounds;

            // fOffsets are expanded from xyRadii to include the half-pixel antialiasing width.
            SkScalar xMaxOffset = xRadius + SK_ScalarHalf;
            SkScalar yMaxOffset = yRadius + SK_ScalarHalf;

            // The inner radius in the vertex data must be specified in normalized space.
            verts[0].fPos = SkPoint::Make(bounds.fLeft, bounds.fTop);
            verts[0].fColor = color;
            verts[0].fOffset = SkPoint::Make(-xMaxOffset, -yMaxOffset);
            verts[0].fOuterRadii = SkPoint::Make(xRadRecip, yRadRecip);
            verts[0].fInnerRadii = SkPoint::Make(xInnerRadRecip, yInnerRadRecip);

            verts[1].fPos = SkPoint::Make(bounds.fLeft, bounds.fBottom);
            verts[1].fColor = color;
            verts[1].fOffset = SkPoint::Make(-xMaxOffset, yMaxOffset);
            verts[1].fOuterRadii = SkPoint::Make(xRadRecip, yRadRecip);
            verts[1].fInnerRadii = SkPoint::Make(xInnerRadRecip, yInnerRadRecip);

            verts[2].fPos = SkPoint::Make(bounds.fRight, bounds.fBottom);
            verts[2].fColor = color;
            verts[2].fOffset = SkPoint::Make(xMaxOffset, yMaxOffset);
            verts[2].fOuterRadii = SkPoint::Make(xRadRecip, yRadRecip);
            verts[2].fInnerRadii = SkPoint::Make(xInnerRadRecip, yInnerRadRecip);

            verts[3].fPos = SkPoint::Make(bounds.fRight, bounds.fTop);
            verts[3].fColor = color;
            verts[3].fOffset = SkPoint::Make(xMaxOffset, -yMaxOffset);
            verts[3].fOuterRadii = SkPoint::Make(xRadRecip, yRadRecip);
            verts[3].fInnerRadii = SkPoint::Make(xInnerRadRecip, yInnerRadRecip);

            verts += kVerticesPerQuad;
        }
        helper.recordDraw(target, gp.get());
    }

    bool onCombineIfPossible(GrOp* t, const GrCaps& caps) override {
        EllipseOp* that = t->cast<EllipseOp>();

        if (!GrPipeline::CanCombine(*this->pipeline(), this->bounds(), *that->pipeline(),
                                    that->bounds(), caps)) {
            return false;
        }

        if (fStroked != that->fStroked) {
            return false;
        }

        if (!fViewMatrixIfUsingLocalCoords.cheapEqualTo(that->fViewMatrixIfUsingLocalCoords)) {
            return false;
        }

        fGeoData.push_back_n(that->fGeoData.count(), that->fGeoData.begin());
        this->joinBounds(*that);
        return true;
    }

    struct Geometry {
        GrColor fColor;
        SkScalar fXRadius;
        SkScalar fYRadius;
        SkScalar fInnerXRadius;
        SkScalar fInnerYRadius;
        SkRect fDevBounds;
    };

    bool fStroked;
    SkMatrix fViewMatrixIfUsingLocalCoords;
    SkSTArray<1, Geometry, true> fGeoData;

    typedef GrMeshDrawOp INHERITED;
};

/////////////////////////////////////////////////////////////////////////////////////////////////

class DIEllipseOp : public GrMeshDrawOp {
public:
    DEFINE_OP_CLASS_ID

    static std::unique_ptr<GrDrawOp> Make(GrColor color,
                                          const SkMatrix& viewMatrix,
                                          const SkRect& ellipse,
                                          const SkStrokeRec& stroke) {
        SkPoint center = SkPoint::Make(ellipse.centerX(), ellipse.centerY());
        SkScalar xRadius = SkScalarHalf(ellipse.width());
        SkScalar yRadius = SkScalarHalf(ellipse.height());

        SkStrokeRec::Style style = stroke.getStyle();
        DIEllipseStyle dieStyle = (SkStrokeRec::kStroke_Style == style)
                                          ? DIEllipseStyle::kStroke
                                          : (SkStrokeRec::kHairline_Style == style)
                                                    ? DIEllipseStyle::kHairline
                                                    : DIEllipseStyle::kFill;

        SkScalar innerXRadius = 0;
        SkScalar innerYRadius = 0;
        if (SkStrokeRec::kFill_Style != style && SkStrokeRec::kHairline_Style != style) {
            SkScalar strokeWidth = stroke.getWidth();

            if (SkScalarNearlyZero(strokeWidth)) {
                strokeWidth = SK_ScalarHalf;
            } else {
                strokeWidth *= SK_ScalarHalf;
            }

            // we only handle thick strokes for near-circular ellipses
            if (strokeWidth > SK_ScalarHalf &&
                (SK_ScalarHalf * xRadius > yRadius || SK_ScalarHalf * yRadius > xRadius)) {
                return nullptr;
            }

            // we don't handle it if curvature of the stroke is less than curvature of the ellipse
            if (strokeWidth * (yRadius * yRadius) < (strokeWidth * strokeWidth) * xRadius ||
                strokeWidth * (xRadius * xRadius) < (strokeWidth * strokeWidth) * yRadius) {
                return nullptr;
            }

            // set inner radius (if needed)
            if (SkStrokeRec::kStroke_Style == style) {
                innerXRadius = xRadius - strokeWidth;
                innerYRadius = yRadius - strokeWidth;
            }

            xRadius += strokeWidth;
            yRadius += strokeWidth;
        }
        if (DIEllipseStyle::kStroke == dieStyle) {
            dieStyle = (innerXRadius > 0 && innerYRadius > 0) ? DIEllipseStyle::kStroke
                                                              : DIEllipseStyle::kFill;
        }

        // This expands the outer rect so that after CTM we end up with a half-pixel border
        SkScalar a = viewMatrix[SkMatrix::kMScaleX];
        SkScalar b = viewMatrix[SkMatrix::kMSkewX];
        SkScalar c = viewMatrix[SkMatrix::kMSkewY];
        SkScalar d = viewMatrix[SkMatrix::kMScaleY];
        SkScalar geoDx = SK_ScalarHalf / SkScalarSqrt(a * a + c * c);
        SkScalar geoDy = SK_ScalarHalf / SkScalarSqrt(b * b + d * d);

        std::unique_ptr<DIEllipseOp> op(new DIEllipseOp());
        op->fGeoData.emplace_back(Geometry{
                viewMatrix, color, xRadius, yRadius, innerXRadius, innerYRadius, geoDx, geoDy,
                dieStyle,
                SkRect::MakeLTRB(center.fX - xRadius - geoDx, center.fY - yRadius - geoDy,
                                 center.fX + xRadius + geoDx, center.fY + yRadius + geoDy)});
        op->setTransformedBounds(op->fGeoData[0].fBounds, viewMatrix, HasAABloat::kYes,
                                 IsZeroArea::kNo);
        return std::move(op);
    }

    const char* name() const override { return "DIEllipseOp"; }

    SkString dumpInfo() const override {
        SkString string;
        for (const auto& geo : fGeoData) {
            string.appendf(
                    "Color: 0x%08x Rect [L: %.2f, T: %.2f, R: %.2f, B: %.2f], XRad: %.2f, "
                    "YRad: %.2f, InnerXRad: %.2f, InnerYRad: %.2f, GeoDX: %.2f, "
                    "GeoDY: %.2f\n",
                    geo.fColor, geo.fBounds.fLeft, geo.fBounds.fTop, geo.fBounds.fRight,
                    geo.fBounds.fBottom, geo.fXRadius, geo.fYRadius, geo.fInnerXRadius,
                    geo.fInnerYRadius, geo.fGeoDx, geo.fGeoDy);
        }
        string.append(DumpPipelineInfo(*this->pipeline()));
        string.append(INHERITED::dumpInfo());
        return string;
    }

private:
    DIEllipseOp() : INHERITED(ClassID()) {}

    void getFragmentProcessorAnalysisInputs(FragmentProcessorAnalysisInputs* input) const override {
        input->colorInput()->setToConstant(fGeoData[0].fColor);
        input->coverageInput()->setToUnknown();
    }

    void applyPipelineOptimizations(const GrPipelineOptimizations& optimizations) override {
        optimizations.getOverrideColorIfSet(&fGeoData[0].fColor);
        fUsesLocalCoords = optimizations.readsLocalCoords();
    }

    void onPrepareDraws(Target* target) const override {
        // Setup geometry processor
        sk_sp<GrGeometryProcessor> gp(
                new DIEllipseGeometryProcessor(this->viewMatrix(), this->style()));

        int instanceCount = fGeoData.count();
        size_t vertexStride = gp->getVertexStride();
        SkASSERT(vertexStride == sizeof(DIEllipseVertex));
        QuadHelper helper;
        DIEllipseVertex* verts = reinterpret_cast<DIEllipseVertex*>(
                helper.init(target, vertexStride, instanceCount));
        if (!verts) {
            return;
        }

        for (int i = 0; i < instanceCount; i++) {
            const Geometry& geom = fGeoData[i];

            GrColor color = geom.fColor;
            SkScalar xRadius = geom.fXRadius;
            SkScalar yRadius = geom.fYRadius;

            const SkRect& bounds = geom.fBounds;

            // This adjusts the "radius" to include the half-pixel border
            SkScalar offsetDx = geom.fGeoDx / xRadius;
            SkScalar offsetDy = geom.fGeoDy / yRadius;

            SkScalar innerRatioX = xRadius / geom.fInnerXRadius;
            SkScalar innerRatioY = yRadius / geom.fInnerYRadius;

            verts[0].fPos = SkPoint::Make(bounds.fLeft, bounds.fTop);
            verts[0].fColor = color;
            verts[0].fOuterOffset = SkPoint::Make(-1.0f - offsetDx, -1.0f - offsetDy);
            verts[0].fInnerOffset = SkPoint::Make(-innerRatioX - offsetDx, -innerRatioY - offsetDy);

            verts[1].fPos = SkPoint::Make(bounds.fLeft, bounds.fBottom);
            verts[1].fColor = color;
            verts[1].fOuterOffset = SkPoint::Make(-1.0f - offsetDx, 1.0f + offsetDy);
            verts[1].fInnerOffset = SkPoint::Make(-innerRatioX - offsetDx, innerRatioY + offsetDy);

            verts[2].fPos = SkPoint::Make(bounds.fRight, bounds.fBottom);
            verts[2].fColor = color;
            verts[2].fOuterOffset = SkPoint::Make(1.0f + offsetDx, 1.0f + offsetDy);
            verts[2].fInnerOffset = SkPoint::Make(innerRatioX + offsetDx, innerRatioY + offsetDy);

            verts[3].fPos = SkPoint::Make(bounds.fRight, bounds.fTop);
            verts[3].fColor = color;
            verts[3].fOuterOffset = SkPoint::Make(1.0f + offsetDx, -1.0f - offsetDy);
            verts[3].fInnerOffset = SkPoint::Make(innerRatioX + offsetDx, -innerRatioY - offsetDy);

            verts += kVerticesPerQuad;
        }
        helper.recordDraw(target, gp.get());
    }

    bool onCombineIfPossible(GrOp* t, const GrCaps& caps) override {
        DIEllipseOp* that = t->cast<DIEllipseOp>();
        if (!GrPipeline::CanCombine(*this->pipeline(), this->bounds(), *that->pipeline(),
                                    that->bounds(), caps)) {
            return false;
        }

        if (this->style() != that->style()) {
            return false;
        }

        // TODO rewrite to allow positioning on CPU
        if (!this->viewMatrix().cheapEqualTo(that->viewMatrix())) {
            return false;
        }

        fGeoData.push_back_n(that->fGeoData.count(), that->fGeoData.begin());
        this->joinBounds(*that);
        return true;
    }

    const SkMatrix& viewMatrix() const { return fGeoData[0].fViewMatrix; }
    DIEllipseStyle style() const { return fGeoData[0].fStyle; }

    struct Geometry {
        SkMatrix fViewMatrix;
        GrColor fColor;
        SkScalar fXRadius;
        SkScalar fYRadius;
        SkScalar fInnerXRadius;
        SkScalar fInnerYRadius;
        SkScalar fGeoDx;
        SkScalar fGeoDy;
        DIEllipseStyle fStyle;
        SkRect fBounds;
    };

    bool fUsesLocalCoords;
    SkSTArray<1, Geometry, true> fGeoData;

    typedef GrMeshDrawOp INHERITED;
};

///////////////////////////////////////////////////////////////////////////////

// We have three possible cases for geometry for a roundrect.
//
// In the case of a normal fill or a stroke, we draw the roundrect as a 9-patch:
//    ____________
//   |_|________|_|
//   | |        | |
//   | |        | |
//   | |        | |
//   |_|________|_|
//   |_|________|_|
//
// For strokes, we don't draw the center quad.
//
// For circular roundrects, in the case where the stroke width is greater than twice
// the corner radius (overstroke), we add additional geometry to mark out the rectangle
// in the center. The shared vertices are duplicated so we can set a different outer radius
// for the fill calculation.
//    ____________
//   |_|________|_|
//   | |\ ____ /| |
//   | | |    | | |
//   | | |____| | |
//   |_|/______\|_|
//   |_|________|_|
//
// We don't draw the center quad from the fill rect in this case.
//
// For filled rrects that need to provide a distance vector we resuse the overstroke
// geometry but make the inner rect degenerate (either a point or a horizontal or
// vertical line).

static const uint16_t gOverstrokeRRectIndices[] = {
        // clang-format off
        // overstroke quads
        // we place this at the beginning so that we can skip these indices when rendering normally
        16, 17, 19, 16, 19, 18,
        19, 17, 23, 19, 23, 21,
        21, 23, 22, 21, 22, 20,
        22, 16, 18, 22, 18, 20,

        // corners
        0, 1, 5, 0, 5, 4,
        2, 3, 7, 2, 7, 6,
        8, 9, 13, 8, 13, 12,
        10, 11, 15, 10, 15, 14,

        // edges
        1, 2, 6, 1, 6, 5,
        4, 5, 9, 4, 9, 8,
        6, 7, 11, 6, 11, 10,
        9, 10, 14, 9, 14, 13,

        // center
        // we place this at the end so that we can ignore these indices when not rendering as filled
        5, 6, 10, 5, 10, 9,
        // clang-format on
};

// fill and standard stroke indices skip the overstroke "ring"
static const uint16_t* gStandardRRectIndices = gOverstrokeRRectIndices + 6 * 4;

// overstroke count is arraysize minus the center indices
static const int kIndicesPerOverstrokeRRect = SK_ARRAY_COUNT(gOverstrokeRRectIndices) - 6;
// fill count skips overstroke indices and includes center
static const int kIndicesPerFillRRect = kIndicesPerOverstrokeRRect - 6 * 4 + 6;
// stroke count is fill count minus center indices
static const int kIndicesPerStrokeRRect = kIndicesPerFillRRect - 6;
static const int kVertsPerStandardRRect = 16;
static const int kVertsPerOverstrokeRRect = 24;

enum RRectType {
    kFill_RRectType,
    kStroke_RRectType,
    kOverstroke_RRectType,
    kFillWithDist_RRectType
};

static int rrect_type_to_vert_count(RRectType type) {
    switch (type) {
        case kFill_RRectType:
        case kStroke_RRectType:
            return kVertsPerStandardRRect;
        case kOverstroke_RRectType:
        case kFillWithDist_RRectType:
            return kVertsPerOverstrokeRRect;
    }
    SkFAIL("Invalid type");
    return 0;
}

static int rrect_type_to_index_count(RRectType type) {
    switch (type) {
        case kFill_RRectType:
            return kIndicesPerFillRRect;
        case kStroke_RRectType:
            return kIndicesPerStrokeRRect;
        case kOverstroke_RRectType:
        case kFillWithDist_RRectType:
            return kIndicesPerOverstrokeRRect;
    }
    SkFAIL("Invalid type");
    return 0;
}

static const uint16_t* rrect_type_to_indices(RRectType type) {
    switch (type) {
        case kFill_RRectType:
        case kStroke_RRectType:
            return gStandardRRectIndices;
        case kOverstroke_RRectType:
        case kFillWithDist_RRectType:
            return gOverstrokeRRectIndices;
    }
    SkFAIL("Invalid type");
    return 0;
}

///////////////////////////////////////////////////////////////////////////////////////////////////

// For distance computations in the interior of filled rrects we:
//
//   add a interior degenerate (point or line) rect
//   each vertex of that rect gets -outerRad as its radius
//      this makes the computation of the distance to the outer edge be negative
//      negative values are caught and then handled differently in the GP's onEmitCode
//   each vertex is also given the normalized x & y distance from the interior rect's edge
//      the GP takes the min of those depths +1 to get the normalized distance to the outer edge

class CircularRRectOp : public GrMeshDrawOp {
public:
    DEFINE_OP_CLASS_ID

    // A devStrokeWidth <= 0 indicates a fill only. If devStrokeWidth > 0 then strokeOnly indicates
    // whether the rrect is only stroked or stroked and filled.
    CircularRRectOp(GrColor color, bool needsDistance, const SkMatrix& viewMatrix,
                    const SkRect& devRect, float devRadius, float devStrokeWidth, bool strokeOnly)
            : INHERITED(ClassID()), fViewMatrixIfUsingLocalCoords(viewMatrix) {
        SkRect bounds = devRect;
        SkASSERT(!(devStrokeWidth <= 0 && strokeOnly));
        SkScalar innerRadius = 0.0f;
        SkScalar outerRadius = devRadius;
        SkScalar halfWidth = 0;
        RRectType type = kFill_RRectType;
        if (devStrokeWidth > 0) {
            if (SkScalarNearlyZero(devStrokeWidth)) {
                halfWidth = SK_ScalarHalf;
            } else {
                halfWidth = SkScalarHalf(devStrokeWidth);
            }

            if (strokeOnly) {
                // Outset stroke by 1/4 pixel
                devStrokeWidth += 0.25f;
                // If stroke is greater than width or height, this is still a fill
                // Otherwise we compute stroke params
                if (devStrokeWidth <= devRect.width() && devStrokeWidth <= devRect.height()) {
                    innerRadius = devRadius - halfWidth;
                    type = (innerRadius >= 0) ? kStroke_RRectType : kOverstroke_RRectType;
                }
            }
            outerRadius += halfWidth;
            bounds.outset(halfWidth, halfWidth);
        }
        if (kFill_RRectType == type && needsDistance) {
            type = kFillWithDist_RRectType;
        }

        // The radii are outset for two reasons. First, it allows the shader to simply perform
        // simpler computation because the computed alpha is zero, rather than 50%, at the radius.
        // Second, the outer radius is used to compute the verts of the bounding box that is
        // rendered and the outset ensures the box will cover all partially covered by the rrect
        // corners.
        outerRadius += SK_ScalarHalf;
        innerRadius -= SK_ScalarHalf;

        this->setBounds(bounds, HasAABloat::kYes, IsZeroArea::kNo);

        // Expand the rect for aa to generate correct vertices.
        bounds.outset(SK_ScalarHalf, SK_ScalarHalf);

        fGeoData.emplace_back(Geometry{color, innerRadius, outerRadius, bounds, type});
        fVertCount = rrect_type_to_vert_count(type);
        fIndexCount = rrect_type_to_index_count(type);
        fAllFill = (kFill_RRectType == type);
    }

    const char* name() const override { return "CircularRRectOp"; }

    SkString dumpInfo() const override {
        SkString string;
        for (int i = 0; i < fGeoData.count(); ++i) {
            string.appendf(
                    "Color: 0x%08x Rect [L: %.2f, T: %.2f, R: %.2f, B: %.2f],"
                    "InnerRad: %.2f, OuterRad: %.2f\n",
                    fGeoData[i].fColor, fGeoData[i].fDevBounds.fLeft, fGeoData[i].fDevBounds.fTop,
                    fGeoData[i].fDevBounds.fRight, fGeoData[i].fDevBounds.fBottom,
                    fGeoData[i].fInnerRadius, fGeoData[i].fOuterRadius);
        }
        string.append(DumpPipelineInfo(*this->pipeline()));
        string.append(INHERITED::dumpInfo());
        return string;
    }

private:
    void getFragmentProcessorAnalysisInputs(FragmentProcessorAnalysisInputs* input) const override {
        input->colorInput()->setToConstant(fGeoData[0].fColor);
        input->coverageInput()->setToUnknown();
    }

    void applyPipelineOptimizations(const GrPipelineOptimizations& optimizations) override {
        optimizations.getOverrideColorIfSet(&fGeoData[0].fColor);
        if (!optimizations.readsLocalCoords()) {
            fViewMatrixIfUsingLocalCoords.reset();
        }
    }

    struct CircleVertex {
        SkPoint fPos;
        GrColor fColor;
        SkPoint fOffset;
        SkScalar fOuterRadius;
        SkScalar fInnerRadius;
        // No half plane, we don't use it here.
    };

    static void FillInOverstrokeVerts(CircleVertex** verts, const SkRect& bounds, SkScalar smInset,
                                      SkScalar bigInset, SkScalar xOffset, SkScalar outerRadius,
                                      SkScalar innerRadius, GrColor color) {
        SkASSERT(smInset < bigInset);

        // TL
        (*verts)->fPos = SkPoint::Make(bounds.fLeft + smInset, bounds.fTop + smInset);
        (*verts)->fColor = color;
        (*verts)->fOffset = SkPoint::Make(xOffset, 0);
        (*verts)->fOuterRadius = outerRadius;
        (*verts)->fInnerRadius = innerRadius;
        (*verts)++;

        // TR
        (*verts)->fPos = SkPoint::Make(bounds.fRight - smInset, bounds.fTop + smInset);
        (*verts)->fColor = color;
        (*verts)->fOffset = SkPoint::Make(xOffset, 0);
        (*verts)->fOuterRadius = outerRadius;
        (*verts)->fInnerRadius = innerRadius;
        (*verts)++;

        (*verts)->fPos = SkPoint::Make(bounds.fLeft + bigInset, bounds.fTop + bigInset);
        (*verts)->fColor = color;
        (*verts)->fOffset = SkPoint::Make(0, 0);
        (*verts)->fOuterRadius = outerRadius;
        (*verts)->fInnerRadius = innerRadius;
        (*verts)++;

        (*verts)->fPos = SkPoint::Make(bounds.fRight - bigInset, bounds.fTop + bigInset);
        (*verts)->fColor = color;
        (*verts)->fOffset = SkPoint::Make(0, 0);
        (*verts)->fOuterRadius = outerRadius;
        (*verts)->fInnerRadius = innerRadius;
        (*verts)++;

        (*verts)->fPos = SkPoint::Make(bounds.fLeft + bigInset, bounds.fBottom - bigInset);
        (*verts)->fColor = color;
        (*verts)->fOffset = SkPoint::Make(0, 0);
        (*verts)->fOuterRadius = outerRadius;
        (*verts)->fInnerRadius = innerRadius;
        (*verts)++;

        (*verts)->fPos = SkPoint::Make(bounds.fRight - bigInset, bounds.fBottom - bigInset);
        (*verts)->fColor = color;
        (*verts)->fOffset = SkPoint::Make(0, 0);
        (*verts)->fOuterRadius = outerRadius;
        (*verts)->fInnerRadius = innerRadius;
        (*verts)++;

        // BL
        (*verts)->fPos = SkPoint::Make(bounds.fLeft + smInset, bounds.fBottom - smInset);
        (*verts)->fColor = color;
        (*verts)->fOffset = SkPoint::Make(xOffset, 0);
        (*verts)->fOuterRadius = outerRadius;
        (*verts)->fInnerRadius = innerRadius;
        (*verts)++;

        // BR
        (*verts)->fPos = SkPoint::Make(bounds.fRight - smInset, bounds.fBottom - smInset);
        (*verts)->fColor = color;
        (*verts)->fOffset = SkPoint::Make(xOffset, 0);
        (*verts)->fOuterRadius = outerRadius;
        (*verts)->fInnerRadius = innerRadius;
        (*verts)++;
    }

    void onPrepareDraws(Target* target) const override {
        // Invert the view matrix as a local matrix (if any other processors require coords).
        SkMatrix localMatrix;
        if (!fViewMatrixIfUsingLocalCoords.invert(&localMatrix)) {
            return;
        }

        // Setup geometry processor
        sk_sp<GrGeometryProcessor> gp(
                new CircleGeometryProcessor(!fAllFill, false, false, false, localMatrix));

        int instanceCount = fGeoData.count();
        size_t vertexStride = gp->getVertexStride();
        SkASSERT(sizeof(CircleVertex) == vertexStride);

        const GrBuffer* vertexBuffer;
        int firstVertex;

        CircleVertex* verts = (CircleVertex*)target->makeVertexSpace(vertexStride, fVertCount,
                                                                     &vertexBuffer, &firstVertex);
        if (!verts) {
            SkDebugf("Could not allocate vertices\n");
            return;
        }

        const GrBuffer* indexBuffer = nullptr;
        int firstIndex = 0;
        uint16_t* indices = target->makeIndexSpace(fIndexCount, &indexBuffer, &firstIndex);
        if (!indices) {
            SkDebugf("Could not allocate indices\n");
            return;
        }

        int currStartVertex = 0;
        for (int i = 0; i < instanceCount; i++) {
            const Geometry& args = fGeoData[i];

            GrColor color = args.fColor;
            SkScalar outerRadius = args.fOuterRadius;

            const SkRect& bounds = args.fDevBounds;

            SkScalar yCoords[4] = {bounds.fTop, bounds.fTop + outerRadius,
                                   bounds.fBottom - outerRadius, bounds.fBottom};

            SkScalar yOuterRadii[4] = {-1, 0, 0, 1};
            // The inner radius in the vertex data must be specified in normalized space.
            // For fills, specifying -1/outerRadius guarantees an alpha of 1.0 at the inner radius.
            SkScalar innerRadius =
                    args.fType != kFill_RRectType && args.fType != kFillWithDist_RRectType
                            ? args.fInnerRadius / args.fOuterRadius
                            : -1.0f / args.fOuterRadius;
            for (int i = 0; i < 4; ++i) {
                verts->fPos = SkPoint::Make(bounds.fLeft, yCoords[i]);
                verts->fColor = color;
                verts->fOffset = SkPoint::Make(-1, yOuterRadii[i]);
                verts->fOuterRadius = outerRadius;
                verts->fInnerRadius = innerRadius;
                verts++;

                verts->fPos = SkPoint::Make(bounds.fLeft + outerRadius, yCoords[i]);
                verts->fColor = color;
                verts->fOffset = SkPoint::Make(0, yOuterRadii[i]);
                verts->fOuterRadius = outerRadius;
                verts->fInnerRadius = innerRadius;
                verts++;

                verts->fPos = SkPoint::Make(bounds.fRight - outerRadius, yCoords[i]);
                verts->fColor = color;
                verts->fOffset = SkPoint::Make(0, yOuterRadii[i]);
                verts->fOuterRadius = outerRadius;
                verts->fInnerRadius = innerRadius;
                verts++;

                verts->fPos = SkPoint::Make(bounds.fRight, yCoords[i]);
                verts->fColor = color;
                verts->fOffset = SkPoint::Make(1, yOuterRadii[i]);
                verts->fOuterRadius = outerRadius;
                verts->fInnerRadius = innerRadius;
                verts++;
            }
            // Add the additional vertices for overstroked rrects.
            // Effectively this is an additional stroked rrect, with its
            // outer radius = outerRadius - innerRadius, and inner radius = 0.
            // This will give us correct AA in the center and the correct
            // distance to the outer edge.
            //
            // Also, the outer offset is a constant vector pointing to the right, which
            // guarantees that the distance value along the outer rectangle is constant.
            if (kOverstroke_RRectType == args.fType) {
                SkASSERT(args.fInnerRadius <= 0.0f);

                SkScalar overstrokeOuterRadius = outerRadius - args.fInnerRadius;
                // this is the normalized distance from the outer rectangle of this
                // geometry to the outer edge
                SkScalar maxOffset = -args.fInnerRadius / overstrokeOuterRadius;

                FillInOverstrokeVerts(&verts, bounds, outerRadius, overstrokeOuterRadius, maxOffset,
                                      overstrokeOuterRadius, 0.0f, color);
            }

            if (kFillWithDist_RRectType == args.fType) {
                SkScalar halfMinDim = 0.5f * SkTMin(bounds.width(), bounds.height());

                SkScalar xOffset = 1.0f - outerRadius / halfMinDim;

                FillInOverstrokeVerts(&verts, bounds, outerRadius, halfMinDim, xOffset, halfMinDim,
                                      -1.0f, color);
            }

            const uint16_t* primIndices = rrect_type_to_indices(args.fType);
            const int primIndexCount = rrect_type_to_index_count(args.fType);
            for (int i = 0; i < primIndexCount; ++i) {
                *indices++ = primIndices[i] + currStartVertex;
            }

            currStartVertex += rrect_type_to_vert_count(args.fType);
        }

        GrMesh mesh;
        mesh.initIndexed(kTriangles_GrPrimitiveType, vertexBuffer, indexBuffer, firstVertex,
                         firstIndex, fVertCount, fIndexCount);
        target->draw(gp.get(), mesh);
    }

    bool onCombineIfPossible(GrOp* t, const GrCaps& caps) override {
        CircularRRectOp* that = t->cast<CircularRRectOp>();

        // can only represent 65535 unique vertices with 16-bit indices
<<<<<<< HEAD
        if (fVertCount + that->fVertCount > 65535) {
=======
        if (fVertCount + that->fVertCount > 65536) {
>>>>>>> 4c81ba6b
            return false;
        }

        if (!GrPipeline::CanCombine(*this->pipeline(), this->bounds(), *that->pipeline(),
                                    that->bounds(), caps)) {
            return false;
        }

        if (!fViewMatrixIfUsingLocalCoords.cheapEqualTo(that->fViewMatrixIfUsingLocalCoords)) {
            return false;
        }

        fGeoData.push_back_n(that->fGeoData.count(), that->fGeoData.begin());
        this->joinBounds(*that);
        fVertCount += that->fVertCount;
        fIndexCount += that->fIndexCount;
        fAllFill = fAllFill && that->fAllFill;
        return true;
    }

    struct Geometry {
        GrColor fColor;
        SkScalar fInnerRadius;
        SkScalar fOuterRadius;
        SkRect fDevBounds;
        RRectType fType;
    };

    SkSTArray<1, Geometry, true> fGeoData;
    SkMatrix fViewMatrixIfUsingLocalCoords;
    int fVertCount;
    int fIndexCount;
    bool fAllFill;

    typedef GrMeshDrawOp INHERITED;
};

static const int kNumRRectsInIndexBuffer = 256;

GR_DECLARE_STATIC_UNIQUE_KEY(gStrokeRRectOnlyIndexBufferKey);
GR_DECLARE_STATIC_UNIQUE_KEY(gRRectOnlyIndexBufferKey);
static const GrBuffer* ref_rrect_index_buffer(RRectType type,
                                              GrResourceProvider* resourceProvider) {
    GR_DEFINE_STATIC_UNIQUE_KEY(gStrokeRRectOnlyIndexBufferKey);
    GR_DEFINE_STATIC_UNIQUE_KEY(gRRectOnlyIndexBufferKey);
    switch (type) {
        case kFill_RRectType:
            return resourceProvider->findOrCreateInstancedIndexBuffer(
                    gStandardRRectIndices, kIndicesPerFillRRect, kNumRRectsInIndexBuffer,
                    kVertsPerStandardRRect, gRRectOnlyIndexBufferKey);
        case kStroke_RRectType:
            return resourceProvider->findOrCreateInstancedIndexBuffer(
                    gStandardRRectIndices, kIndicesPerStrokeRRect, kNumRRectsInIndexBuffer,
                    kVertsPerStandardRRect, gStrokeRRectOnlyIndexBufferKey);
        default:
            SkASSERT(false);
            return nullptr;
    };
}

class EllipticalRRectOp : public GrMeshDrawOp {
public:
    DEFINE_OP_CLASS_ID

    // If devStrokeWidths values are <= 0 indicates then fill only. Otherwise, strokeOnly indicates
    // whether the rrect is only stroked or stroked and filled.
    static std::unique_ptr<GrDrawOp> Make(GrColor color, const SkMatrix& viewMatrix,
                                          const SkRect& devRect, float devXRadius, float devYRadius,
                                          SkVector devStrokeWidths, bool strokeOnly) {
        SkASSERT(devXRadius > 0.5);
        SkASSERT(devYRadius > 0.5);
        SkASSERT((devStrokeWidths.fX > 0) == (devStrokeWidths.fY > 0));
        SkASSERT(!(strokeOnly && devStrokeWidths.fX <= 0));
        SkScalar innerXRadius = 0.0f;
        SkScalar innerYRadius = 0.0f;
        SkRect bounds = devRect;
        bool stroked = false;
        if (devStrokeWidths.fX > 0) {
            if (SkScalarNearlyZero(devStrokeWidths.length())) {
                devStrokeWidths.set(SK_ScalarHalf, SK_ScalarHalf);
            } else {
                devStrokeWidths.scale(SK_ScalarHalf);
            }

            // we only handle thick strokes for near-circular ellipses
            if (devStrokeWidths.length() > SK_ScalarHalf &&
                (SK_ScalarHalf * devXRadius > devYRadius ||
                 SK_ScalarHalf * devYRadius > devXRadius)) {
                return nullptr;
            }

            // we don't handle it if curvature of the stroke is less than curvature of the ellipse
            if (devStrokeWidths.fX * (devYRadius * devYRadius) <
                (devStrokeWidths.fY * devStrokeWidths.fY) * devXRadius) {
                return nullptr;
            }
            if (devStrokeWidths.fY * (devXRadius * devXRadius) <
                (devStrokeWidths.fX * devStrokeWidths.fX) * devYRadius) {
                return nullptr;
            }

            // this is legit only if scale & translation (which should be the case at the moment)
            if (strokeOnly) {
                innerXRadius = devXRadius - devStrokeWidths.fX;
                innerYRadius = devYRadius - devStrokeWidths.fY;
                stroked = (innerXRadius >= 0 && innerYRadius >= 0);
            }

            devXRadius += devStrokeWidths.fX;
            devYRadius += devStrokeWidths.fY;
            bounds.outset(devStrokeWidths.fX, devStrokeWidths.fY);
        }

        std::unique_ptr<EllipticalRRectOp> op(new EllipticalRRectOp());
        op->fStroked = stroked;
        op->fViewMatrixIfUsingLocalCoords = viewMatrix;
        op->setBounds(bounds, HasAABloat::kYes, IsZeroArea::kNo);
        // Expand the rect for aa in order to generate the correct vertices.
        bounds.outset(SK_ScalarHalf, SK_ScalarHalf);
        op->fGeoData.emplace_back(
                Geometry{color, devXRadius, devYRadius, innerXRadius, innerYRadius, bounds});
        return std::move(op);
    }

    const char* name() const override { return "EllipticalRRectOp"; }

    SkString dumpInfo() const override {
        SkString string;
        string.appendf("Stroked: %d\n", fStroked);
        for (const auto& geo : fGeoData) {
            string.appendf(
                    "Color: 0x%08x Rect [L: %.2f, T: %.2f, R: %.2f, B: %.2f], "
                    "XRad: %.2f, YRad: %.2f, InnerXRad: %.2f, InnerYRad: %.2f\n",
                    geo.fColor, geo.fDevBounds.fLeft, geo.fDevBounds.fTop, geo.fDevBounds.fRight,
                    geo.fDevBounds.fBottom, geo.fXRadius, geo.fYRadius, geo.fInnerXRadius,
                    geo.fInnerYRadius);
        }
        string.append(DumpPipelineInfo(*this->pipeline()));
        string.append(INHERITED::dumpInfo());
        return string;
    }

private:
    EllipticalRRectOp() : INHERITED(ClassID()) {}

    void getFragmentProcessorAnalysisInputs(FragmentProcessorAnalysisInputs* input) const override {
        input->colorInput()->setToConstant(fGeoData[0].fColor);
        input->coverageInput()->setToUnknown();
    }

    void applyPipelineOptimizations(const GrPipelineOptimizations& optimizations) override {
        optimizations.getOverrideColorIfSet(&fGeoData[0].fColor);
        if (!optimizations.readsLocalCoords()) {
            fViewMatrixIfUsingLocalCoords.reset();
        }
    }

    void onPrepareDraws(Target* target) const override {
        SkMatrix localMatrix;
        if (!fViewMatrixIfUsingLocalCoords.invert(&localMatrix)) {
            return;
        }

        // Setup geometry processor
        sk_sp<GrGeometryProcessor> gp(new EllipseGeometryProcessor(fStroked, localMatrix));

        int instanceCount = fGeoData.count();
        size_t vertexStride = gp->getVertexStride();
        SkASSERT(vertexStride == sizeof(EllipseVertex));

        // drop out the middle quad if we're stroked
        int indicesPerInstance = fStroked ? kIndicesPerStrokeRRect : kIndicesPerFillRRect;
        sk_sp<const GrBuffer> indexBuffer(ref_rrect_index_buffer(
                fStroked ? kStroke_RRectType : kFill_RRectType, target->resourceProvider()));

        InstancedHelper helper;
        EllipseVertex* verts = reinterpret_cast<EllipseVertex*>(
                helper.init(target, kTriangles_GrPrimitiveType, vertexStride, indexBuffer.get(),
                            kVertsPerStandardRRect, indicesPerInstance, instanceCount));
        if (!verts || !indexBuffer) {
            SkDebugf("Could not allocate vertices\n");
            return;
        }

        for (int i = 0; i < instanceCount; i++) {
            const Geometry& args = fGeoData[i];

            GrColor color = args.fColor;

            // Compute the reciprocals of the radii here to save time in the shader
            SkScalar xRadRecip = SkScalarInvert(args.fXRadius);
            SkScalar yRadRecip = SkScalarInvert(args.fYRadius);
            SkScalar xInnerRadRecip = SkScalarInvert(args.fInnerXRadius);
            SkScalar yInnerRadRecip = SkScalarInvert(args.fInnerYRadius);

            // Extend the radii out half a pixel to antialias.
            SkScalar xOuterRadius = args.fXRadius + SK_ScalarHalf;
            SkScalar yOuterRadius = args.fYRadius + SK_ScalarHalf;

            const SkRect& bounds = args.fDevBounds;

            SkScalar yCoords[4] = {bounds.fTop, bounds.fTop + yOuterRadius,
                                   bounds.fBottom - yOuterRadius, bounds.fBottom};
            SkScalar yOuterOffsets[4] = {yOuterRadius,
                                         SK_ScalarNearlyZero,  // we're using inversesqrt() in
                                                               // shader, so can't be exactly 0
                                         SK_ScalarNearlyZero, yOuterRadius};

            for (int i = 0; i < 4; ++i) {
                verts->fPos = SkPoint::Make(bounds.fLeft, yCoords[i]);
                verts->fColor = color;
                verts->fOffset = SkPoint::Make(xOuterRadius, yOuterOffsets[i]);
                verts->fOuterRadii = SkPoint::Make(xRadRecip, yRadRecip);
                verts->fInnerRadii = SkPoint::Make(xInnerRadRecip, yInnerRadRecip);
                verts++;

                verts->fPos = SkPoint::Make(bounds.fLeft + xOuterRadius, yCoords[i]);
                verts->fColor = color;
                verts->fOffset = SkPoint::Make(SK_ScalarNearlyZero, yOuterOffsets[i]);
                verts->fOuterRadii = SkPoint::Make(xRadRecip, yRadRecip);
                verts->fInnerRadii = SkPoint::Make(xInnerRadRecip, yInnerRadRecip);
                verts++;

                verts->fPos = SkPoint::Make(bounds.fRight - xOuterRadius, yCoords[i]);
                verts->fColor = color;
                verts->fOffset = SkPoint::Make(SK_ScalarNearlyZero, yOuterOffsets[i]);
                verts->fOuterRadii = SkPoint::Make(xRadRecip, yRadRecip);
                verts->fInnerRadii = SkPoint::Make(xInnerRadRecip, yInnerRadRecip);
                verts++;

                verts->fPos = SkPoint::Make(bounds.fRight, yCoords[i]);
                verts->fColor = color;
                verts->fOffset = SkPoint::Make(xOuterRadius, yOuterOffsets[i]);
                verts->fOuterRadii = SkPoint::Make(xRadRecip, yRadRecip);
                verts->fInnerRadii = SkPoint::Make(xInnerRadRecip, yInnerRadRecip);
                verts++;
            }
        }
        helper.recordDraw(target, gp.get());
    }

    bool onCombineIfPossible(GrOp* t, const GrCaps& caps) override {
        EllipticalRRectOp* that = t->cast<EllipticalRRectOp>();

        if (!GrPipeline::CanCombine(*this->pipeline(), this->bounds(), *that->pipeline(),
                                    that->bounds(), caps)) {
            return false;
        }

        if (fStroked != that->fStroked) {
            return false;
        }

        if (!fViewMatrixIfUsingLocalCoords.cheapEqualTo(that->fViewMatrixIfUsingLocalCoords)) {
            return false;
        }

        fGeoData.push_back_n(that->fGeoData.count(), that->fGeoData.begin());
        this->joinBounds(*that);
        return true;
    }

    struct Geometry {
        GrColor fColor;
        SkScalar fXRadius;
        SkScalar fYRadius;
        SkScalar fInnerXRadius;
        SkScalar fInnerYRadius;
        SkRect fDevBounds;
    };

    bool fStroked;
    SkMatrix fViewMatrixIfUsingLocalCoords;
    SkSTArray<1, Geometry, true> fGeoData;

    typedef GrMeshDrawOp INHERITED;
};

static std::unique_ptr<GrDrawOp> make_rrect_op(GrColor color,
                                               bool needsDistance,
                                               const SkMatrix& viewMatrix,
                                               const SkRRect& rrect,
                                               const SkStrokeRec& stroke) {
    SkASSERT(viewMatrix.rectStaysRect());
    SkASSERT(rrect.isSimple());
    SkASSERT(!rrect.isOval());

    // RRect ops only handle simple, but not too simple, rrects.
    // Do any matrix crunching before we reset the draw state for device coords.
    const SkRect& rrectBounds = rrect.getBounds();
    SkRect bounds;
    viewMatrix.mapRect(&bounds, rrectBounds);

    SkVector radii = rrect.getSimpleRadii();
    SkScalar xRadius = SkScalarAbs(viewMatrix[SkMatrix::kMScaleX] * radii.fX +
                                   viewMatrix[SkMatrix::kMSkewY] * radii.fY);
    SkScalar yRadius = SkScalarAbs(viewMatrix[SkMatrix::kMSkewX] * radii.fX +
                                   viewMatrix[SkMatrix::kMScaleY] * radii.fY);

    SkStrokeRec::Style style = stroke.getStyle();

    // Do (potentially) anisotropic mapping of stroke. Use -1s to indicate fill-only draws.
    SkVector scaledStroke = {-1, -1};
    SkScalar strokeWidth = stroke.getWidth();

    bool isStrokeOnly =
            SkStrokeRec::kStroke_Style == style || SkStrokeRec::kHairline_Style == style;
    bool hasStroke = isStrokeOnly || SkStrokeRec::kStrokeAndFill_Style == style;

    bool isCircular = (xRadius == yRadius);
    if (hasStroke) {
        if (SkStrokeRec::kHairline_Style == style) {
            scaledStroke.set(1, 1);
        } else {
            scaledStroke.fX = SkScalarAbs(
                    strokeWidth * (viewMatrix[SkMatrix::kMScaleX] + viewMatrix[SkMatrix::kMSkewY]));
            scaledStroke.fY = SkScalarAbs(
                    strokeWidth * (viewMatrix[SkMatrix::kMSkewX] + viewMatrix[SkMatrix::kMScaleY]));
        }

        isCircular = isCircular && scaledStroke.fX == scaledStroke.fY;
        // for non-circular rrects, if half of strokewidth is greater than radius,
        // we don't handle that right now
        if (!isCircular && (SK_ScalarHalf * scaledStroke.fX > xRadius ||
                            SK_ScalarHalf * scaledStroke.fY > yRadius)) {
            return nullptr;
        }
    }

    // The way the effect interpolates the offset-to-ellipse/circle-center attribute only works on
    // the interior of the rrect if the radii are >= 0.5. Otherwise, the inner rect of the nine-
    // patch will have fractional coverage. This only matters when the interior is actually filled.
    // We could consider falling back to rect rendering here, since a tiny radius is
    // indistinguishable from a square corner.
    if (!isStrokeOnly && (SK_ScalarHalf > xRadius || SK_ScalarHalf > yRadius)) {
        return nullptr;
    }

    // if the corners are circles, use the circle renderer
    if (isCircular) {
        return std::unique_ptr<GrDrawOp>(new CircularRRectOp(
                color, needsDistance, viewMatrix, bounds, xRadius, scaledStroke.fX, isStrokeOnly));
        // otherwise we use the ellipse renderer
    } else {
        return EllipticalRRectOp::Make(color, viewMatrix, bounds, xRadius, yRadius, scaledStroke,
                                       isStrokeOnly);
    }
}

std::unique_ptr<GrDrawOp> GrOvalOpFactory::MakeRRectOp(GrColor color,
                                                       bool needsDistance,
                                                       const SkMatrix& viewMatrix,
                                                       const SkRRect& rrect,
                                                       const SkStrokeRec& stroke,
                                                       const GrShaderCaps* shaderCaps) {
    if (rrect.isOval()) {
        return MakeOvalOp(color, viewMatrix, rrect.getBounds(), stroke, shaderCaps);
    }

    if (!viewMatrix.rectStaysRect() || !rrect.isSimple()) {
        return nullptr;
    }

    return make_rrect_op(color, needsDistance, viewMatrix, rrect, stroke);
}

///////////////////////////////////////////////////////////////////////////////

std::unique_ptr<GrDrawOp> GrOvalOpFactory::MakeOvalOp(GrColor color,
                                                      const SkMatrix& viewMatrix,
                                                      const SkRect& oval,
                                                      const SkStrokeRec& stroke,
                                                      const GrShaderCaps* shaderCaps) {
    // we can draw circles
    SkScalar width = oval.width();
    if (SkScalarNearlyEqual(width, oval.height()) && circle_stays_circle(viewMatrix)) {
        SkPoint center = {oval.centerX(), oval.centerY()};
        return CircleOp::Make(color, viewMatrix, center, width / 2.f, GrStyle(stroke, nullptr));
    }

    // prefer the device space ellipse op for batchability
    if (viewMatrix.rectStaysRect()) {
        return EllipseOp::Make(color, viewMatrix, oval, stroke);
    }

    // Otherwise, if we have shader derivative support, render as device-independent
    if (shaderCaps->shaderDerivativeSupport()) {
        return DIEllipseOp::Make(color, viewMatrix, oval, stroke);
    }

    return nullptr;
}

///////////////////////////////////////////////////////////////////////////////

std::unique_ptr<GrDrawOp> GrOvalOpFactory::MakeArcOp(GrColor color, const SkMatrix& viewMatrix,
                                                     const SkRect& oval, SkScalar startAngle,
                                                     SkScalar sweepAngle, bool useCenter,
                                                     const GrStyle& style,
                                                     const GrShaderCaps* shaderCaps) {
    SkASSERT(!oval.isEmpty());
    SkASSERT(sweepAngle);
    SkScalar width = oval.width();
    if (SkScalarAbs(sweepAngle) >= 360.f) {
        return nullptr;
    }
    if (!SkScalarNearlyEqual(width, oval.height()) || !circle_stays_circle(viewMatrix)) {
        return nullptr;
    }
    SkPoint center = {oval.centerX(), oval.centerY()};
    CircleOp::ArcParams arcParams = {SkDegreesToRadians(startAngle), SkDegreesToRadians(sweepAngle),
                                     useCenter};
    return CircleOp::Make(color, viewMatrix, center, width / 2.f, style, &arcParams);
}

///////////////////////////////////////////////////////////////////////////////

#if GR_TEST_UTILS

DRAW_OP_TEST_DEFINE(CircleOp) {
    do {
        SkScalar rotate = random->nextSScalar1() * 360.f;
        SkScalar translateX = random->nextSScalar1() * 1000.f;
        SkScalar translateY = random->nextSScalar1() * 1000.f;
        SkScalar scale = random->nextSScalar1() * 100.f;
        SkMatrix viewMatrix;
        viewMatrix.setRotate(rotate);
        viewMatrix.postTranslate(translateX, translateY);
        viewMatrix.postScale(scale, scale);
        GrColor color = GrRandomColor(random);
        SkRect circle = GrTest::TestSquare(random);
        SkPoint center = {circle.centerX(), circle.centerY()};
        SkScalar radius = circle.width() / 2.f;
        SkStrokeRec stroke = GrTest::TestStrokeRec(random);
        CircleOp::ArcParams arcParamsTmp;
        const CircleOp::ArcParams* arcParams = nullptr;
        if (random->nextBool()) {
            arcParamsTmp.fStartAngleRadians = random->nextSScalar1() * SK_ScalarPI * 2;
            arcParamsTmp.fSweepAngleRadians = random->nextSScalar1() * SK_ScalarPI * 2 - .01f;
            arcParamsTmp.fUseCenter = random->nextBool();
            arcParams = &arcParamsTmp;
        }
        std::unique_ptr<GrDrawOp> op = CircleOp::Make(color, viewMatrix, center, radius,
                                                      GrStyle(stroke, nullptr), arcParams);
        if (op) {
            return op;
        }
    } while (true);
}

DRAW_OP_TEST_DEFINE(EllipseOp) {
    SkMatrix viewMatrix = GrTest::TestMatrixRectStaysRect(random);
    GrColor color = GrRandomColor(random);
    SkRect ellipse = GrTest::TestSquare(random);
    return EllipseOp::Make(color, viewMatrix, ellipse, GrTest::TestStrokeRec(random));
}

DRAW_OP_TEST_DEFINE(DIEllipseOp) {
    SkMatrix viewMatrix = GrTest::TestMatrix(random);
    GrColor color = GrRandomColor(random);
    SkRect ellipse = GrTest::TestSquare(random);
    return DIEllipseOp::Make(color, viewMatrix, ellipse, GrTest::TestStrokeRec(random));
}

DRAW_OP_TEST_DEFINE(RRectOp) {
    SkMatrix viewMatrix = GrTest::TestMatrixRectStaysRect(random);
    GrColor color = GrRandomColor(random);
    const SkRRect& rrect = GrTest::TestRRectSimple(random);
    bool needsDistance = random->nextBool();
    return make_rrect_op(color, needsDistance, viewMatrix, rrect, GrTest::TestStrokeRec(random));
}

#endif<|MERGE_RESOLUTION|>--- conflicted
+++ resolved
@@ -1104,11 +1104,7 @@
         CircleOp* that = t->cast<CircleOp>();
 
         // can only represent 65535 unique vertices with 16-bit indices
-<<<<<<< HEAD
-        if (fVertCount + that->fVertCount > 65535) {
-=======
         if (fVertCount + that->fVertCount > 65536) {
->>>>>>> 4c81ba6b
             return false;
         }
 
@@ -2005,11 +2001,7 @@
         CircularRRectOp* that = t->cast<CircularRRectOp>();
 
         // can only represent 65535 unique vertices with 16-bit indices
-<<<<<<< HEAD
-        if (fVertCount + that->fVertCount > 65535) {
-=======
         if (fVertCount + that->fVertCount > 65536) {
->>>>>>> 4c81ba6b
             return false;
         }
 
