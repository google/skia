/*
 * Copyright 2011 Google Inc.
 *
 * Use of this source code is governed by a BSD-style license that can be
 * found in the LICENSE file.
 */

#ifndef GrGpu_DEFINED
#define GrGpu_DEFINED

#include "GrGpuCommandBuffer.h"
#include "GrProgramDesc.h"
#include "GrSwizzle.h"
#include "GrAllocator.h"
#include "GrTextureProducer.h"
#include "GrTypes.h"
#include "GrXferProcessor.h"
#include "instanced/InstancedRendering.h"
#include "SkPath.h"
#include "SkTArray.h"
#include <map>

class GrBackendRenderTarget;
class GrBuffer;
class GrContext;
struct GrContextOptions;
class GrGLContext;
class GrMesh;
class GrPath;
class GrPathRange;
class GrPathRenderer;
class GrPathRendererChain;
class GrPathRendering;
class GrPipeline;
class GrPrimitiveProcessor;
class GrRenderTarget;
class GrSemaphore;
class GrStencilAttachment;
class GrStencilSettings;
class GrSurface;
class GrTexture;

namespace gr_instanced {
    class InstancedOp;
    class InstancedRendering;
    class OpAllocator;
}

class GrGpu : public SkRefCnt {
public:
    /**
     * Create an instance of GrGpu that matches the specified backend. If the requested backend is
     * not supported (at compile-time or run-time) this returns nullptr. The context will not be
     * fully constructed and should not be used by GrGpu until after this function returns.
     */
    static GrGpu* Create(GrBackend, GrBackendContext, const GrContextOptions&, GrContext* context);

    ////////////////////////////////////////////////////////////////////////////

    GrGpu(GrContext* context);
    ~GrGpu() override;

    GrContext* getContext() { return fContext; }
    const GrContext* getContext() const { return fContext; }

    /**
     * Gets the capabilities of the draw target.
     */
    const GrCaps* caps() const { return fCaps.get(); }

    GrPathRendering* pathRendering() { return fPathRendering.get();  }

    enum class DisconnectType {
        // No cleanup should be attempted, immediately cease making backend API calls
        kAbandon,
        // Free allocated resources (not known by GrResourceCache) before returning and
        // ensure no backend backend 3D API calls will be made after disconnect() returns.
        kCleanup,
    };

    // Called by GrContext when the underlying backend context is already or will be destroyed
    // before GrContext.
    virtual void disconnect(DisconnectType);

    /**
     * The GrGpu object normally assumes that no outsider is setting state
     * within the underlying 3D API's context/device/whatever. This call informs
     * the GrGpu that the state was modified and it shouldn't make assumptions
     * about the state.
     */
    void markContextDirty(uint32_t state = kAll_GrBackendState) { fResetBits |= state; }

    /**
     * Creates a texture object. If kRenderTarget_GrSurfaceFlag the texture can
     * be used as a render target by calling GrTexture::asRenderTarget(). Not all
     * pixel configs can be used as render targets. Support for configs as textures
     * or render targets can be checked using GrCaps.
     *
     * @param desc        describes the texture to be created.
     * @param budgeted    does this texture count against the resource cache budget?
     * @param texels      array of mipmap levels containing texel data to load.
     *                    Each level begins with full-size palette data for paletted textures.
     *                    For compressed formats the level contains the compressed pixel data.
     *                    Otherwise, it contains width*height texels. If there is only one
     *                    element and it contains nullptr fPixels, texture data is
     *                    uninitialized.
     * @return    The texture object if successful, otherwise nullptr.
     */
    GrTexture* createTexture(const GrSurfaceDesc& desc, SkBudgeted budgeted,
                             const SkTArray<GrMipLevel>& texels);

    /**
     * Simplified createTexture() interface for when there is no initial texel data to upload.
     */
    GrTexture* createTexture(const GrSurfaceDesc& desc, SkBudgeted budgeted) {
        return this->createTexture(desc, budgeted, SkTArray<GrMipLevel>());
    }

    /** Simplified createTexture() interface for when there is only a base level */
    GrTexture* createTexture(const GrSurfaceDesc& desc, SkBudgeted budgeted, const void* level0Data,
                             size_t rowBytes) {
        SkASSERT(level0Data);
        GrMipLevel level = { level0Data, rowBytes };
        SkSTArray<1, GrMipLevel> array;
        array.push_back() = level;
        return this->createTexture(desc, budgeted, array);
    }

    /**
     * Implements GrResourceProvider::wrapBackendTexture
     */
    sk_sp<GrTexture> wrapBackendTexture(const GrBackendTexture&, GrSurfaceOrigin,
                                        GrBackendTextureFlags, int sampleCnt, GrWrapOwnership);

    /**
     * Implements GrResourceProvider::wrapBackendRenderTarget
     */
    sk_sp<GrRenderTarget> wrapBackendRenderTarget(const GrBackendRenderTarget&, GrSurfaceOrigin);

    /**
     * Implements GrResourceProvider::wrapBackendTextureAsRenderTarget
     */
    sk_sp<GrRenderTarget> wrapBackendTextureAsRenderTarget(const GrBackendTexture&,
                                                           GrSurfaceOrigin,
                                                           int sampleCnt);

    /**
     * Creates a buffer in GPU memory. For a client-side buffer use GrBuffer::CreateCPUBacked.
     *
     * @param size            size of buffer to create.
     * @param intendedType    hint to the graphics subsystem about what the buffer will be used for.
     * @param accessPattern   hint to the graphics subsystem about how the data will be accessed.
     * @param data            optional data with which to initialize the buffer.
     *
     * @return the buffer if successful, otherwise nullptr.
     */
    GrBuffer* createBuffer(size_t size, GrBufferType intendedType, GrAccessPattern accessPattern,
                           const void* data = nullptr);

    /**
     * Creates an instanced rendering object if it is supported on this platform.
     */
    std::unique_ptr<gr_instanced::OpAllocator> createInstancedRenderingAllocator();
    gr_instanced::InstancedRendering* createInstancedRendering();

    /**
     * Resolves MSAA.
     */
    void resolveRenderTarget(GrRenderTarget* target);

    /** Info struct returned by getReadPixelsInfo about performing intermediate draws before
        reading pixels for performance or correctness. */
    struct ReadPixelTempDrawInfo {
        /** If the GrGpu is requesting that the caller do a draw to an intermediate surface then
            this is descriptor for the temp surface. The draw should always be a rect with
            dst 0,0,w,h. */
        GrSurfaceDesc   fTempSurfaceDesc;
        /** Indicates whether there is a performance advantage to using an exact match texture
            (in terms of width and height) for the intermediate texture instead of approximate. */
        SkBackingFit    fTempSurfaceFit;
        /** Swizzle to apply during the draw. This is used to compensate for either feature or
            performance limitations in the underlying 3D API. */
        GrSwizzle       fSwizzle;
        /** The config that should be used to read from the temp surface after the draw. This may be
            different than the original read config in order to compensate for swizzling. The
            read data will effectively be in the original read config. */
        GrPixelConfig   fReadConfig;
    };

    /** Describes why an intermediate draw must/should be performed before readPixels. */
    enum DrawPreference {
        /** On input means that the caller would proceed without draw if the GrGpu doesn't request
            one.
            On output means that the GrGpu is not requesting a draw. */
        kNoDraw_DrawPreference,
        /** Means that the client would prefer a draw for performance of the readback but
            can satisfy a straight readPixels call on the inputs without an intermediate draw.
            getReadPixelsInfo will never set the draw preference to this value but may leave
            it set. */
        kCallerPrefersDraw_DrawPreference,
        /** On output means that GrGpu would prefer a draw for performance of the readback but
            can satisfy a straight readPixels call on the inputs without an intermediate draw. The
            caller of getReadPixelsInfo should never specify this on intput. */
        kGpuPrefersDraw_DrawPreference,
        /** On input means that the caller requires a draw to do a transformation and there is no
            CPU fallback.
            On output means that GrGpu can only satisfy the readPixels request if the intermediate
            draw is performed.
          */
        kRequireDraw_DrawPreference
    };

    /**
     * Used to negotiate whether and how an intermediate draw should or must be performed before
     * a readPixels call. If this returns false then GrGpu could not deduce an intermediate draw
     * that would allow a successful readPixels call. The passed width, height, and rowBytes,
     * must be non-zero and already reflect clipping to the src bounds.
     */
    bool getReadPixelsInfo(GrSurface* srcSurface, int readWidth, int readHeight, size_t rowBytes,
                           GrPixelConfig readConfig, DrawPreference*, ReadPixelTempDrawInfo*);

    /** Info struct returned by getWritePixelsInfo about performing an intermediate draw in order
        to write pixels to a GrSurface for either performance or correctness reasons. */
    struct WritePixelTempDrawInfo {
        /** If the GrGpu is requesting that the caller upload to an intermediate surface and draw
            that to the dst then this is the descriptor for the intermediate surface. The caller
            should upload the pixels such that the upper left pixel of the upload rect is at 0,0 in
            the intermediate surface.*/
        GrSurfaceDesc   fTempSurfaceDesc;
        /** Swizzle to apply during the draw. This is used to compensate for either feature or
            performance limitations in the underlying 3D API. */
        GrSwizzle       fSwizzle;
        /** The config that should be specified when uploading the *original* data to the temp
            surface before the draw. This may be different than the original src data config in
            order to compensate for swizzling that will occur when drawing. */
        GrPixelConfig   fWriteConfig;
    };

    /**
     * Used to negotiate whether and how an intermediate surface should be used to write pixels to
     * a GrSurface. If this returns false then GrGpu could not deduce an intermediate draw
     * that would allow a successful transfer of the src pixels to the dst. The passed width,
     * height, and rowBytes, must be non-zero and already reflect clipping to the dst bounds.
     */
    bool getWritePixelsInfo(GrSurface* dstSurface, int width, int height,
                            GrPixelConfig srcConfig, DrawPreference*, WritePixelTempDrawInfo*);

    /**
     * Reads a rectangle of pixels from a render target.
     *
     * @param surface       The surface to read from
     * @param left          left edge of the rectangle to read (inclusive)
     * @param top           top edge of the rectangle to read (inclusive)
     * @param width         width of rectangle to read in pixels.
     * @param height        height of rectangle to read in pixels.
     * @param config        the pixel config of the destination buffer
     * @param buffer        memory to read the rectangle into.
     * @param rowBytes      the number of bytes between consecutive rows. Zero
     *                      means rows are tightly packed.
     * @param invertY       buffer should be populated bottom-to-top as opposed
     *                      to top-to-bottom (skia's usual order)
     *
     * @return true if the read succeeded, false if not. The read can fail
     *              because of a unsupported pixel config or because no render
     *              target is currently set.
     */
    bool readPixels(GrSurface* surface,
                    int left, int top, int width, int height,
                    GrPixelConfig config, void* buffer, size_t rowBytes);

    /**
     * Updates the pixels in a rectangle of a surface.
     *
     * @param surface       The surface to write to.
     * @param left          left edge of the rectangle to write (inclusive)
     * @param top           top edge of the rectangle to write (inclusive)
     * @param width         width of rectangle to write in pixels.
     * @param height        height of rectangle to write in pixels.
     * @param config        the pixel config of the source buffer
     * @param texels        array of mipmap levels containing texture data
     */
    bool writePixels(GrSurface* surface,
                     int left, int top, int width, int height,
                     GrPixelConfig config,
                     const SkTArray<GrMipLevel>& texels);

    /**
     * This function is a shim which creates a SkTArray<GrMipLevel> of size 1.
     * It then calls writePixels with that SkTArray.
     *
     * @param buffer   memory to read pixels from.
     * @param rowBytes number of bytes between consecutive rows. Zero
     *                 means rows are tightly packed.
     */
    bool writePixels(GrSurface* surface,
                     int left, int top, int width, int height,
                     GrPixelConfig config, const void* buffer,
                     size_t rowBytes);

    /**
     * Updates the pixels in a rectangle of a surface using a buffer
     *
     * @param surface          The surface to write to.
     * @param left             left edge of the rectangle to write (inclusive)
     * @param top              top edge of the rectangle to write (inclusive)
     * @param width            width of rectangle to write in pixels.
     * @param height           height of rectangle to write in pixels.
     * @param config           the pixel config of the source buffer
     * @param transferBuffer   GrBuffer to read pixels from (type must be "kCpuToGpu")
     * @param offset           offset from the start of the buffer
     * @param rowBytes         number of bytes between consecutive rows. Zero
     *                         means rows are tightly packed.
     */
    bool transferPixels(GrSurface* surface,
                        int left, int top, int width, int height,
                        GrPixelConfig config, GrBuffer* transferBuffer,
                        size_t offset, size_t rowBytes, GrFence* fence);

    // After the client interacts directly with the 3D context state the GrGpu
    // must resync its internal state and assumptions about 3D context state.
    // Each time this occurs the GrGpu bumps a timestamp.
    // state of the 3D context
    // At 10 resets / frame and 60fps a 64bit timestamp will overflow in about
    // a billion years.
    typedef uint64_t ResetTimestamp;

    // This timestamp is always older than the current timestamp
    static const ResetTimestamp kExpiredTimestamp = 0;
    // Returns a timestamp based on the number of times the context was reset.
    // This timestamp can be used to lazily detect when cached 3D context state
    // is dirty.
    ResetTimestamp getResetTimestamp() const { return fResetTimestamp; }

    // Called to perform a surface to surface copy. Fallbacks to issuing a draw from the src to dst
    // take place at the GrOpList level and this function implement faster copy paths. The rect
    // and point are pre-clipped. The src rect and implied dst rect are guaranteed to be within the
    // src/dst bounds and non-empty.
    bool copySurface(GrSurface* dst,
                     GrSurface* src,
                     const SkIRect& srcRect,
                     const SkIPoint& dstPoint);

    struct MultisampleSpecs {
        MultisampleSpecs(uint8_t uniqueID, int effectiveSampleCnt, const SkPoint* locations)
            : fUniqueID(uniqueID),
              fEffectiveSampleCnt(effectiveSampleCnt),
              fSampleLocations(locations) {}

        // Nonzero ID that uniquely identifies these multisample specs.
        uint8_t          fUniqueID;
        // The actual number of samples the GPU will run. NOTE: this value can be greater than the
        // the render target's sample count.
        int              fEffectiveSampleCnt;
        // If sample locations are supported, points to the subpixel locations at which the GPU will
        // sample. Pixel center is at (.5, .5), and (0, 0) indicates the top left corner.
        const SkPoint*   fSampleLocations;
    };

    // Finds a render target's multisample specs. The pipeline is only needed in case we need to
    // flush the draw state prior to querying multisample info. The pipeline is not expected to
    // affect the multisample information itself.
    const MultisampleSpecs& queryMultisampleSpecs(const GrPipeline&);

    // Finds the multisample specs with a given unique id.
    const MultisampleSpecs& getMultisampleSpecs(uint8_t uniqueID) {
        SkASSERT(uniqueID > 0 && uniqueID < fMultisampleSpecs.count());
        return fMultisampleSpecs[uniqueID];
    }

    // Creates a GrGpuCommandBuffer in which the GrOpList can send draw commands to instead of
    // directly to the Gpu object. This currently does not take a GrRenderTarget. The command buffer
    // is expected to infer the render target from the first draw, clear, or discard. This is an
    // awkward workaround that goes away after MDB is complete and the render target is known from
    // the GrRenderTargetOpList.
    virtual GrGpuCommandBuffer* createCommandBuffer(
            const GrGpuCommandBuffer::LoadAndStoreInfo& colorInfo,
            const GrGpuCommandBuffer::LoadAndStoreInfo& stencilInfo) = 0;

    // Called by GrDrawingManager when flushing.
    // Provides a hook for post-flush actions (e.g. Vulkan command buffer submits).
    virtual void finishFlush() {}

    virtual GrFence SK_WARN_UNUSED_RESULT insertFence() = 0;
    virtual bool waitFence(GrFence, uint64_t timeout = 1000) = 0;
    virtual void deleteFence(GrFence) const = 0;

    virtual sk_sp<GrSemaphore> SK_WARN_UNUSED_RESULT makeSemaphore() = 0;
    virtual void insertSemaphore(sk_sp<GrSemaphore> semaphore, bool flush = false) = 0;
    virtual void waitSemaphore(sk_sp<GrSemaphore> semaphore) = 0;

    /**
     *  Put this texture in a safe and known state for use across multiple GrContexts. Depending on
     *  the backend, this may return a GrSemaphore. If so, other contexts should wait on that
     *  semaphore before using this texture.
     */
    virtual sk_sp<GrSemaphore> prepareTextureForCrossContextUsage(GrTexture*) = 0;

    ///////////////////////////////////////////////////////////////////////////
    // Debugging and Stats

    class Stats {
    public:
#if GR_GPU_STATS
        Stats() { this->reset(); }

        void reset() {
            fRenderTargetBinds = 0;
            fShaderCompilations = 0;
            fTextureCreates = 0;
            fTextureUploads = 0;
            fTransfersToTexture = 0;
            fStencilAttachmentCreates = 0;
            fNumDraws = 0;
            fNumFailedDraws = 0;
        }

        int renderTargetBinds() const { return fRenderTargetBinds; }
        void incRenderTargetBinds() { fRenderTargetBinds++; }
        int shaderCompilations() const { return fShaderCompilations; }
        void incShaderCompilations() { fShaderCompilations++; }
        int textureCreates() const { return fTextureCreates; }
        void incTextureCreates() { fTextureCreates++; }
        int textureUploads() const { return fTextureUploads; }
        void incTextureUploads() { fTextureUploads++; }
        int transfersToTexture() const { return fTransfersToTexture; }
        void incTransfersToTexture() { fTransfersToTexture++; }
        void incStencilAttachmentCreates() { fStencilAttachmentCreates++; }
        void incNumDraws() { fNumDraws++; }
        void incNumFailedDraws() { ++fNumFailedDraws; }
        void dump(SkString*);
        void dumpKeyValuePairs(SkTArray<SkString>* keys, SkTArray<double>* values);
        int numDraws() const { return fNumDraws; }
        int numFailedDraws() const { return fNumFailedDraws; }
    private:
        int fRenderTargetBinds;
        int fShaderCompilations;
        int fTextureCreates;
        int fTextureUploads;
        int fTransfersToTexture;
        int fStencilAttachmentCreates;
        int fNumDraws;
        int fNumFailedDraws;
#else
        void dump(SkString*) {}
        void dumpKeyValuePairs(SkTArray<SkString>*, SkTArray<double>*) {}
        void incRenderTargetBinds() {}
        void incShaderCompilations() {}
        void incTextureCreates() {}
        void incTextureUploads() {}
        void incTransfersToTexture() {}
        void incStencilAttachmentCreates() {}
        void incNumDraws() {}
        void incNumFailedDraws() {}
#endif
    };

    Stats* stats() { return &fStats; }

    /** Creates a texture directly in the backend API without wrapping it in a GrTexture. This is
        only to be used for testing (particularly for testing the methods that import an externally
        created texture into Skia. Must be matched with a call to deleteTestingOnlyTexture(). */
    virtual GrBackendObject createTestingOnlyBackendTexture(void* pixels, int w, int h,
                                                            GrPixelConfig config,
                                                            bool isRenderTarget = false) = 0;
    /** Check a handle represents an actual texture in the backend API that has not been freed. */
    virtual bool isTestingOnlyBackendTexture(GrBackendObject) const = 0;
    /** If ownership of the backend texture has been transferred pass true for abandonTexture. This
        will do any necessary cleanup of the handle without freeing the texture in the backend
        API. */
    virtual void deleteTestingOnlyBackendTexture(GrBackendObject,
                                                 bool abandonTexture = false) = 0;

    // width and height may be larger than rt (if underlying API allows it).
    // Returns nullptr if compatible sb could not be created, otherwise the caller owns the ref on
    // the GrStencilAttachment.
    virtual GrStencilAttachment* createStencilAttachmentForRenderTarget(const GrRenderTarget*,
                                                                        int width,
                                                                        int height) = 0;
    // clears target's entire stencil buffer to 0
    virtual void clearStencil(GrRenderTarget* target) = 0;

    // draws an outline rectangle for debugging/visualization purposes.
    virtual void drawDebugWireRect(GrRenderTarget*, const SkIRect&, GrColor) = 0;

    // Determines whether a texture will need to be rescaled in order to be used with the
    // GrSamplerParams. This variation is called when the caller will create a new texture using the
    // resource provider from a non-texture src (cpu-backed image, ...).
    bool isACopyNeededForTextureParams(int width, int height, const GrSamplerParams&,
                                       GrTextureProducer::CopyParams*,
                                       SkScalar scaleAdjust[2]) const;

    // Like the above but this variation should be called when the caller is not creating the
    // original texture but rather was handed the original texture. It adds additional checks
    // relevant to original textures that were created external to Skia via
    // GrResourceProvider::wrap methods.
    bool isACopyNeededForTextureParams(GrTextureProxy* proxy, const GrSamplerParams& params,
                                       GrTextureProducer::CopyParams* copyParams,
                                       SkScalar scaleAdjust[2]) const {
        if (this->isACopyNeededForTextureParams(proxy->width(), proxy->height(), params,
                                                copyParams, scaleAdjust)) {
            return true;
        }
        return this->onIsACopyNeededForTextureParams(proxy, params, copyParams, scaleAdjust);
    }

    // This is only to be used in GL-specific tests.
    virtual const GrGLContext* glContextForTesting() const { return nullptr; }

    // This is only to be used by testing code
    virtual void resetShaderCacheForTesting() const {}

    void handleDirtyContext() {
        if (fResetBits) {
            this->resetContext();
        }
    }

protected:
    static void ElevateDrawPreference(GrGpu::DrawPreference* preference,
                                      GrGpu::DrawPreference elevation) {
        GR_STATIC_ASSERT(GrGpu::kCallerPrefersDraw_DrawPreference > GrGpu::kNoDraw_DrawPreference);
        GR_STATIC_ASSERT(GrGpu::kGpuPrefersDraw_DrawPreference >
                         GrGpu::kCallerPrefersDraw_DrawPreference);
        GR_STATIC_ASSERT(GrGpu::kRequireDraw_DrawPreference >
                         GrGpu::kGpuPrefersDraw_DrawPreference);
        *preference = SkTMax(*preference, elevation);
    }

    // Handles cases where a surface will be updated without a call to flushRenderTarget
    void didWriteToSurface(GrSurface* surface, const SkIRect* bounds, uint32_t mipLevels = 1) const;

    Stats                            fStats;
    std::unique_ptr<GrPathRendering> fPathRendering;
    // Subclass must initialize this in its constructor.
    sk_sp<const GrCaps>              fCaps;

    typedef SkTArray<SkPoint, true> SamplePattern;

private:
    // called when the 3D context state is unknown. Subclass should emit any
    // assumed 3D context state and dirty any state cache.
    virtual void onResetContext(uint32_t resetBits) = 0;

    // Called before certain draws in order to guarantee coherent results from dst reads.
    virtual void xferBarrier(GrRenderTarget*, GrXferBarrierType) = 0;

    // overridden by backend-specific derived class to create objects.
    // Texture size and sample size will have already been validated in base class before
    // onCreateTexture/CompressedTexture are called.
    virtual GrTexture* onCreateTexture(const GrSurfaceDesc& desc,
                                       SkBudgeted budgeted,
                                       const SkTArray<GrMipLevel>& texels) = 0;
    virtual GrTexture* onCreateCompressedTexture(const GrSurfaceDesc& desc,
                                                 SkBudgeted budgeted,
                                                 const SkTArray<GrMipLevel>& texels) = 0;

    virtual sk_sp<GrTexture> onWrapBackendTexture(const GrBackendTexture&,
                                                  GrSurfaceOrigin,
                                                  GrBackendTextureFlags,
                                                  int sampleCnt,
                                                  GrWrapOwnership) = 0;
    virtual sk_sp<GrRenderTarget> onWrapBackendRenderTarget(const GrBackendRenderTarget&,
                                                            GrSurfaceOrigin) = 0;
    virtual sk_sp<GrRenderTarget> onWrapBackendTextureAsRenderTarget(const GrBackendTexture&,
                                                                     GrSurfaceOrigin,
                                                                     int sampleCnt)=0;
    virtual GrBuffer* onCreateBuffer(size_t size, GrBufferType intendedType, GrAccessPattern,
                                     const void* data) = 0;

    virtual gr_instanced::InstancedRendering* onCreateInstancedRendering() = 0;
    virtual std::unique_ptr<gr_instanced::OpAllocator> onCreateInstancedRenderingAllocator() {
        return nullptr;
    }

    virtual bool onIsACopyNeededForTextureParams(GrTextureProxy* proxy, const GrSamplerParams&,
                                                 GrTextureProducer::CopyParams*,
                                                 SkScalar scaleAdjust[2]) const {
        return false;
    }

    virtual bool onGetReadPixelsInfo(GrSurface* srcSurface, int readWidth, int readHeight,
                                     size_t rowBytes, GrPixelConfig readConfig, DrawPreference*,
                                     ReadPixelTempDrawInfo*) = 0;
    virtual bool onGetWritePixelsInfo(GrSurface* dstSurface, int width, int height,
                                      GrPixelConfig srcConfig, DrawPreference*,
                                      WritePixelTempDrawInfo*) = 0;

    // overridden by backend-specific derived class to perform the surface read
    virtual bool onReadPixels(GrSurface*,
                              int left, int top,
                              int width, int height,
                              GrPixelConfig,
                              void* buffer,
                              size_t rowBytes) = 0;

    // overridden by backend-specific derived class to perform the surface write
    virtual bool onWritePixels(GrSurface*,
                               int left, int top, int width, int height,
                               GrPixelConfig config,
                               const SkTArray<GrMipLevel>& texels) = 0;

    // overridden by backend-specific derived class to perform the surface write
    virtual bool onTransferPixels(GrSurface*,
                                  int left, int top, int width, int height,
                                  GrPixelConfig config, GrBuffer* transferBuffer,
                                  size_t offset, size_t rowBytes) = 0;

    // overridden by backend-specific derived class to perform the resolve
    virtual void onResolveRenderTarget(GrRenderTarget* target) = 0;

    // overridden by backend specific derived class to perform the copy surface
    virtual bool onCopySurface(GrSurface* dst,
                               GrSurface* src,
                               const SkIRect& srcRect,
                               const SkIPoint& dstPoint) = 0;

    // overridden by backend specific derived class to perform the multisample queries
    virtual void onQueryMultisampleSpecs(GrRenderTarget*, const GrStencilSettings&,
                                         int* effectiveSampleCnt, SamplePattern*) = 0;

    void resetContext() {
        this->onResetContext(fResetBits);
        fResetBits = 0;
        ++fResetTimestamp;
    }

    struct SamplePatternComparator {
        bool operator()(const SamplePattern&, const SamplePattern&) const;
    };

    typedef std::map<SamplePattern, uint8_t, SamplePatternComparator> MultisampleSpecsIdMap;

    ResetTimestamp                         fResetTimestamp;
    uint32_t                               fResetBits;
    MultisampleSpecsIdMap                  fMultisampleSpecsIdMap;
    SkSTArray<1, MultisampleSpecs, true>   fMultisampleSpecs;
    // The context owns us, not vice-versa, so this ptr is not ref'ed by Gpu.
    GrContext*                             fContext;

    friend class GrPathRendering;
<<<<<<< HEAD
    friend class GrGLBufferImpl;
=======
    friend class gr_instanced::InstancedOp; // for xferBarrier
>>>>>>> c34a946d
    typedef SkRefCnt INHERITED;
};

#endif<|MERGE_RESOLUTION|>--- conflicted
+++ resolved
@@ -638,11 +638,7 @@
     GrContext*                             fContext;
 
     friend class GrPathRendering;
-<<<<<<< HEAD
-    friend class GrGLBufferImpl;
-=======
     friend class gr_instanced::InstancedOp; // for xferBarrier
->>>>>>> c34a946d
     typedef SkRefCnt INHERITED;
 };
 
