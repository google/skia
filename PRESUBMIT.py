--- conflicted
+++ resolved
@@ -164,11 +164,7 @@
 def _CheckGNFormatted(input_api, output_api):
   """Make sure any .gn files we're changing have been formatted."""
   files = []
-<<<<<<< HEAD
-  for f in input_api.AffectedFiles():
-=======
   for f in input_api.AffectedFiles(include_deletes=False):
->>>>>>> 21ebdec5
     if (f.LocalPath().endswith('.gn') or
         f.LocalPath().endswith('.gni')):
       files.append(f)
@@ -519,18 +515,10 @@
   if description_changed:
     gerrit.UpdateDescription(
         change.FullDescriptionText(), change.issue)
-<<<<<<< HEAD
-
-  return results
-=======
->>>>>>> 21ebdec5
-
-  return results
-
-<<<<<<< HEAD
-=======
-
->>>>>>> 21ebdec5
+
+  return results
+
+
 def CheckChangeOnCommit(input_api, output_api):
   """Presubmit checks for the change on commit."""
   results = []
