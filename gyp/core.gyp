--- conflicted
+++ resolved
@@ -23,12 +23,9 @@
         '../include/private',
         '../include/utils',
         '../include/images',
-<<<<<<< HEAD
         '../include/gpu',
-=======
         '../include/xml',
         '../include/svg',
->>>>>>> ff8f6033
         '../src/core',
         '../src/sfnt',
         '../src/image',
