# Copyright 2016 Google Inc.
#
# Use of this source code is governed by a BSD-style license that can be
# found in the LICENSE file.

declare_args() {
  skia_use_system_libjpeg_turbo = is_official_build
}

import("../third_party.gni")

if (skia_use_system_libjpeg_turbo) {
  system("libjpeg") {
    libs = [ "jpeg" ]
  }
} else {
  third_party("libjpeg") {
<<<<<<< HEAD
    public_include_dirs = [ ".", "../externals/libjpeg-turbo" ]
=======
    public_include_dirs = [
      ".",
      "../externals/libjpeg-turbo",
    ]
>>>>>>> 773868fd

    defines = [ "TURBO_FOR_WINDOWS" ]

    sources = [
      "../externals/libjpeg-turbo/jaricom.c",
      "../externals/libjpeg-turbo/jcapimin.c",
      "../externals/libjpeg-turbo/jcapistd.c",
      "../externals/libjpeg-turbo/jcarith.c",
      "../externals/libjpeg-turbo/jccoefct.c",
      "../externals/libjpeg-turbo/jccolor.c",
      "../externals/libjpeg-turbo/jcdctmgr.c",
      "../externals/libjpeg-turbo/jchuff.c",
      "../externals/libjpeg-turbo/jcinit.c",
      "../externals/libjpeg-turbo/jcmainct.c",
      "../externals/libjpeg-turbo/jcmarker.c",
      "../externals/libjpeg-turbo/jcmaster.c",
      "../externals/libjpeg-turbo/jcomapi.c",
      "../externals/libjpeg-turbo/jcparam.c",
      "../externals/libjpeg-turbo/jcphuff.c",
      "../externals/libjpeg-turbo/jcprepct.c",
      "../externals/libjpeg-turbo/jcsample.c",
      "../externals/libjpeg-turbo/jdapimin.c",
      "../externals/libjpeg-turbo/jdapistd.c",
      "../externals/libjpeg-turbo/jdarith.c",
      "../externals/libjpeg-turbo/jdcoefct.c",
      "../externals/libjpeg-turbo/jdcolor.c",
      "../externals/libjpeg-turbo/jddctmgr.c",
      "../externals/libjpeg-turbo/jdhuff.c",
      "../externals/libjpeg-turbo/jdinput.c",
      "../externals/libjpeg-turbo/jdmainct.c",
      "../externals/libjpeg-turbo/jdmarker.c",
      "../externals/libjpeg-turbo/jdmaster.c",
      "../externals/libjpeg-turbo/jdmerge.c",
      "../externals/libjpeg-turbo/jdphuff.c",
      "../externals/libjpeg-turbo/jdpostct.c",
      "../externals/libjpeg-turbo/jdsample.c",
      "../externals/libjpeg-turbo/jerror.c",
      "../externals/libjpeg-turbo/jfdctflt.c",
      "../externals/libjpeg-turbo/jfdctfst.c",
      "../externals/libjpeg-turbo/jfdctint.c",
      "../externals/libjpeg-turbo/jidctflt.c",
      "../externals/libjpeg-turbo/jidctfst.c",
      "../externals/libjpeg-turbo/jidctint.c",
      "../externals/libjpeg-turbo/jidctred.c",
      "../externals/libjpeg-turbo/jmemmgr.c",
      "../externals/libjpeg-turbo/jmemnobs.c",
      "../externals/libjpeg-turbo/jquant1.c",
      "../externals/libjpeg-turbo/jquant2.c",
      "../externals/libjpeg-turbo/jutils.c",
    ]

    if (current_cpu == "arm" && !is_ios && !is_win) {
      sources += [
        "../externals/libjpeg-turbo/simd/jsimd_arm.c",
        "../externals/libjpeg-turbo/simd/jsimd_arm_neon.S",
      ]
    } else if (current_cpu == "arm64" && !is_ios && !is_win) {
      sources += [
        "../externals/libjpeg-turbo/simd/jsimd_arm64.c",
        "../externals/libjpeg-turbo/simd/jsimd_arm64_neon.S",
      ]
    } else {
      sources += [ "../externals/libjpeg-turbo/jsimd_none.c" ]
    }
  }
}<|MERGE_RESOLUTION|>--- conflicted
+++ resolved
@@ -15,14 +15,10 @@
   }
 } else {
   third_party("libjpeg") {
-<<<<<<< HEAD
-    public_include_dirs = [ ".", "../externals/libjpeg-turbo" ]
-=======
     public_include_dirs = [
       ".",
       "../externals/libjpeg-turbo",
     ]
->>>>>>> 773868fd
 
     defines = [ "TURBO_FOR_WINDOWS" ]
 
