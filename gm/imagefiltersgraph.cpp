/*
 * Copyright 2012 Google Inc.
 *
 * Use of this source code is governed by a BSD-style license that can be
 * found in the LICENSE file.
 */

#include "gm.h"

#include "SkArithmeticMode.h"
#include "SkBlurImageFilter.h"
#include "SkColorFilter.h"
#include "SkColorFilterImageFilter.h"
#include "SkColorMatrixFilter.h"
#include "SkImage.h"
#include "SkImageSource.h"
#include "SkMatrixConvolutionImageFilter.h"
<<<<<<< HEAD
=======
#include "SkOffsetImageFilter.h"
>>>>>>> 15a0515c
#include "SkReadBuffer.h"
#include "SkSpecialImage.h"
#include "SkSpecialSurface.h"
#include "SkWriteBuffer.h"
#include "SkMergeImageFilter.h"
#include "SkMorphologyImageFilter.h"
#include "SkTestImageFilters.h"
#include "SkXfermodeImageFilter.h"

class ImageFiltersGraphGM : public skiagm::GM {
public:
    ImageFiltersGraphGM() {}

protected:

    SkString onShortName() override {
        return SkString("imagefiltersgraph");
    }

    SkISize onISize() override { return SkISize::Make(600, 150); }

    void onOnceBeforeDraw() override {
        fImage = SkImage::MakeFromBitmap(
            sk_tool_utils::create_string_bitmap(100, 100, SK_ColorWHITE, 20, 70, 96, "e"));
    }

    void onDraw(SkCanvas* canvas) override {
        canvas->clear(SK_ColorBLACK);
        {
            sk_sp<SkImageFilter> bitmapSource(SkImageSource::Make(fImage));
            sk_sp<SkColorFilter> cf(SkColorFilter::MakeModeFilter(SK_ColorRED,
                                                                  SkXfermode::kSrcIn_Mode));
            sk_sp<SkImageFilter> blur(SkBlurImageFilter::Make(4.0f, 4.0f, std::move(bitmapSource)));
            sk_sp<SkImageFilter> erode(SkErodeImageFilter::Make(4, 4, blur));
            sk_sp<SkImageFilter> color(SkColorFilterImageFilter::Make(std::move(cf),
                                                                      std::move(erode)));
            sk_sp<SkImageFilter> merge(SkMergeImageFilter::Make(blur, color));

            SkPaint paint;
            paint.setImageFilter(std::move(merge));
            canvas->drawPaint(paint);
            canvas->translate(SkIntToScalar(100), 0);
        }
        {
            sk_sp<SkImageFilter> morph(SkDilateImageFilter::Make(5, 5, nullptr));

            SkScalar matrix[20] = { SK_Scalar1, 0, 0, 0, 0,
                                    0, SK_Scalar1, 0, 0, 0,
                                    0, 0, SK_Scalar1, 0, 0,
                                    0, 0, 0, 0.5f, 0 };

            sk_sp<SkColorFilter> matrixFilter(SkColorFilter::MakeMatrixFilterRowMajor255(matrix));
            sk_sp<SkImageFilter> colorMorph(SkColorFilterImageFilter::Make(std::move(matrixFilter),
                                                                           std::move(morph)));
            SkPaint paint;
            paint.setImageFilter(SkXfermodeImageFilter::Make(
                                        SkXfermode::Make(SkXfermode::kSrcOver_Mode),
                                        std::move(colorMorph)));

            DrawClippedImage(canvas, fImage.get(), paint);
            canvas->translate(SkIntToScalar(100), 0);
        }
        {
            SkScalar matrix[20] = { SK_Scalar1, 0, 0, 0, 0,
                                    0, SK_Scalar1, 0, 0, 0,
                                    0, 0, SK_Scalar1, 0, 0,
                                    0, 0, 0, 0.5f, 0 };
            sk_sp<SkColorFilter> matrixCF(SkColorFilter::MakeMatrixFilterRowMajor255(matrix));
            sk_sp<SkImageFilter> matrixFilter(SkColorFilterImageFilter::Make(std::move(matrixCF),
                                                                             nullptr));
            sk_sp<SkImageFilter> offsetFilter(SkOffsetImageFilter::Make(10.0f, 10.f,
                                                                        matrixFilter));

            SkPaint paint;
            paint.setImageFilter(
                SkXfermodeImageFilter::Make(SkArithmeticMode::Make(0, SK_Scalar1, SK_Scalar1, 0),
                                            std::move(matrixFilter),
                                            std::move(offsetFilter),
                                            nullptr));

            DrawClippedImage(canvas, fImage.get(), paint);
            canvas->translate(SkIntToScalar(100), 0);
        }
        {
            sk_sp<SkImageFilter> blur(SkBlurImageFilter::Make(SkIntToScalar(10),
                                                              SkIntToScalar(10),
                                                              nullptr));

            SkImageFilter::CropRect cropRect(SkRect::MakeWH(SkIntToScalar(95), SkIntToScalar(100)));
            SkPaint paint;
            paint.setImageFilter(
                SkXfermodeImageFilter::Make(SkXfermode::Make(SkXfermode::kSrcIn_Mode),
                                            std::move(blur),
                                            nullptr, &cropRect));
            DrawClippedImage(canvas, fImage.get(), paint);
            canvas->translate(SkIntToScalar(100), 0);
        }
        {
            // Dilate -> matrix convolution.
            // This tests that a filter using asFragmentProcessor (matrix
            // convolution) correctly handles a non-zero source offset
            // (supplied by the dilate).
            sk_sp<SkImageFilter> dilate(SkDilateImageFilter::Make(5, 5, nullptr));

            SkScalar kernel[9] = {
                SkIntToScalar(-1), SkIntToScalar( -1 ), SkIntToScalar(-1),
                SkIntToScalar(-1), SkIntToScalar(  7 ), SkIntToScalar(-1),
                SkIntToScalar(-1), SkIntToScalar( -1 ), SkIntToScalar(-1),
            };
            SkISize kernelSize = SkISize::Make(3, 3);
            SkScalar gain = 1.0f, bias = SkIntToScalar(0);
            SkIPoint kernelOffset = SkIPoint::Make(1, 1);
            auto tileMode = SkMatrixConvolutionImageFilter::kClamp_TileMode;
            bool convolveAlpha = false;
            sk_sp<SkImageFilter> convolve(SkMatrixConvolutionImageFilter::Make(kernelSize,
                                                                               kernel,
                                                                               gain,
                                                                               bias,
                                                                               kernelOffset,
                                                                               tileMode,
                                                                               convolveAlpha,
                                                                               std::move(dilate)));

            SkPaint paint;
            paint.setImageFilter(std::move(convolve));
            DrawClippedImage(canvas, fImage.get(), paint);
            canvas->translate(SkIntToScalar(100), 0);
        }
        {
            // Dilate -> matrix convolution.
            // This tests that a filter using asFragmentProcessor (matrix
            // convolution) correctly handles a non-zero source offset
            // (supplied by the dilate).
            SkAutoTUnref<SkImageFilter> dilate(SkDilateImageFilter::Create(5, 5));

            SkAutoTUnref<SkXfermode> mode(SkXfermode::Create(SkXfermode::kSrcIn_Mode));

            SkScalar kernel[9] = {
                SkIntToScalar(-1), SkIntToScalar( -1 ), SkIntToScalar(-1),
                SkIntToScalar(-1), SkIntToScalar(  7 ), SkIntToScalar(-1),
                SkIntToScalar(-1), SkIntToScalar( -1 ), SkIntToScalar(-1),
            };
            SkISize kernelSize = SkISize::Make(3, 3);
            SkScalar gain = 1.0f, bias = SkIntToScalar(0);
            SkIPoint kernelOffset = SkIPoint::Make(1, 1);
            auto tileMode = SkMatrixConvolutionImageFilter::kClamp_TileMode;
            bool convolveAlpha = false;
            SkAutoTUnref<SkImageFilter> convolve(
                SkMatrixConvolutionImageFilter::Create(kernelSize,
                                                       kernel,
                                                       gain,
                                                       bias,
                                                       kernelOffset,
                                                       tileMode,
                                                       convolveAlpha,
                                                       dilate));

            SkPaint paint;
            paint.setImageFilter(convolve);
            DrawClippedImage(canvas, fImage, paint);
            canvas->translate(SkIntToScalar(100), 0);
        }
        {
            // Test that crop offsets are absolute, not relative to the parent's crop rect.
            sk_sp<SkColorFilter> cf1(SkColorFilter::MakeModeFilter(SK_ColorBLUE,
                                                                   SkXfermode::kSrcIn_Mode));
            sk_sp<SkColorFilter> cf2(SkColorFilter::MakeModeFilter(SK_ColorGREEN,
                                                                   SkXfermode::kSrcIn_Mode));
            SkImageFilter::CropRect outerRect(SkRect::MakeXYWH(SkIntToScalar(10), SkIntToScalar(10),
                                                               SkIntToScalar(80), SkIntToScalar(80)));
            SkImageFilter::CropRect innerRect(SkRect::MakeXYWH(SkIntToScalar(20), SkIntToScalar(20),
                                                               SkIntToScalar(60), SkIntToScalar(60)));
            sk_sp<SkImageFilter> color1(SkColorFilterImageFilter::Make(std::move(cf1),
                                                                       nullptr,
                                                                       &outerRect));
            sk_sp<SkImageFilter> color2(SkColorFilterImageFilter::Make(std::move(cf2),
                                                                       std::move(color1),
                                                                       &innerRect));

            SkPaint paint;
            paint.setImageFilter(std::move(color2));
            paint.setColor(SK_ColorRED);
            canvas->drawRect(SkRect::MakeXYWH(0, 0, 100, 100), paint);
            canvas->translate(SkIntToScalar(100), 0);
        }
    }

private:
    static void DrawClippedImage(SkCanvas* canvas, const SkImage* image, const SkPaint& paint) {
        canvas->save();
        canvas->clipRect(SkRect::MakeIWH(image->width(), image->height()));
        canvas->drawImage(image, 0, 0, &paint);
        canvas->restore();
    }

    sk_sp<SkImage> fImage;

    typedef GM INHERITED;
};

///////////////////////////////////////////////////////////////////////////////

DEF_GM(return new ImageFiltersGraphGM;)<|MERGE_RESOLUTION|>--- conflicted
+++ resolved
@@ -15,10 +15,7 @@
 #include "SkImage.h"
 #include "SkImageSource.h"
 #include "SkMatrixConvolutionImageFilter.h"
-<<<<<<< HEAD
-=======
 #include "SkOffsetImageFilter.h"
->>>>>>> 15a0515c
 #include "SkReadBuffer.h"
 #include "SkSpecialImage.h"
 #include "SkSpecialSurface.h"
@@ -148,40 +145,6 @@
             canvas->translate(SkIntToScalar(100), 0);
         }
         {
-            // Dilate -> matrix convolution.
-            // This tests that a filter using asFragmentProcessor (matrix
-            // convolution) correctly handles a non-zero source offset
-            // (supplied by the dilate).
-            SkAutoTUnref<SkImageFilter> dilate(SkDilateImageFilter::Create(5, 5));
-
-            SkAutoTUnref<SkXfermode> mode(SkXfermode::Create(SkXfermode::kSrcIn_Mode));
-
-            SkScalar kernel[9] = {
-                SkIntToScalar(-1), SkIntToScalar( -1 ), SkIntToScalar(-1),
-                SkIntToScalar(-1), SkIntToScalar(  7 ), SkIntToScalar(-1),
-                SkIntToScalar(-1), SkIntToScalar( -1 ), SkIntToScalar(-1),
-            };
-            SkISize kernelSize = SkISize::Make(3, 3);
-            SkScalar gain = 1.0f, bias = SkIntToScalar(0);
-            SkIPoint kernelOffset = SkIPoint::Make(1, 1);
-            auto tileMode = SkMatrixConvolutionImageFilter::kClamp_TileMode;
-            bool convolveAlpha = false;
-            SkAutoTUnref<SkImageFilter> convolve(
-                SkMatrixConvolutionImageFilter::Create(kernelSize,
-                                                       kernel,
-                                                       gain,
-                                                       bias,
-                                                       kernelOffset,
-                                                       tileMode,
-                                                       convolveAlpha,
-                                                       dilate));
-
-            SkPaint paint;
-            paint.setImageFilter(convolve);
-            DrawClippedImage(canvas, fImage, paint);
-            canvas->translate(SkIntToScalar(100), 0);
-        }
-        {
             // Test that crop offsets are absolute, not relative to the parent's crop rect.
             sk_sp<SkColorFilter> cf1(SkColorFilter::MakeModeFilter(SK_ColorBLUE,
                                                                    SkXfermode::kSrcIn_Mode));
